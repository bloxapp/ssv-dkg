# This Makefile is meant to be used by people that do not usually work
# with Go source code. If you know what GOPATH is then you probably
# don't need to bother with make.

.PHONY: install clean build test docker-build-image docker-demo-operators docker-demo-initiator docker-demo-reshare
.PHONY: docker-operator docker-initiator docker-reshare mockgen-install lint-prepare lint critic-prepare critic

GOBIN = ./build/bin
GO ?= latest
GORUN = env GO111MODULE=on go run
GOINSTALL = env GO111MODULE=on go install -v
GOTEST = env GO111MODULE=on go test -v
# Name of the Go binary output
BINARY_NAME=./bin/ssv-dkg
# Docker image name
DOCKER_IMAGE=ssv-dkg

install:
	$(GOINSTALL) cmd/ssv-dkg/ssv-dkg.go
	@echo "Done building."
	@echo "Run ssv-dkg to launch the tool."

clean:
	env GO111MODULE=on go clean -cache

# Recipe to compile the Go program
build:
	@echo "Building Go binary..."
	go build -o $(BINARY_NAME) ./cmd/ssv-dkg/ssv-dkg.go

# Recipe to run tests
test:
	@echo "running tests"
	go install gotest.tools/gotestsum@latest
	gotestsum --format testname

# Recipe to build the Docker image
docker-build-image:
	@echo "Building Docker image..."
	docker build -t $(DOCKER_IMAGE) .

docker-demo-operators:
	@echo "Running operators in docker demo"
	docker-compose up --build operator1 operator2 operator3 operator4 operator5 operator6 operator7 operator8

docker-demo-initiator:
	@echo "Running initiator in docker demo"
	docker-compose up --build initiator

docker-demo-reshare:
	@echo "Running resharing in docker demo"
	docker-compose up --build resharing

docker-demo-ping:
	@echo "Running ping operators in docker demo"
	docker-compose up --build ping

docker-operator:
	@echo "Running operator docker, make sure to update ./examples/operator1/congig/config.yaml"
	docker run \
	  --name svv-dkg-operator \
	  -p 3030:3030 \
	  -v $(shell pwd)/examples:/data \
	  $(DOCKER_IMAGE):latest \
	  start-operator --configPath /data/operator1/config

docker-initiator:
	@echo "Running initiator docker, make sure to update ./examples/initiator/config/init.yaml"
	docker run \
	  --name ssv-dkg-initiator \
	  -v $(shell pwd)/examples:/data \
	  $(DOCKER_IMAGE):latest \
	  init --configPath /data/initiator/config

docker-reshare:
	@echo "Running initiator docker for key resharing to new operators, make sure to update ./examples/initiator/config/reshare.yaml"
	docker run \
	  --name ssv-dkg-reshare \
	  -v $(shell pwd)/examples:/data \
	  $(DOCKER_IMAGE):latest \
<<<<<<< HEAD
	  reshare --configPath /data/config/reshare.example.yaml

=======
	  reshare --configPath /data/initiator/config
	  
>>>>>>> d73dc83a
mockgen-install:
	go install github.com/golang/mock/mockgen@v1.6.0
	@which mockgen || echo "Error: ensure `go env GOPATH` is added to PATH"

lint-prepare:
	@echo "Preparing Linter"
	curl -sfL https://raw.githubusercontent.com/golangci/golangci-lint/master/install.sh| sh -s latest

lint:
	./bin/golangci-lint run -v ./...
	@if [ ! -z "${UNFORMATTED}" ]; then \
		echo "Some files requires formatting, please run 'go fmt ./...'"; \
		exit 1; \
	fi

critic-prepare:
	@echo "Preparing GoCritic"
	go install -v github.com/go-critic/go-critic/cmd/gocritic@latest

critic:
	gocritic check -enableAll ./...<|MERGE_RESOLUTION|>--- conflicted
+++ resolved
@@ -37,7 +37,7 @@
 # Recipe to build the Docker image
 docker-build-image:
 	@echo "Building Docker image..."
-	docker build -t $(DOCKER_IMAGE) .
+	DOCKER_BUILDKIT=1 docker build -t $(DOCKER_IMAGE) .
 
 docker-demo-operators:
 	@echo "Running operators in docker demo"
@@ -78,13 +78,8 @@
 	  --name ssv-dkg-reshare \
 	  -v $(shell pwd)/examples:/data \
 	  $(DOCKER_IMAGE):latest \
-<<<<<<< HEAD
-	  reshare --configPath /data/config/reshare.example.yaml
-
-=======
 	  reshare --configPath /data/initiator/config
 	  
->>>>>>> d73dc83a
 mockgen-install:
 	go install github.com/golang/mock/mockgen@v1.6.0
 	@which mockgen || echo "Error: ensure `go env GOPATH` is added to PATH"
