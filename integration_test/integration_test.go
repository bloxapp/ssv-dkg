--- conflicted
+++ resolved
@@ -30,19 +30,8 @@
 const encryptedKeyLength = 256
 const examplePath = "../examples/"
 
-<<<<<<< HEAD
-type testOperator struct {
-	id      uint64
-	privKey *rsa.PrivateKey
-	srv     *httptest.Server
-}
-
-func CreateOperator(t *testing.T, id uint64) *testOperator {
+func TestHappyFlows(t *testing.T) {
 	if err := logging.SetGlobalLogger("info", "capital", "console", nil); err != nil {
-=======
-func TestHappyFlows(t *testing.T) {
-	if err := logging.SetGlobalLogger("info", "capital", "console", ""); err != nil {
->>>>>>> 114b3d8a
 		panic(err)
 	}
 	logger := zap.L().Named("integration-tests")
@@ -78,35 +67,9 @@
 	require.NoError(t, err)
 	priv, err := rsaencryption.ConvertPemToPrivateKey(string(pv))
 	require.NoError(t, err)
-<<<<<<< HEAD
-	r := chi.NewRouter()
-	swtch := operator.NewSwitch(priv, logger)
-	lg := logrus.New()
-	lg.SetLevel(logrus.DebugLevel)
-	s := &operator.Server{
-		Logger: logger,
-		Router: r,
-		State:  swtch,
-	}
-	operator.RegisterRoutes(s)
-	sTest := httptest.NewServer(s.Router)
-	return &testOperator{
-		id:      id,
-		privKey: priv,
-		srv:     sTest,
-	}
-}
-
-func TestHappyFlow(t *testing.T) {
-	if err := logging.SetGlobalLogger("info", "capital", "console", nil); err != nil {
-		panic(err)
-	}
-	logger := zap.L().Named("integration-tests")
-=======
 	clnt := initiator.New(priv, ops, logger)
 	withdraw := newEthAddress(t)
 	owner := newEthAddress(t)
->>>>>>> 114b3d8a
 	t.Run("test 4 operators happy flow", func(t *testing.T) {
 		id := clnt.NewID()
 		depositData, ks, err := clnt.StartDKG(id, withdraw.Bytes(), []uint64{1, 2, 3, 4}, [4]byte{0, 0, 0, 0}, "mainnnet", owner, 0)
@@ -171,7 +134,7 @@
 }
 
 func TestUnhappyFlows(t *testing.T) {
-	if err := logging.SetGlobalLogger("debug", "capital", "console", ""); err != nil {
+	if err := logging.SetGlobalLogger("debug", "capital", "console", nil); err != nil {
 		panic(err)
 	}
 	logger := zap.L().Named("integration-tests")
@@ -309,7 +272,7 @@
 		owner := newEthAddress(t)
 		id := clnt.NewID()
 		_, _, err = clnt.StartDKG(id, withdraw.Bytes(), []uint64{101, 6, 7, 8}, [4]byte{0, 0, 0, 0}, "mainnnet", owner, 0)
-		require.ErrorContains(t, err, "operator is not in the list")
+		require.ErrorContains(t, err, "operator is not in given operator data list")
 	})
 	srv1.HttpSrv.Close()
 	srv2.HttpSrv.Close()
