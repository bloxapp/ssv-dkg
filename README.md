--- conflicted
+++ resolved
@@ -69,11 +69,7 @@
 The dkg-operator is ran by aт SSV operator (operator RSA private key is a requirement).
 The operator is able to participate in multiple DKG ceremonies in parallel.
 
-<<<<<<< HEAD
 NOTE: ssv-dkg tool is using an ssv operator private key file. Both encrypted and plaintext versions are supported. If `password` parameter is provided then the ssv-dkg tool assumes that the operator`s RSA key is encrypted, if not that the key is a plaintext.
-=======
-NOTE: ssv-dkg tool is using an ssv operator private key file. Encrypted and plaintext versions are supported. If `password` parameter is provided then the ssv-dkg tool assumes that the operator`s RSA key is encrypted, if not then it assumes that the key is provided as plaintext.
->>>>>>> a8d497d9
 
 #### Start a DKG-operator
 
@@ -91,15 +87,9 @@
 ### where
 --privKey ./examples/operator1/encrypted_private_key.json # path to ssv operator`s private key
 --port 3030 # port for listening messages
-<<<<<<< HEAD
---password: ./password # path to password file to decrypt the key
---storeShare: false # store created bls key share to a file for later reuse if needed
---logLevel: info # logger's log level (info/debug)
-=======
 --password: ./examples/operator1/password # path to password file to decrypt the key
 --storeShare: true # store created bls key share to a file for later reuse if needed
 --logLevel: info # logger's log level (info/debug/
->>>>>>> a8d497d9
 --logFormat: json # logger's encoding, valid values are 'json' (default) and 'console'
 --logLevelFormat: capitalColor # logger's level format, valid values are 'capitalColor' (default), 'capital' or 'lowercase''
 --logFilePath: ./examples/operator1_logs_debug.log # a file path to write logs into
@@ -141,13 +131,8 @@
           --withdrawAddress 0000000000000000000000000000000000000009  \
           --network "mainnet" \
           --outputPath ./output/ \
-<<<<<<< HEAD
-          --initiatorPrivKey ./encrypted_private_key.json \
-          --initiatorPrivKeyPassword ./password \
-=======
           --initiatorPrivKey ./examples/initiator/encrypted_private_key.json \
           --initiatorPrivKeyPassword ./examples/initiator/password \
->>>>>>> a8d497d9
           --logLevel info \
           --logFormat json \
           --logLevelFormat capitalColor \
@@ -155,41 +140,23 @@
 
 #### where
 --operatorIDs 1,2,3,4 # operator IDs which will be used for a DKG ceremony
-<<<<<<< HEAD
-
-###### Operators info data part.
-###### operatorsInfoPath or operatorsInfo, not both.
---operatorsInfoPath ./operators_integration.json # path to operators info file or directory.
---operatorsInfo '{ 1: { publicKey: XXX, id: 1, ip: 10.0.0.1:3033 }' # raw JSON string containing operators info.
-
-=======
 ###### Operators info data part.
 ###### operatorsInfoPath or operatorsInfo, not both.
 --operatorsInfoPath ./operators_integration.json # path to operators info file or directory.
 --operatorsInfo '[{"id": 1,"public_key": "LS0tLS1CRUdJTiBSU0....","ip": "http://localhost:3030"}, {"id": 2,"public_key": "LS0tLS1CRUdJTiBSU0....","ip": "http://localhost:3030"},...]' # raw JSON string containing operators info.
 ######
->>>>>>> a8d497d9
 --owner 0x81592c3de184a3e2c0dcb5a261bc107bfa91f494 # owner address for the SSV contract
 --nonce 4 # owner nonce for the SSV contract
 --withdrawAddress # Reward payments of excess balance over 32 ETH will automatically and regularly be sent to a withdrawal address linked to each validator, once provided by the user. Users can also exit staking entirely, unlocking their full validator balance.
 --network "mainnet" # network name: mainnet, prater, or now_test_network
 --outputPath: ./output/ # path to store results
-<<<<<<< HEAD
-
-=======
->>>>>>> a8d497d9
 ###### Initiator RSA key management part.
 ###### Use either key file (if password is provided, will try to decrypted, else plaintext) or generate a new key pair. Not both.
 --initiatorPrivKey ./encrypted_private_key.json # path to ssv initiators`s private key
 --initiatorPrivKeyPassword: ./password # path to password file to decrypt the key. If not provided key file considered contains plaintext key.
 ##
 --generateInitiatorKey: true # default false. If set true - generates a new RSA key pair + random secure password. Result stored at `outputPath`
-<<<<<<< HEAD
-
-
-=======
 #####
->>>>>>> a8d497d9
 --logLevel: info # logger's log level (info/debug/
 --logFormat: json # logger's encoding, valid values are 'json' (default) and 'console'
 --logLevelFormat: capitalColor # logger's level format, valid values are 'capitalColor' (default), 'capital' or 'lowercase''
