--- conflicted
+++ resolved
@@ -155,13 +155,8 @@
 --nonce 4 # owner nonce for the SSV contract
 --withdrawAddress # Reward payments of excess balance over 32 ETH will automatically and regularly be sent to a withdrawal address linked to each validator, once provided by the user. Users can also exit staking entirely, unlocking their full validator balance.
 --fork "mainnet" # fork name: mainnet, prater, or now_test_network
-<<<<<<< HEAD
 --depositResultsPath: ./output/ # path and filename to store the staking deposit file
 --ssvPayloadResultsPath: ./output/ # path to store ssv contract payload file
-=======
---depositOutputPath: ./output/ # path and filename to store the staking deposit file
---keysharesOutputPath: ./output/ # path and filename to store ssv contract payload file
->>>>>>> 695177ec
 --initiatorPrivKey ./encrypted_private_key.json # path to ssv initiators`s private key
 --initiatorPrivKeyPassword: ./password # path to password file to decrypt the key
 --logLevel: info # logger's log level (info/debug/
