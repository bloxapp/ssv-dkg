--- conflicted
+++ resolved
@@ -1,56 +1,3 @@
-<<<<<<< HEAD
-# ssv-dkg
-
-## Quick start
-
-```sh
-make docker-build-image # build the Docker image
-```
-
-Run
-
-```sh
-make docker-operator # run operator at docker, make sure to update ./examples/config/operator1.example.yaml
-```
-
-
-```sh
-make docker-initiator # run initiator at docker, make sure to update ./examples/config/initiator.example.yaml
-```
-
-##### Docker demo example
-
-```sh
-make docker-demo-operators # run 4 local operators
-```
-
-```sh
-make docker-demo-initiator # run 1 local initiator
-```
-
-To compile a binary at system, run:
-
-```sh
-make build
-```
-
-compiled binary will be placed to `./bin`
-
-To instal system wide, run
-
-```sh
-make install
-```
-
-### Operators data
-
-The data of the operators (ID, IP, Pubkey) can be collected in any way, for example a central server that you can pull the data from, or a preset file where all operators data exist.
-
-Information about operators can be collected at `json` file and supplied to initiator.
-
-Operators info file example (`./examples/operators_integration.json`):
-
-=======
 # `ssv-dkg`
 
 
@@ -124,7 +71,6 @@
 Information about Operators must be collected in a JSON file and supplied to Initiator to be used use for the key generation ceremony, as shown above.
 
 Operators info file example:
->>>>>>> aa2d2319
 ```json
 [
   {
@@ -157,18 +103,11 @@
 
 ### Start DKG Initiator
 
-<<<<<<< HEAD
-The dkg-operator is ran by aт SSV operator (operator RSA private key is a requirement).
-The operator is able to participate in multiple DKG ceremonies in parallel.
-
-NOTE: ssv-dkg tool is using an ssv operator private key file. Both encrypted and plaintext versions are supported. If `password` parameter is provided then the ssv-dkg tool assumes that the operator`s RSA key is encrypted, if not that the key is a plaintext.
-=======
 There are a couple of options to launch the DKG tool:
 * [Launch with Docker and YAML file](#launch-with-docker-and-yaml-file)
 * [Build from source](#build-from-source)
 
 It is advised launching the tool as a Docker image as it is the most convenient way and only requires to have Docker installed. The team builds a Docker image with every release of the tool.
->>>>>>> aa2d2319
 
 #### Launch with Docker and YAML file
 
@@ -187,13 +126,7 @@
 1 directory, 4 files
 ```
 
-<<<<<<< HEAD
-Its also possible to use yaml configuration file `./config/operator.yaml` for parameters. `ssv-dkg` will be looking for the config file `config.yaml` at `./config/` folder if only a folder path is provided.
-
-Example:
-=======
 With this configuration, a typical configuration file would look like this:
->>>>>>> aa2d2319
 
 ```yaml
 operatorIDs: [143, 219, 33, 34]    # array of Operator IDs which will be used for a DKG ceremony
@@ -224,15 +157,11 @@
 Under the assumption that all the necessary files (`operators_info.json`, `encrypted_private_key.json`, `password`) are under the same folder (represented below with `<PATH_TO_FOLDER_WITH_CONFIG_FILES>`) you can run the tool using the command below:
 
 ```sh
-<<<<<<< HEAD
-ssv-dkg start-operator --configPath ./examples/config/operator1.example.yaml
-=======
 docker run --name ssv_dkg_initiator \
 -v "<PATH_TO_FOLDER_WITH_CONFIG_FILES>":/data -it \
 "ssv-dkg:latest" /app init --generateInitiatorKey \
 --configPath /data/initiator.yaml && \
 docker rm ssv_dkg_initiator
->>>>>>> aa2d2319
 ```
 
 Just make sure to substitute `<PATH_TO_FOLDER_WITH_CONFIG_FILES>` with the actual folder containing all the files.
@@ -310,11 +239,7 @@
           --logFilePath ./initiator_logs/debug.log
 ```
 
-<<<<<<< HEAD
-Its also possible to use yaml configuration file `./config/initiator.yaml` for parameters. `ssv-dkg` will be looking for the config file `config.yaml` at `./config/` folder if only a folder path is provided.
-=======
 Here's an explanation of each parameter:
->>>>>>> aa2d2319
 
 | Argument                   | type                                      | description                                                                                        |
 | -------------------------- | :---------------------------------------- | :------------------------------------------------------------------------------------------------- |
@@ -395,9 +320,6 @@
 * a key shares JSON file - necessary to register the validator on the ssv.network
 ### Troubleshooting
 
-<<<<<<< HEAD
-## Security notes
-=======
 #### dial tcp timeout
 ```sh
 2023-10-11T16:36:26.745937Z     FATAL   dkg-initiator   😥 Failed to initiate DKG ceremony:     {"error": "Post \"http://79.44.117.213:3030/init\": dial tcp 79.44.117.213:3030: i/o timeout"}
@@ -416,14 +338,10 @@
 ```
 When this error appears, it means that the `ssv-dkg` tool cannot connect to one of the selected operators, and the reason could be because their `ssv-dkg` operator node has shut down.
 This could be temporary, as they will likely start the node again, but if it persists, we recommend changing one of the operators.
->>>>>>> aa2d2319
 
 
 ## Operator Quick start
 
-<<<<<<< HEAD
-### `Switch` instance management
-=======
 A DKG-Operator is able to participate in multiple DKG ceremonies in parallel thanks to the `ssv-dkg` tool.
 The `ssv-dkg` tool is separate from the `ssv-node`, and could be running on a different machine, but the two are heavily correlated, as the keyshare generated by the `ssv-dkg` tool, will ultimately be used by the Node itself to manage the related validator.
 
@@ -576,12 +494,9 @@
 ```
 
 If the `--configPath` parameter is not provided, `ssv-dkg` will be looking for a file named `operator.yaml` in `./config/` folder at the same root as the binary (i.e. `./config/operator.yaml`)
->>>>>>> aa2d2319
 
 ### Update Operator metadata
 
-<<<<<<< HEAD
-=======
 > ⚠️ If you want to make sure to participate in DKG ceremonies initiated by stakers, and have the chance to operate their validators, it is absolutely necessary to the update operator with the proper information, and verify their correctness.
 
 Once the DKG tool is up and running, please make sure to update your operator metadata, and provide your DKG Operator endpoint, in the form of `protocol:ip:port` (if you have a domain name, instead of an `ip` that works as well).
@@ -622,9 +537,7 @@
 4. Operators verify each of the messages from other Operators participating in the ceremony and verifies Initiator's signature of the combined message.
 5. During the DKG protocol execution, the BLS auth scheme is used - G2 for its signature space and G1 for its public keys
 
-More details in the [Flow Description](#flow-description) section.
 
 ---
 
->>>>>>> aa2d2319
 More info about how things are designed/work under the hood can be found [here](./design.md)