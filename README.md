<<<<<<< HEAD
# ssv-dkg

### Build

```sh
make install
```

#### Run docker example

1. Build docker image

```
make docker-build-image
```

2. Start 8 example operators

```
make docker-operators
```

3. Start initiator for operators 1-4

```
make docker-initiator
```

The result deposit and ssv-payload files will be paced to `./examples/output` 4. To start resharing for new operators 5-8

- get the request ID from ssv-payload filename (payload*[validator public key]*[request ID].json)
- update `oldID` at config file `examples/config/reshare.example.yaml`
- start resharing for new operators

```
make docker-resharing
```
=======
# `ssv-dkg`


- [`ssv-dkg`](#ssv-dkg)
  - [Goal and Introduction](#goal-and-introduction)
    - [DKG](#dkg)
    - [DKG tool by SSV](#dkg-tool-by-ssv)
  - [Overview](#overview)
  - [Initiator Quick start](#initiator-quick-start)
    - [Obtaining Operators data](#obtaining-operators-data)
    - [Start DKG Initiator](#start-dkg-initiator)
      - [Launch with Docker and YAML file](#launch-with-docker-and-yaml-file)
      - [Generate Initiator identity RSA key pair](#generate-initiator-identity-rsa-key-pair)
      - [Build from source](#build-from-source)
        - [Build](#build)
        - [Launch with command line parameters](#launch-with-command-line-parameters)
        - [Launch with YAML config file](#launch-with-yaml-config-file)
    - [Deposit and register Validator](#deposit-and-register-validator)
    - [Troubleshooting](#troubleshooting)
      - [dial tcp timeout](#dial-tcp-timeout)
      - [invalid URI for request](#invalid-uri-for-request)
      - [connection refused](#connection-refused)
  - [Operator Quick start](#operator-quick-start)
    - [Pre requisites](#pre-requisites)
    - [Start a DKG-operator](#start-a-dkg-operator)
      - [Launch with Docker and YAML file](#launch-with-docker-and-yaml-file-1)
      - [Build from source](#build-from-source-1)
        - [Build](#build-1)
        - [Launch with command line parameters](#launch-with-command-line-parameters-1)
        - [Launch with YAML config file](#launch-with-yaml-config-file-1)
    - [Update Operator metadata](#update-operator-metadata)
  - [Flow Description:](#flow-description)
    - [Note on DKG instance management](#note-on-dkg-instance-management)
  - [Security notes](#security-notes)

## Goal and Introduction

> 🚫 This tool was not audited.
> 
> When using distributed key generation you understand all the risks involved with experimental cryptography. 

### DKG

Distributed Key Generation is a cryptographic process that aims to solve the problem of coordinating N parties to cryptographically sign and verify signatures without relying on Trusted Third Parties. The process is demonstrated to be successful in computing a key pair in the presence of a number T attackers in a decentralized network. To do so, this algorithm generates a public key, and a secret key of which no single party knows, but has some share of. The involvement of many parties requires Distributed key generation to ensure secrecy in the presence of malicious contributions to the key calculation.
For more information about DKG in general, [please visit this page](https://en.wikipedia.org/wiki/Distributed_key_generation).

### DKG tool by SSV

The SSV team built this tool leveraging [drand](https://drand.love/)'s DKG protocol implementation ([please visit their documentation](https://drand.love/docs/cryptography/#setup-phase) for more details on it). This implementation operates under the assumption of a p2p network, allowing operators to communicate.
The `ssv-dkg` was built to lift this assumption and provide a communication layer that centered on an Initiator figure, to facilitate communication between operators. The introduced potential risk for centralization and bad actors is handled with signatures and signature verifications, as explained in the Security notes section.
Finally, the outcome of the DKG ceremony is a BLS key pair to be used for validator duties by operators on the ssv.network. As such, the tool ends the process by creating a deposit file to activate the newly created validator key pair, and proceeds to generating the payload for the transaction.

## Overview

In order for the DKG protocol to execute successfully:

* all the chosen Operators must be running the `ssv-dkg` tool as Operators
* separately, an Initiator (one of the Operators, or a separate entity), starts the DKG ceremony by running the ssv-dkg tool with the init parameter
* the tool automatically exchange data between the interested parties, as outlined in the [Flow Description](#flow-description) section, until the key shares are created

For details on how to run the tool as an Operator, please head over [to this section containing the related instructions](#operator-quick-start).
Similarly, head over to [this other section](#initiator-quick-start) for instructions on how to launch the tool as the Initiator of the DKG ceremony.

## Initiator Quick start

### Obtaining Operators data

The `ssv-dkg` tool does not provide Operators data for the operations described above (ID, endpoint, public key).
Teams integrating with SSV are responsible for sourcing it however they see fit. This information can be collected in various ways, such as the [official SSV API](https://api.ssv.network/documentation/#/v4). Other suggested options are, for example, building an ad-hoc Operator data service, or a preset file where all Operators data is stored.

Information about Operators must be collected in a JSON file and supplied to Initiator to be used use for the key generation ceremony, as shown above.

Operators info file example:
```json
[
  {
    "id": 143,
    "public_key": "LS0tLS1CRUdJTiBSU0EgUFVCTElDIEtFWS0tLS0tCk1JSUJJakFOQmdrcWhraUc5dzBCQVFFRkFBT0NBUThBTUlJQkNnS0NBUUVBM2VyQk9IUTVJYkJmL3lxak1UMmYKNElQYWJBMkY4YmwzQWlJVStRQlBUd2s2UFRRZS9EZVZMVkx6cm5wWFdZemNTRUZVSnZZeU5WM3ZhYkxGN2VDZwpxNlptRUJhSHN5S2NYS0g5N0JCb21VaDF4TGl5OFRGTkk0VGdjL0JwSU51dEdrRGkrVUhCT0tBcHE0TUVaSXlsCnJpTHlaeDFNZnJ6QTF0ZUNRaVJ3T2tzN0wrT1IraElNOEwvNFRtTUd4RDFhS2tXOHhpUzlKL256YXB5YkxsczMKR3cwWER0Q25XLzREWFVLSm1wLzFrMHlNeHZjT1phUjJWSjB0aUFVMjBKNDcrcUtndi9kZHI1YjNjQ2F5NDhpVQptcks2MkNEaHdyNVpqaU1WSHg2R1NJK0kvZmhMckI2Z2dSdTBYVVVFYTljNzVvR3k1SHVKSFA5dTJIQ0dZSXI5CjBRSURBUUFCCi0tLS0tRU5EIFJTQSBQVUJMSUMgS0VZLS0tLS0K",
    "ip": "http://141.94.143.182:3030"
  },
  {
    "id": 219,
    "public_key": "LS0tLS1CRUdJTiBSU0EgUFVCTElDIEtFWS0tLS0tCk1JSUJJakFOQmdrcWhraUc5dzBCQVFFRkFBT0NBUThBTUlJQkNnS0NBUUVBcjNlTjVhR205NTN5U0VrcHBDZnAKZmp2bFpMaG51Y0c2ajI2emxHYjNobHcvVXE5aG9tSmhzOVUzTHFuYzU4dk5RR2pENzhCTUZOMy8xUStXanZRSgpuQVJJVVdJTnJONWNoMFBTMXBqb21CVlB0Nkg0RE5ha1lSamxCM0V0QmZGaGFOcDdlQzd4dGFMbzc3Qk5velMxCjBBOFpSRC9IaGg3T3lkNWttUWVnV1pIOGlGRCszcHZnV1ZMUWFibkZuK00xWW9LYUhDNkRHSzdnSzdEYTRlMGcKUTF4MFRhSmRZMUUvcStUQ01oUGhwcmtoVlFlNFBLU0NKOWJHSnRDblBpRUFqa2VWa09RZlA0Z095b0VjaW5jMQpTR2pveVo1dVZPU1hEZGYzVzdYUE9pZEpFU1VoY1hqS05DMC9IN09ZM2pqdTZyUU9NZmFqSERhb3VSWEJGaHZDCnp3SURBUUFCCi0tLS0tRU5EIFJTQSBQVUJMSUMgS0VZLS0tLS0K",
    "ip": "http://209.35.77.243:12015"
  },
  {
    "id": 33,
    "public_key": "LS0tLS1CRUdJTiBSU0EgUFVCTElDIEtFWS0tLS0tCk1JSUJJakFOQmdrcWhraUc5dzBCQVFFRkFBT0NBUThBTUlJQkNnS0NBUUVBdmo5UmpQTFk5YXd1WVc3NVRVcVoKVWozRWRMN2NkdDFnUjlydHowQU02TENNbTdCNG5DcW1RYjRCeFBsUktVeVl1ZnNEbXIzeTVqUmdVbHBHR0ZRawpOWmU0VGRZQkxPNnRUZ1NyMXphMUlGR0R2dzdJUUJZSHoramFEYVN6Zk9vYnNiUldiMDVaZFdGc01keGlEam5vCnR2NHZ4eGpCOWlXa2xmaytUNXB4K3ZwTWZnd1M2Ui9EOU84Y0dZdTg1b0RpQXgzQ0tPampuY3BPV0pndHhxZUMKbENDbldxSS9PeTFSa1FVcFNYL1hsRHozSHhCN0NlY0IzeUUwNnNTbXd1WTZHdk9tMUEvMmdNVUprbDFTUmFjbgpDeFhYK1hVWWFEemZGdXBBeWxPVnIxMEFnUkpTcVd2SkoxcnJCZkFwSzBMNzFMQzFzVzRyWjloMGFIN2pweW1aCjF3SURBUUFCCi0tLS0tRU5EIFJTQSBQVUJMSUMgS0VZLS0tLS0K",
    "ip": "http://51.81.109.67:3030"
  },
  {
    "id": 190,
    "public_key": "LS0tLS1CRUdJTiBSU0EgUFVCTElDIEtFWS0tLS0tCk1JSUJJakFOQmdrcWhraUc5dzBCQVFFRkFBT0NBUThBTUlJQkNnS0NBUUVBeEowZDYxN09BSHpxOUQzTUt2WFoKTEJRR2VzVU4xZGFXOC9MNEt4UWJFVlN6Y2JzTlY1Q1RqNm5OWGtnOW1LQzIyWWRRazRZcGpNbk9reENrMXNXRApvUXI4bG4zZTJxbU9zeHJuOGFxZEJhVGZmaFZ4WDJrTU9BZUZCcEJPN0lrTXBOUTFwMzdDMzh0Rmx0eFpxSEt3CkFJVXg5UjVGWWhOZXhrOEUrQlpMYzJFSzl4bjZIMTFUY21hN2NVZW03VUpDeUR3VFlLVC9JN21ZTXV3UGFpTTAKTm1Ta0JoeFYrdkd3bmJqWWhCaEZQTi9MMTJRWi9YZUVJcHFzcGRKTFpkUmhRd2VlZG1MdTNLcXdFdnhhNEJZVQpWcTlkeG9qd1JDdU9TL2tvM1pTQ3hubWpJaHlGQUJXYW5WU2x5TW5xdGFaZTFkdm1STG12RTFpL3RjN251MnRnCi93SURBUUFCCi0tLS0tRU5EIFJTQSBQVUJMSUMgS0VZLS0tLS0K",
    "ip": "http://80.181.85.114:3030"
  },
  {
    "id": 34,
    "public_key": "LS0tLS1CRUdJTiBSU0EgUFVCTElDIEtFWS0tLS0tCk1JSUJJakFOQmdrcWhraUc5dzBCQVFFRkFBT0NBUThBTUlJQkNnS0NBUUVBNHZMUm93Ry9HeVFYdnFaS092MzEKYlNkRVFId3FoTmR2d2JCckdyYlQ0dmVWVHNPbDNPRVF6K3dWMjBVaXJjeHBVVVRKc081K0wrTzlnR0xNMWdTRgpFMVJRU01zMXEzSkZtNlY0VXFQU3pMK09DcDlMS3ZIRnJKMmU4VGwyZ25UU0tPNzFncGtUdFRrb2ZlLzlJRjFOCmNZMDlJbkQwTWNtZzk1Qm14alBuREV3VE1uVzBQU3JVTnJQYVNlMTJTVHJ0Q2JCTUJFUFR5RnI5elovRWFESFIKSHFaZjlkeE9VMjBiQnNSUVlSMnhCZFBtWHFKaFZZMTQrOExmaWpLRmhMcDNmZ25IL0xtK0NjTE5FOFQ3ZjhTTApoZUhLcnMrcUV4VERTcDR4MWhLMzk4dnpWTElOL0h6T20yeXV3Z3cxeG9zdThTOFlVUzNCeTFGZ3g2RExZc3RyCmxRSURBUUFCCi0tLS0tRU5EIFJTQSBQVUJMSUMgS0VZLS0tLS0K",
    "ip": "http://148.113.20.206:3030"
  }
]
```

### Start DKG Initiator

There are a couple of options to launch the DKG tool:
* [Launch with Docker and YAML file](#launch-with-docker-and-yaml-file)
* [Build from source](#build-from-source)

It is advised launching the tool as a Docker image as it is the most convenient way and only requires to have Docker installed. The team builds a Docker image with every release of the tool.
>>>>>>> 45ce5bcd

#### Launch with Docker and YAML file

All of the necessary configuration information can be provided in a YAML file (referenced as `initiator.yaml` from now on).

<<<<<<< HEAD
Information about operators can be collected at `json` file and supplied to initiator to use for a key generation.

Operators info file example (`./examples/operators_integration.json`):

```json
[
  {
    "id": 1,
    "public_key": "LS0tLS1CRUdJTiBSU0....",
    "ip": "http://localhost:3030"
  },
  {
    "id": 2,
    "public_key": "LS0tLS1CRUdJTiB....",
    "ip": "http://localhost:3031"
  }
]
```

### Operator

The dkg-operator is ran by a SSV operator, an Operator RSA private key is a requirement.
The operator is able to participate in multiple DKG ceremonies in parallel.

NOTE: ssv-dkg tool is using an ssv operator private key file. Encrypted and plintext versiaons are supported. If `password` parameter is provided then the ssv-dkg tool assumes that the operator`s RSA key is encrypted, if not then it assumes that the key is provided as plaintext.

#### Start a DKG-operator

```sh
ssv-dkg start-operator \
            --privKey ./examples/operator1/encrypted_private_key.json  \
            --port 3030 \
            --password ./password \
            --storeShare true \
            --logLevel info \
            --logFormat json \
            --logLevelFormat capitalColor \
            --logFilePath ./operator1_logs/debug.log \
            --DBPath: ./operator1_db/

### where
--privKey ./encrypted_private_key.json # path to ssv operator`s private key
--port 3030 # port for listening messages
--password: ./password # path to password file to decrypt the key
--storeShare: true # store created bls key share to a file for later reuse if needed
--logLevel: info # logger's log level (info/debug/
--logFormat: json # logger's encoding, valid values are 'json' (default) and 'console'
--logLevelFormat: capitalColor # logger's level format, valid values are 'capitalColor' (default), 'capital' or 'lowercase''
--logFilePath: ./operator1_logs/debug.log # a file path to write logs into
--DBPath: ./operator1_db/ # Path for db storage
```

Its also possible to use yaml configuration file `./config/operator.yaml` for parameters. `ssv-dkg` will be looking for the config file at `./config/` folder.
=======
A good way to manage all the necessary files (`operators_info.json`, `encrypted_private_key.json`, `password`) is to store them in a single folder (in this case `initiator-config`) together with the `initiator.yaml` configuration file, like so:

```sh
ssv@localhost:~/ssv-dkg# tree initiator-config
initiator-config
├── encrypted_private_key.json
├── initiator.yaml
├── operators_info.json
└── password

1 directory, 4 files
```

With this configuration, a typical configuration file would look like this:

```yaml
operatorIDs: [143, 219, 33, 34]    # array of Operator IDs which will be used for a DKG ceremony
withdrawAddress: "0xa1a66cc5d309f19fb2fda2b7601b223053d0f7f4"    # Address where reward payments for the validator are sent
owner: "0xb64923DA2c1A9907AdC63617d882D824033a091c"    # Address of owner of the Cluster that will manage the validator on ssv.network
nonce: 0    # Owner nonce for the SSV contract
network: "prater"    # Network name (default: mainnet)
operatorsInfoPath: /data/operators_info.json    # Path to the file containing operators information
# alternatively:
# operatorsInfo: '[{"id": 1,"public_key": "LS0tLS1CRUdJTiBSU0....","ip": "http://localhost:3030"}, {"id": 2,"public_key": "LS0tLS1CRUdJTiBSU0....","ip": "http://localhost:3030"},...]'    # Raw content of the JSON file with operators information
outputPath: /data/    # Path to store the output files
initiatorPrivKey: /data/encrypted_private_key.json    # Path to private key of ssv initiator
initiatorPrivKeyPassword: /data/password    # Path to password file to decrypt the key
generateInitiatorKey: false # If set true - generates a new RSA key pair + random secure password. Result stored at `outputPath`
logLevel: info    # Logger's log level (default: debug)
logFormat: json    # Logger's encoding (default: json)
logLevelFormat: capitalColor    # Logger's level format (default: capitalColor)
logFilePath: /data/debug.log    # Path to file where logs should be written (default: ./data/debug.log)
```

> ℹ️ In the config file above, `/data/` represents the container's shared volume created by the docker command itself with the `-v` option.

A special note goes to the `nonce` field, which represents how many validators the address identified in the owner parameter has already registered to the ssv.network.
You can keep track of this counter yourself, or you can use the `ssv-scanner` tool made available by the SSV team to source it. For more information, please refer to the related user guide or to its [SDK documentation page](https://docs.ssv.network/developers/tools/ssv-scanner).

> ℹ️ Note: For more details on `operatorsInfoPath` parameter, head over to the [Operators data section](#obtaining-operators-data) above

Under the assumption that all the necessary files (`operators_info.json`, `encrypted_private_key.json`, `password`) are under the same folder (represented below with `<PATH_TO_FOLDER_WITH_CONFIG_FILES>`) you can run the tool using the command below:

```sh
docker run --name ssv_dkg_initiator \
-v "<PATH_TO_FOLDER_WITH_CONFIG_FILES>":/data -it \
"ssv-dkg:latest" /app init --generateInitiatorKey \
--configPath /data/initiator.yaml && \
docker rm ssv_dkg_initiator
```

Just make sure to substitute `<PATH_TO_FOLDER_WITH_CONFIG_FILES>` with the actual folder containing all the files.
You can, of course, change the configuration above to one that suits you better, just be mindful about changing the path references in the docker command **and** in the `operator.yaml` file as well.
>>>>>>> 45ce5bcd

> ℹ️ Note: The Initiator needs to sign all messages exchanged with DKG participants with an RSA key. The `--generateInitiatorKey` option will automatically create it, and encrypt it with a random password. Both the key and the password will be returned as output.
> 
> If you already have a password-encrypted RSA key, make sure to omit this option.

<<<<<<< HEAD
```yaml
privKey: ./encrypted_private_key.json
password: ./password
port: 3030
storeShare: true
logLevel: info
logFormat: json
logLevelFormat: capitalColor
logFilePath: ./operator1_logs/debug.log
DBPath: ./operator2_db/
```
=======
<details>
  <summary><b>Click here if you want to generate an RSA with a password of your choosing</b></summary>
  
  First of all, write down your chosen password in a text file, for example `password`, replacing `<PASSWORD>` with a password of your choosing:

  ```sh
  echo "<PASSWORD>" >> password
  ```

  #### Generate Initiator identity RSA key pair
>>>>>>> 45ce5bcd

  To generate Initiator RSA keys, launch the following command, replacing `<PASSWORD>` with the same one you used in the previous command:
  ```sh
  docker run --name ssv-node-key-generation \
  -v "$(pwd)/password":/password \
  -it bloxstaking/ssv-node:latest \
  /go/bin/ssvnode generate-operator-keys --password-file=/password && \
  docker cp ssv-node-key-generation:/encrypted_private_key.json \
  ./encrypted_private_key.json && docker rm ssv-node-key-generation
  ```

  This will create `encrypted_private_key.json` with encrypted by password RSA key pair.
</details>

#### Build from source

To build from source you'll need to have Go version 1.20 installed on your system

##### Build

A prerequisite for this is to have `go` version 1.20 installed on the system, and an optional requirement is to have the `make` tool installed as well (alternatively you could run the corresponding command defined in the `Makefile`).
```sh
<<<<<<< HEAD
ssv-dkg start-operator --configPath "/examples/config/operator4.example.yaml"
```

### Initiator

#### 1. Initial DKG ceremony

The initiator uses `init` to create the initial details needed to run DKG between all operators.

Generate initiator identity RSA key pair:

```sh
ssv-dkg generate-initiator-keys --password 12345678
=======
make install
>>>>>>> 45ce5bcd
```
##### Launch with command line parameters

<<<<<<< HEAD
This will create `encrypted_private_key.json` with encrypted by password RSA key pair
Write down `password` in any text file, for example to `./password`

Run:
=======
It is advised to store all the necessary files (operators_info.json, encrypted_private_key.json, password) in a single folder (in this case initiator-config), as shown below:
```sh
ssv@localhost:~/ssv-dkg# tree initiator-config
initiator-config
├── encrypted_private_key.json
├── operators_info.json
└── password

1 directory, 3 files
```
>>>>>>> 45ce5bcd

The Initiator creates the initial details needed to run DKG between all operators via the init command. You can launch the following command with the appropriate values to each parameter:
```sh
ssv-dkg init \
          --operatorIDs 1,2,3,4 \
<<<<<<< HEAD
          --operatorsInfoPath ./operators_integration.json \
          --owner 0x81592c3de184a3e2c0dcb5a261bc107bfa91f494 \
          --nonce 4 \
          --withdrawAddress 0000000000000000000000000000000000000009  \
          --fork "mainnet" \
          --depositOutputPath deposit.json \
          --keysharesOutputPath payload.json \
=======
          --operatorsInfoPath ./examples/operators_integration.json \
          # Alternatively:
          # --operatorsInfo: '[{"id": 1,"public_key": "LS0tLS1CRUdJTiBSU0....","ip": "http://localhost:3030"}, {"id": 2,"public_key": "LS0tLS1CRUdJTiBSU0....","ip": "http://localhost:3030"},...]'
          --owner 0x81592c3de184a3e2c0dcb5a261bc107bfa91f494 \
          --nonce 4 \
          --withdrawAddress 0xa1a66cc5d309f19fb2fda2b7601b223053d0f7f4  \
          --fork "mainnet" \
          --depositResultsPath deposit.json \
          --ssvPayloadResultsPath payload.json \
>>>>>>> 45ce5bcd
          --initiatorPrivKey ./encrypted_private_key.json \
          --initiatorPrivKeyPassword ./password \
          --logLevel info \
          --logFormat json \
          --logLevelFormat capitalColor \
          --logFilePath ./initiator_logs/debug.log
<<<<<<< HEAD

#### where
--operatorIDs 1,2,3,4 # operator IDs which will be used for a DKG ceremony
--operatorsInfoPath ./operators_integration.json # path to operators info ID,base64(RSA pub key),
--owner 0x81592c3de184a3e2c0dcb5a261bc107bfa91f494 # owner address for the SSV contract
--nonce 4 # owner nonce for the SSV contract
--withdrawAddress # Reward payments of excess balance over 32 ETH will automatically and regularly be sent to a withdrawal address linked to each validator, once provided by the user. Users can also exit staking entirely, unlocking their full validator balance.
--fork "mainnet" # fork name: mainnet, prater, or now_test_network
--depositResultsPath: ./output/ # path and filename to store the staking deposit file
--ssvPayloadResultsPath: ./output/ # path to store ssv contract payload file
--initiatorPrivKey ./encrypted_private_key.json # path to ssv initiators`s private key
--initiatorPrivKeyPassword: ./password # path to password file to decrypt the key
--logLevel: info # logger's log level (info/debug/
--logFormat: json # logger's encoding, valid values are 'json' (default) and 'console'
--logLevelFormat: capitalColor # logger's level format, valid values are 'capitalColor' (default), 'capital' or 'lowercase''
--logFilePath: ./initiator_logs/debug.log # a file path to write logs into
```

Its also possible to use yaml configuration file `./config/initiator.yaml` for parameters. `ssv-dkg` will be looking for this file at `./config/` folder at the same root as the binary.
=======
```

Here's an explanation of each parameter:

| Argument                   | type                                      | description                                                                                        |
| -------------------------- | :---------------------------------------- | :------------------------------------------------------------------------------------------------- |
| --operatorIDs              | int[]                                     | Operator IDs which will be used for a DKG ceremony                                                 |
| --operatorsInfoPath        | string                                    | Path to operators info: ID, base64(RSA pub key), endpoint                                          |
| --operatorsInfo            | string                                    | Raw content of the JSON file with operators information                                            |
| --owner                    | address                                   | Owner address for the SSV contract                                                                 |
| --nonce                    | int                                       | Owner nonce for the SSV contract                                                                   |
| --withdrawAddress          | address                                   | Address where reward payments for the validator are sent                                           |
| --network                  | mainnet / prater / now_test_network       | Network name (default: `mainnet`)                                                                  |
| --outputPath               | string                                    | Path to store the output files                                                                     |
| --initiatorPrivKey         | string                                    | Private key of ssv initiator (path, or plain text, if not encrypted)                               |
| --initiatorPrivKeyPassword | string                                    | Path to password file to decrypt the key (if absent, provide plain text private key)               |
| --generateInitiatorKey     | boolean                                   | If set true - generates a new RSA key pair + random secure password. Result stored at `outputPath` |
| --logLevel                 | debug / info / warning / error / critical | Logger's log level (default: `debug`)                                                              |
| --logFormat                | json / console                            | Logger's encoding (default: `json`)                                                                |
| --logLevelFormat           | capitalColor / capital / lowercase        | Logger's level format (default: `capitalColor`)                                                    |
| --logFilePath              | string                                    | Path to file where logs should be written (default: `./data/debug.log`)                            |

A special note goes to the `nonce` field, which represents how many validators the address identified in the owner parameter has already registered to the ssv.network.

You can keep track of this counter yourself, or you can use the `ssv-scanner` tool made available by the SSV team to source it. For more information, please refer to the related user guide or to its [SDK documentation page](https://docs.ssv.network/developers/tools/ssv-scanner).

> ℹ️ Note: For more details on `operatorsInfoPath` parameter, head over to the [Operators data](#obtaining-operators-data) section.
>>>>>>> 45ce5bcd

##### Launch with YAML config file

It is also possible to use YAML configuration file. Just pay attention to the path of the necessary files, which needs to be changed to reflect the local configuration.
If the `initiator.yaml` file is created in the same folder as the other files, and the folder structure looks like this:

```sh
ssv@localhost:~/ssv-dkg# tree initiator-config
initiator-config
├── encrypted_private_key.json
├── initiator.yaml
├── operators_info.json
└── password

1 directory, 4 files
```

Then the content of the YAML file should be changed to this:
```yaml
<<<<<<< HEAD
operatorIDs: [1, 2, 3, 4]
withdrawAddress: "0000000000000000000000000000000000000009"
owner: "0x81592c3de184a3e2c0dcb5a261bc107bfa91f494"
nonce: 4
fork: "00000000"
operatorsInfoPath: ./examples/operators_integration.json
depositOutputPath: ./output/
keysharesOutputPath: ./output/
privKey: ./encrypted_private_key.json
password: ./password
=======
operatorIDs: [143, 219, 33, 34]    # array of Operator IDs which will be used for a DKG ceremony
withdrawAddress: "0xa1a66cc5d309f19fb2fda2b7601b223053d0f7f4"    # Address where reward payments for the validator are sent
owner: "0xb64923DA2c1A9907AdC63617d882D824033a091c"    # Address of owner of the Cluster that will manage the validator on ssv.network
nonce: 0    # Owner nonce for the SSV contract
fork: "prater"    # Network name (default: mainnet)
operatorsInfoPath: ./initiator-config/operators_info.json    # Path to the file containing operators information
operatorsInfo: '[{"id": 1,"public_key": "LS0tLS1CRUdJTiBSU0....","ip": "http://localhost:3030"}, {"id": 2,"public_key": "LS0tLS1CRUdJTiBSU0....","ip": "http://localhost:3030"},...]'    # Raw content of the JSON file with operators information
depositResultsPath: ./initiator-config/    # Path to store the staking deposit file
ssvPayloadResultsPath: ./initiator-config/    # Path to store ssv contract payload file
initiatorPrivKey: ./initiator-config/encrypted_private_key.json    # Path to private key of ssv initiator
initiatorPrivKeyPassword: ./initiator-config/password    # Path to password file to decrypt the key
logLevel: info    # Logger's log level (default: debug)
logFormat: json    # Logger's encoding (default: json)
logLevelFormat: capitalColor    # Logger's level format (default: capitalColor)
logFilePath: ./initiator-config/debug.log    # Path to file where logs should be written (default: ./data/debug.log)
>>>>>>> 45ce5bcd
```

A special note goes to the `nonce` field, which represents how many validators the address identified in the owner parameter has already registered to the ssv.network.

You can keep track of this counter yourself, or you can use the `ssv-scanner` tool made available by the SSV team to source it. For more information, please refer to the related user guide or to its [SDK documentation page](https://docs.ssv.network/developers/tools/ssv-scanner).

> ℹ️ Note: For more details on `operatorsInfoPath` parameter, head over to the [Operators data](#obtaining-operators-data) section.

Then the tool can be launched from the root folder, by running this command:
```sh
<<<<<<< HEAD
ssv-dkg init --configPath /examples/config/initiator.example.yaml
=======
ssv-dkg init --configPath ./initiator-config/initiator.yaml
>>>>>>> 45ce5bcd
```

If the `--configPath` parameter is not provided, `ssv-dkg` will be looking for a file named `config.yaml` in `./config/` folder at the same root as the binary (i.e. `./config/config.yaml`)

### Deposit and register Validator

<<<<<<< HEAD
#### 2. Resharing DKG ceremony

The initiator uses `reshare` command to reshare an existing BLS key to new operators. This will create a new ssv payload file for new operators.

Run:

```sh
ssv-dkg reshare \
          --operatorIDs 1,2,3,4 \
          --newOperatorIDs 5, 6, 7, 8 \
          --oldID a866d319e6454c6cad4c7ce9dfbb5ae819a834c739ae4578
          --operatorsInfoPath ./operators_integration.json \
          --owner 0x81592c3de184a3e2c0dcb5a261bc107bfa91f494 \
          --nonce 4 \
          --ssvPayloadResultsPath payload.json \
          --initiatorPrivKey ./encrypted_private_key.json \
          --initiatorPrivKeyPassword ./password \
          --logLevel info \
          --logFormat json \
          --logLevelFormat capitalColor \
          --logFilePath ./initiator_logs/debug.log

#### where
--operatorIDs 1,2,3,4 # old operator IDs which was used at previous DKG ceremony
--newOperatorIDs 5,6,7,8  # new operator IDs which will create new validator BLS partial shares but preserve old validator public key
--oldID a866d319e6454c6cad4c7ce9dfbb5ae819a834c739ae4578 # 24byte ID of previous DKG ceremony which can be found at previous ssv payload file name. This is crucial to have it, otherwise resharing is impossible.
--operatorsInfoPath ./operators_integration.json # path to operators info ID,base64(RSA pub key),
--owner 0x81592c3de184a3e2c0dcb5a261bc107bfa91f494 # owner address for the SSV contract
--nonce 4 # owner nonce for the SSV contract
--ssvPayloadResultsPath: ./output/ # path to store new ssv contract payload file
--initiatorPrivKey ./encrypted_private_key.json # path to ssv initiators`s private key
--initiatorPrivKeyPassword: ./password # path to password file to decrypt the key
--logLevel: info # logger's log level (info/debug/
--logFormat: json # logger's encoding, valid values are 'json' (default) and 'console'
--logLevelFormat: capitalColor # logger's level format, valid values are 'capitalColor' (default), 'capital' or 'lowercase''
--logFilePath: ./initiator_logs/debug.log # a file path to write logs into
```

When using configuration file, run:
=======
When the `ssv-dkg` tool is launched as shown above, it will commence a DKG ceremony with the selected operators, which will end in the creation of two files:
* a deposit JSON file - necessary to perform the transaction on the Deposit contract and activate the validator on the Beacon layer
* a key shares JSON file - necessary to register the validator on the ssv.network
### Troubleshooting
>>>>>>> 45ce5bcd

#### dial tcp timeout
```sh
2023-10-11T16:36:26.745937Z     FATAL   dkg-initiator   😥 Failed to initiate DKG ceremony:     {"error": "Post \"http://79.44.117.213:3030/init\": dial tcp 79.44.117.213:3030: i/o timeout"}
```
When this error appears, it means that the `ssv-dkg` tool cannot connect to one of the selected operators.
This could be temporary, but if it persists, we recommend changing one of the operators.
#### invalid URI for request
```sh
2023-10-11T16:29:47.226138Z     FATAL   dkg-initiator   😥 Failed to load operators:    {"error": "invalid operator URL parse \"80.181.85.114:3030\": invalid URI for request"}
```
When this error appears, it means that the endpoint information for one of the operators is incorrect.
You could manually verify the `operators_info.json` or the initiator command-generated by the webapp, or simply change one of the operators.
#### connection refused
```sh
<<<<<<< HEAD
ssv-dkg reshare --configPath /examples/config/initiator.example.yaml
=======
2023-10-13T15:21:54.597429Z     FATAL   dkg-initiator   😥 Failed to initiate DKG ceremony:     {"error": "Post \"http://80.181.85.114:3030/init\": dial tcp 80.181.85.114:3030: connect: connection refused"}
>>>>>>> 45ce5bcd
```
When this error appears, it means that the `ssv-dkg` tool cannot connect to one of the selected operators, and the reason could be because their `ssv-dkg` operator node has shut down.
This could be temporary, as they will likely start the node again, but if it persists, we recommend changing one of the operators.


<<<<<<< HEAD
### Security notes

Here we explain how we secure the communication between DKG ceremony initiator and operators

1. Initiator is using RSA key (2048 bits) to sign init message sent to operators. Upon receiving operators verify the sig using pub key at init message. If the sig is valid, operators store this pub key for further verification of messages coming from the initiator(s).
2. Operators are using RSA key (ssv operator key - 2048 bits) to sign every message sent back to initiator.
3. Initiator verifies every message incoming from any operator using ID and Public Key provided by operators info file, then initiator creates a combined message and signs it.
4. Operators verify each of the messages of other operators participating in the ceremony and verifies initiator`s signature of the combined message.
5. During the DKG protocol execution, the BLS auth scheme is used - G2 for its signature space and G1 for its public keys

## Architecture

![flow](./docs/imgs/DKGinit.drawio.png)
=======
## Operator Quick start

A DKG-Operator is able to participate in multiple DKG ceremonies in parallel thanks to the `ssv-dkg` tool.
The `ssv-dkg` tool is separate from the `ssv-node`, and could be running on a different machine, but the two are heavily correlated, as the keyshare generated by the `ssv-dkg` tool, will ultimately be used by the Node itself to manage the related validator.
>>>>>>> 45ce5bcd

> ⚠️ The `ssv-dkg` client **should be kept online at all times**.
> This is paramount if you want to participate in DKG ceremonies initiated by stakers, thus having the chance to operate their validators.
> Please select the machine where you want to launch it in accordance to this principle.

### Pre requisites
In order to successfully participate in DKG ceremonies initiated by stakers, you will need to possess and/or provide this information:

* **operator ID** - the ID of the operator you want to receive keyshares created with DKG
* **machine endpoint** - the endpoint (protocol:ip:port) of the machine where you intend to execute the `ssv-dkg` tool (if you have a domain name, instead of an `ip` that works as well)
* **encrypted operator RSA private key** - this is a password-encrypted file, containing the operator's private key (follow [this guide to generate an encrypted private key file](https://docs.ssv.network/operator-user-guides/operator-node/installation#generate-operator-keys-encrypted) or [this migration guide to encrypt existing keys](https://docs.ssv.network/operator-user-guides/operator-node/installation#how-do-i-migrate-raw-deprecated-operator-keys))

So make sure to have them available before proceeding.

> ⚠️ The RSA key pair is needed to sign all of the messages exchanged between ceremony participants, but the public key linked to it will also be used to encrypt the generated keyshares.
> Thus, SSV Node Operators must use the private key already in their possession when running the DKG tool, otherwise they won't be able to decrypt the keyshare and perform validator duties.

### Start a DKG-operator

There are a couple of options to launch the DKG tool:
* [Launch with Docker and YAML file](#launch-with-docker-and-yaml-file-1)
* [Build from source](#build-from-source-1)

It is advised launching the tool as a Docker image as it is the most convenient way and only requires to have Docker installed. The team builds a Docker image with every release of the tool.

#### Launch with Docker and YAML file
All of the necessary configuration information can be provided in a YAML file (referenced as `operator.yaml` from now on).
A good way to manage all the necessary files (`encrypted_private_key.json`, `password`) is to store them in a single folder (in this case `operator-config`), together with the `operator.yaml` configuration file, like so:

```sh
ssv@localhost:~/ssv-dkg# tree operator-config
operator-config
├── encrypted_private_key.json
├── operator.yaml
└── password

1 directory, 3 files
```
With this configuration, a typical configuration file would look like this:

```yaml
privKey: /data/encrypted_private_key.json
password: /data/password
port: 3030
storeShare: true
logLevel: info
logFormat: json
logLevelFormat: capitalColor
logFilePath: /data/debug.log
```

> ℹ️ In the config file above, `/data/` represents the container's shared volume created by the docker command itself with the `-v` option.

Under the assumption that all the necessary files (`encrypted_private_key.json`, `operator.yaml`, `password`) are under the same folder (represented below with `<PATH_TO_FOLDER_WITH_CONFIG_FILES>`) you can run the tool using the command below:

```sh
docker run --restart unless-stopped --name ssv_dkg -p 3030:3030  \
-v "<PATH_TO_FOLDER_WITH_CONFIG_FILES>":/data -it \
"ssv-dkg:latest" /app start-operator --configPath /data/operator.yaml
```

Just make sure to substitute `<PATH_TO_FOLDER_WITH_CONFIG_FILES>` with the actual folder containing all the files.

You can, of course, change the configuration above to one that suits you better, just be mindful about changing the path references in the docker command **and** in the `operator.yaml`` file as well.

#### Build from source

To build from source you'll need to have Go version 1.20 installed on your system

##### Build

A prerequisite for this is to have `go` version 1.20 installed on the system, and an optional requirement is to have the `make` tool installed as well (alternatively you could run the corresponding command defined in the `Makefile`).

```sh
make install
```

##### Launch with command line parameters

It is advised to store all the necessary files (`encrypted_private_key.json`, `password`) in a single folder (in this case `operator-config`), as shown below:

```sh
ssv@localhost:~/ssv-dkg# tree operator-config
operator-config
├── encrypted_private_key.json
└── password

1 directory, 2 files
```

To run the DKG tool as an operator, you can launch the following command with the appropriate values to each parameter:

```sh
ssv-dkg start-operator \
            --privKey ./operator-config/encrypted_private_key.json  \
            --port 3030 \
            --password ./operator-config/password \
            --storeShare true \
            --logLevel info \
            --logFormat json \
            --logLevelFormat capitalColor \
            --logFilePath ./operator-config/debug.log
```

Here's an explanation of each parameter:

| Argument         | type                                      | description                                                                                       |
| ---------------- | :---------------------------------------- | :------------------------------------------------------------------------------------------------ |
| --privKey        | string                                    | Private key of ssv operator (path, or plain text, if not encrypted)                               |
| --port           | int                                       | Port for listening messages (default: `3030`)                                                     |
| --password       | string                                    | Path to password file to decrypt the key (if absent, provide plain text private key)              |
| --storeShare     | boolean                                   | Whether to store the created bls key share to a file for later reuse if needed (default: `false`) |
| --logLevel       | debug / info / warning / error / critical | Logger's log level (default: `debug`)                                                             |
| --logFormat      | json / console                            | Logger's encoding (default: `json`)                                                               |
| --logLevelFormat | capitalColor / capital / lowercase        | Logger's level format (default: `capitalColor`)                                                   |
| --logFilePath    | string                                    | Path to file where logs should be written (default: `./data/debug.log`)                           |

##### Launch with YAML config file

It is also possible to use YAML configuration file, just as it was shown in the Docker section above.
Just pay attention to the path of the necessary files, which needs to be changed to reflect the local configuration. If the operator.yaml file is created in the same folder as the other files, and the folder structure looks like this:

```sh
ssv@localhost:~/ssv-dkg# tree operator-config
operator-config
├── encrypted_private_key.json
├── operator.yaml
└── password

1 directory, 3 files
```

Then the content of the YAML file should be changed to this:
```yaml
privKey: ./operator-config/encrypted_private_key.json
password: ./operator-config/password
port: 3030
storeShare: true
logLevel: info
logFormat: json
logLevelFormat: capitalColor
logFilePath: ./operator-config/debug.log
```

Then the tool can be launched from the root folder, by running this command:
```sh
ssv-dkg start-operator --configPath "./operator-config/operator.yaml"
```

If the `--configPath` parameter is not provided, `ssv-dkg` will be looking for a file named `operator.yaml` in `./config/` folder at the same root as the binary (i.e. `./config/operator.yaml`)

<<<<<<< HEAD
The DKG-operator can handle multiple DKG instances, it saves up to MaxInstances(1024) up to `MaxInstanceTime` (5 minutes). If a new Init arrives we try to clean our list from instances older than `MaxInstanceTime` if we find any, we remove them and add the incoming, otherwise we respond with error that the maximum number of instances is already running.
=======
### Update Operator metadata
>>>>>>> 45ce5bcd

> ⚠️ If you want to make sure to participate in DKG ceremonies initiated by stakers, and have the chance to operate their validators, it is absolutely necessary to the update operator with the proper information, and verify their correctness.

Once the DKG tool is up and running, please make sure to update your operator metadata, and provide your DKG Operator endpoint, in the form of `protocol:ip:port` (if you have a domain name, instead of an `ip` that works as well).

Please head over to [the Operator User guide on how to update metadata](https://docs.ssv.network/operator-user-guides/operator-management/setting-operator-metadata) and follow the instructions

## Flow Description:

1. The Initiator creates an initiation (`init`) message, signs it and sends it to all Operators
2. Upon receiving initiation message, the Operators check Initiator message signature and create their own DKG identity:
  * new DKG secrets created
  * if a new `init` message with ID [24]byte is received and at least 5 minutes have passed from the last init message with the same ID, the DKG instance is recreated
  * Exchange signed message containing the DKG identity is created
  * Operator replies to init message with the created Exchange message
3. The Initiator collects all responses into one combined message and verifies signatures
4. The Initiator sends back the combined message to all Operators
5. Each Operator receives combined exchange message and starts the DKG process, responding back to Initiator with a signed dkg deal bundle
6. The Initiator packs the deal bundles together and sends them back to all Operators
7. Operators process dkg bundles and finish the DKG protocol of creating a shared key. After DKG process is finished each Operator has a share of the shared key which can be used for signing
8. Each Operator signs a deposit root, using its share of the shared key, then encrypts the share with the initial RSA key and sends it to the Initiator
9. Initiator receives all messages from Operators with signatures/encrypted shares and prepares the deposit data with a signature and save it as JSON file
10. Initiator prepares a payload for SSV contract
11. After the deposit is successful and SSV contract transaction is accepted, Operators can continue with their duties using their share of the distributes key

> ℹ️ NOTE: Threshold is computed automatically using 3f+1 tolerance.

### Note on DKG instance management

A DKG-operator can handle multiple DKG instances, it saves up to `MaxInstances` (1024) up to `MaxInstanceTime` (5 minutes). If a new `init` arrives the DKG-operator tries to clean instances older than `MaxInstanceTime` from the list. If any of them are found, they are removed and the incoming is added, otherwise it responds with an error, saying that the maximum number of instances is already running.

## Security notes

It is important to briefly explain how the communication between DKG ceremony Initiator and Operators is secured:

1. Initiator is using RSA key (2048 bits) to sign init message sent to Operators. Upon receiving the signature, Operators verify it using public key included in the init message. If the signature is valid, Operators store this pub key for further verification of messages coming from the Initiator(s).
2. Operators are using RSA key (ssv Operator key - 2048 bits) to sign every message sent back to Initiator.
3. Initiator verifies every incoming message from any Operator using ID and Public Key provided by Operators' info file, then Initiator creates a combined message and signs it.
4. Operators verify each of the messages from other Operators participating in the ceremony and verifies Initiator's signature of the combined message.
5. During the DKG protocol execution, the BLS auth scheme is used - G2 for its signature space and G1 for its public keys


---

More info about how things are designed/work under the hood can be found [here](./design.md)<|MERGE_RESOLUTION|>--- conflicted
+++ resolved
@@ -1,42 +1,3 @@
-<<<<<<< HEAD
-# ssv-dkg
-
-### Build
-
-```sh
-make install
-```
-
-#### Run docker example
-
-1. Build docker image
-
-```
-make docker-build-image
-```
-
-2. Start 8 example operators
-
-```
-make docker-operators
-```
-
-3. Start initiator for operators 1-4
-
-```
-make docker-initiator
-```
-
-The result deposit and ssv-payload files will be paced to `./examples/output` 4. To start resharing for new operators 5-8
-
-- get the request ID from ssv-payload filename (payload*[validator public key]*[request ID].json)
-- update `oldID` at config file `examples/config/reshare.example.yaml`
-- start resharing for new operators
-
-```
-make docker-resharing
-```
-=======
 # `ssv-dkg`
 
 
@@ -147,67 +108,11 @@
 * [Build from source](#build-from-source)
 
 It is advised launching the tool as a Docker image as it is the most convenient way and only requires to have Docker installed. The team builds a Docker image with every release of the tool.
->>>>>>> 45ce5bcd
 
 #### Launch with Docker and YAML file
 
 All of the necessary configuration information can be provided in a YAML file (referenced as `initiator.yaml` from now on).
 
-<<<<<<< HEAD
-Information about operators can be collected at `json` file and supplied to initiator to use for a key generation.
-
-Operators info file example (`./examples/operators_integration.json`):
-
-```json
-[
-  {
-    "id": 1,
-    "public_key": "LS0tLS1CRUdJTiBSU0....",
-    "ip": "http://localhost:3030"
-  },
-  {
-    "id": 2,
-    "public_key": "LS0tLS1CRUdJTiB....",
-    "ip": "http://localhost:3031"
-  }
-]
-```
-
-### Operator
-
-The dkg-operator is ran by a SSV operator, an Operator RSA private key is a requirement.
-The operator is able to participate in multiple DKG ceremonies in parallel.
-
-NOTE: ssv-dkg tool is using an ssv operator private key file. Encrypted and plintext versiaons are supported. If `password` parameter is provided then the ssv-dkg tool assumes that the operator`s RSA key is encrypted, if not then it assumes that the key is provided as plaintext.
-
-#### Start a DKG-operator
-
-```sh
-ssv-dkg start-operator \
-            --privKey ./examples/operator1/encrypted_private_key.json  \
-            --port 3030 \
-            --password ./password \
-            --storeShare true \
-            --logLevel info \
-            --logFormat json \
-            --logLevelFormat capitalColor \
-            --logFilePath ./operator1_logs/debug.log \
-            --DBPath: ./operator1_db/
-
-### where
---privKey ./encrypted_private_key.json # path to ssv operator`s private key
---port 3030 # port for listening messages
---password: ./password # path to password file to decrypt the key
---storeShare: true # store created bls key share to a file for later reuse if needed
---logLevel: info # logger's log level (info/debug/
---logFormat: json # logger's encoding, valid values are 'json' (default) and 'console'
---logLevelFormat: capitalColor # logger's level format, valid values are 'capitalColor' (default), 'capital' or 'lowercase''
---logFilePath: ./operator1_logs/debug.log # a file path to write logs into
---DBPath: ./operator1_db/ # Path for db storage
-```
-
-Its also possible to use yaml configuration file `./config/operator.yaml` for parameters. `ssv-dkg` will be looking for the config file at `./config/` folder.
-=======
 A good way to manage all the necessary files (`operators_info.json`, `encrypted_private_key.json`, `password`) is to store them in a single folder (in this case `initiator-config`) together with the `initiator.yaml` configuration file, like so:
 
 ```sh
@@ -261,25 +166,11 @@
 
 Just make sure to substitute `<PATH_TO_FOLDER_WITH_CONFIG_FILES>` with the actual folder containing all the files.
 You can, of course, change the configuration above to one that suits you better, just be mindful about changing the path references in the docker command **and** in the `operator.yaml` file as well.
->>>>>>> 45ce5bcd
 
 > ℹ️ Note: The Initiator needs to sign all messages exchanged with DKG participants with an RSA key. The `--generateInitiatorKey` option will automatically create it, and encrypt it with a random password. Both the key and the password will be returned as output.
 > 
 > If you already have a password-encrypted RSA key, make sure to omit this option.
 
-<<<<<<< HEAD
-```yaml
-privKey: ./encrypted_private_key.json
-password: ./password
-port: 3030
-storeShare: true
-logLevel: info
-logFormat: json
-logLevelFormat: capitalColor
-logFilePath: ./operator1_logs/debug.log
-DBPath: ./operator2_db/
-```
-=======
 <details>
   <summary><b>Click here if you want to generate an RSA with a password of your choosing</b></summary>
   
@@ -290,7 +181,6 @@
   ```
 
   #### Generate Initiator identity RSA key pair
->>>>>>> 45ce5bcd
 
   To generate Initiator RSA keys, launch the following command, replacing `<PASSWORD>` with the same one you used in the previous command:
   ```sh
@@ -313,32 +203,10 @@
 
 A prerequisite for this is to have `go` version 1.20 installed on the system, and an optional requirement is to have the `make` tool installed as well (alternatively you could run the corresponding command defined in the `Makefile`).
 ```sh
-<<<<<<< HEAD
-ssv-dkg start-operator --configPath "/examples/config/operator4.example.yaml"
-```
-
-### Initiator
-
-#### 1. Initial DKG ceremony
-
-The initiator uses `init` to create the initial details needed to run DKG between all operators.
-
-Generate initiator identity RSA key pair:
-
-```sh
-ssv-dkg generate-initiator-keys --password 12345678
-=======
 make install
->>>>>>> 45ce5bcd
 ```
 ##### Launch with command line parameters
 
-<<<<<<< HEAD
-This will create `encrypted_private_key.json` with encrypted by password RSA key pair
-Write down `password` in any text file, for example to `./password`
-
-Run:
-=======
 It is advised to store all the necessary files (operators_info.json, encrypted_private_key.json, password) in a single folder (in this case initiator-config), as shown below:
 ```sh
 ssv@localhost:~/ssv-dkg# tree initiator-config
@@ -349,21 +217,11 @@
 
 1 directory, 3 files
 ```
->>>>>>> 45ce5bcd
 
 The Initiator creates the initial details needed to run DKG between all operators via the init command. You can launch the following command with the appropriate values to each parameter:
 ```sh
 ssv-dkg init \
           --operatorIDs 1,2,3,4 \
-<<<<<<< HEAD
-          --operatorsInfoPath ./operators_integration.json \
-          --owner 0x81592c3de184a3e2c0dcb5a261bc107bfa91f494 \
-          --nonce 4 \
-          --withdrawAddress 0000000000000000000000000000000000000009  \
-          --fork "mainnet" \
-          --depositOutputPath deposit.json \
-          --keysharesOutputPath payload.json \
-=======
           --operatorsInfoPath ./examples/operators_integration.json \
           # Alternatively:
           # --operatorsInfo: '[{"id": 1,"public_key": "LS0tLS1CRUdJTiBSU0....","ip": "http://localhost:3030"}, {"id": 2,"public_key": "LS0tLS1CRUdJTiBSU0....","ip": "http://localhost:3030"},...]'
@@ -373,34 +231,12 @@
           --fork "mainnet" \
           --depositResultsPath deposit.json \
           --ssvPayloadResultsPath payload.json \
->>>>>>> 45ce5bcd
           --initiatorPrivKey ./encrypted_private_key.json \
           --initiatorPrivKeyPassword ./password \
           --logLevel info \
           --logFormat json \
           --logLevelFormat capitalColor \
           --logFilePath ./initiator_logs/debug.log
-<<<<<<< HEAD
-
-#### where
---operatorIDs 1,2,3,4 # operator IDs which will be used for a DKG ceremony
---operatorsInfoPath ./operators_integration.json # path to operators info ID,base64(RSA pub key),
---owner 0x81592c3de184a3e2c0dcb5a261bc107bfa91f494 # owner address for the SSV contract
---nonce 4 # owner nonce for the SSV contract
---withdrawAddress # Reward payments of excess balance over 32 ETH will automatically and regularly be sent to a withdrawal address linked to each validator, once provided by the user. Users can also exit staking entirely, unlocking their full validator balance.
---fork "mainnet" # fork name: mainnet, prater, or now_test_network
---depositResultsPath: ./output/ # path and filename to store the staking deposit file
---ssvPayloadResultsPath: ./output/ # path to store ssv contract payload file
---initiatorPrivKey ./encrypted_private_key.json # path to ssv initiators`s private key
---initiatorPrivKeyPassword: ./password # path to password file to decrypt the key
---logLevel: info # logger's log level (info/debug/
---logFormat: json # logger's encoding, valid values are 'json' (default) and 'console'
---logLevelFormat: capitalColor # logger's level format, valid values are 'capitalColor' (default), 'capital' or 'lowercase''
---logFilePath: ./initiator_logs/debug.log # a file path to write logs into
-```
-
-Its also possible to use yaml configuration file `./config/initiator.yaml` for parameters. `ssv-dkg` will be looking for this file at `./config/` folder at the same root as the binary.
-=======
 ```
 
 Here's an explanation of each parameter:
@@ -428,7 +264,6 @@
 You can keep track of this counter yourself, or you can use the `ssv-scanner` tool made available by the SSV team to source it. For more information, please refer to the related user guide or to its [SDK documentation page](https://docs.ssv.network/developers/tools/ssv-scanner).
 
 > ℹ️ Note: For more details on `operatorsInfoPath` parameter, head over to the [Operators data](#obtaining-operators-data) section.
->>>>>>> 45ce5bcd
 
 ##### Launch with YAML config file
 
@@ -448,18 +283,6 @@
 
 Then the content of the YAML file should be changed to this:
 ```yaml
-<<<<<<< HEAD
-operatorIDs: [1, 2, 3, 4]
-withdrawAddress: "0000000000000000000000000000000000000009"
-owner: "0x81592c3de184a3e2c0dcb5a261bc107bfa91f494"
-nonce: 4
-fork: "00000000"
-operatorsInfoPath: ./examples/operators_integration.json
-depositOutputPath: ./output/
-keysharesOutputPath: ./output/
-privKey: ./encrypted_private_key.json
-password: ./password
-=======
 operatorIDs: [143, 219, 33, 34]    # array of Operator IDs which will be used for a DKG ceremony
 withdrawAddress: "0xa1a66cc5d309f19fb2fda2b7601b223053d0f7f4"    # Address where reward payments for the validator are sent
 owner: "0xb64923DA2c1A9907AdC63617d882D824033a091c"    # Address of owner of the Cluster that will manage the validator on ssv.network
@@ -475,7 +298,6 @@
 logFormat: json    # Logger's encoding (default: json)
 logLevelFormat: capitalColor    # Logger's level format (default: capitalColor)
 logFilePath: ./initiator-config/debug.log    # Path to file where logs should be written (default: ./data/debug.log)
->>>>>>> 45ce5bcd
 ```
 
 A special note goes to the `nonce` field, which represents how many validators the address identified in the owner parameter has already registered to the ssv.network.
@@ -486,63 +308,17 @@
 
 Then the tool can be launched from the root folder, by running this command:
 ```sh
-<<<<<<< HEAD
-ssv-dkg init --configPath /examples/config/initiator.example.yaml
-=======
 ssv-dkg init --configPath ./initiator-config/initiator.yaml
->>>>>>> 45ce5bcd
 ```
 
 If the `--configPath` parameter is not provided, `ssv-dkg` will be looking for a file named `config.yaml` in `./config/` folder at the same root as the binary (i.e. `./config/config.yaml`)
 
 ### Deposit and register Validator
 
-<<<<<<< HEAD
-#### 2. Resharing DKG ceremony
-
-The initiator uses `reshare` command to reshare an existing BLS key to new operators. This will create a new ssv payload file for new operators.
-
-Run:
-
-```sh
-ssv-dkg reshare \
-          --operatorIDs 1,2,3,4 \
-          --newOperatorIDs 5, 6, 7, 8 \
-          --oldID a866d319e6454c6cad4c7ce9dfbb5ae819a834c739ae4578
-          --operatorsInfoPath ./operators_integration.json \
-          --owner 0x81592c3de184a3e2c0dcb5a261bc107bfa91f494 \
-          --nonce 4 \
-          --ssvPayloadResultsPath payload.json \
-          --initiatorPrivKey ./encrypted_private_key.json \
-          --initiatorPrivKeyPassword ./password \
-          --logLevel info \
-          --logFormat json \
-          --logLevelFormat capitalColor \
-          --logFilePath ./initiator_logs/debug.log
-
-#### where
---operatorIDs 1,2,3,4 # old operator IDs which was used at previous DKG ceremony
---newOperatorIDs 5,6,7,8  # new operator IDs which will create new validator BLS partial shares but preserve old validator public key
---oldID a866d319e6454c6cad4c7ce9dfbb5ae819a834c739ae4578 # 24byte ID of previous DKG ceremony which can be found at previous ssv payload file name. This is crucial to have it, otherwise resharing is impossible.
---operatorsInfoPath ./operators_integration.json # path to operators info ID,base64(RSA pub key),
---owner 0x81592c3de184a3e2c0dcb5a261bc107bfa91f494 # owner address for the SSV contract
---nonce 4 # owner nonce for the SSV contract
---ssvPayloadResultsPath: ./output/ # path to store new ssv contract payload file
---initiatorPrivKey ./encrypted_private_key.json # path to ssv initiators`s private key
---initiatorPrivKeyPassword: ./password # path to password file to decrypt the key
---logLevel: info # logger's log level (info/debug/
---logFormat: json # logger's encoding, valid values are 'json' (default) and 'console'
---logLevelFormat: capitalColor # logger's level format, valid values are 'capitalColor' (default), 'capital' or 'lowercase''
---logFilePath: ./initiator_logs/debug.log # a file path to write logs into
-```
-
-When using configuration file, run:
-=======
 When the `ssv-dkg` tool is launched as shown above, it will commence a DKG ceremony with the selected operators, which will end in the creation of two files:
 * a deposit JSON file - necessary to perform the transaction on the Deposit contract and activate the validator on the Beacon layer
 * a key shares JSON file - necessary to register the validator on the ssv.network
 ### Troubleshooting
->>>>>>> 45ce5bcd
 
 #### dial tcp timeout
 ```sh
@@ -558,36 +334,16 @@
 You could manually verify the `operators_info.json` or the initiator command-generated by the webapp, or simply change one of the operators.
 #### connection refused
 ```sh
-<<<<<<< HEAD
-ssv-dkg reshare --configPath /examples/config/initiator.example.yaml
-=======
 2023-10-13T15:21:54.597429Z     FATAL   dkg-initiator   😥 Failed to initiate DKG ceremony:     {"error": "Post \"http://80.181.85.114:3030/init\": dial tcp 80.181.85.114:3030: connect: connection refused"}
->>>>>>> 45ce5bcd
 ```
 When this error appears, it means that the `ssv-dkg` tool cannot connect to one of the selected operators, and the reason could be because their `ssv-dkg` operator node has shut down.
 This could be temporary, as they will likely start the node again, but if it persists, we recommend changing one of the operators.
 
 
-<<<<<<< HEAD
-### Security notes
-
-Here we explain how we secure the communication between DKG ceremony initiator and operators
-
-1. Initiator is using RSA key (2048 bits) to sign init message sent to operators. Upon receiving operators verify the sig using pub key at init message. If the sig is valid, operators store this pub key for further verification of messages coming from the initiator(s).
-2. Operators are using RSA key (ssv operator key - 2048 bits) to sign every message sent back to initiator.
-3. Initiator verifies every message incoming from any operator using ID and Public Key provided by operators info file, then initiator creates a combined message and signs it.
-4. Operators verify each of the messages of other operators participating in the ceremony and verifies initiator`s signature of the combined message.
-5. During the DKG protocol execution, the BLS auth scheme is used - G2 for its signature space and G1 for its public keys
-
-## Architecture
-
-![flow](./docs/imgs/DKGinit.drawio.png)
-=======
 ## Operator Quick start
 
 A DKG-Operator is able to participate in multiple DKG ceremonies in parallel thanks to the `ssv-dkg` tool.
 The `ssv-dkg` tool is separate from the `ssv-node`, and could be running on a different machine, but the two are heavily correlated, as the keyshare generated by the `ssv-dkg` tool, will ultimately be used by the Node itself to manage the related validator.
->>>>>>> 45ce5bcd
 
 > ⚠️ The `ssv-dkg` client **should be kept online at all times**.
 > This is paramount if you want to participate in DKG ceremonies initiated by stakers, thus having the chance to operate their validators.
@@ -739,11 +495,7 @@
 
 If the `--configPath` parameter is not provided, `ssv-dkg` will be looking for a file named `operator.yaml` in `./config/` folder at the same root as the binary (i.e. `./config/operator.yaml`)
 
-<<<<<<< HEAD
-The DKG-operator can handle multiple DKG instances, it saves up to MaxInstances(1024) up to `MaxInstanceTime` (5 minutes). If a new Init arrives we try to clean our list from instances older than `MaxInstanceTime` if we find any, we remove them and add the incoming, otherwise we respond with error that the maximum number of instances is already running.
-=======
 ### Update Operator metadata
->>>>>>> 45ce5bcd
 
 > ⚠️ If you want to make sure to participate in DKG ceremonies initiated by stakers, and have the chance to operate their validators, it is absolutely necessary to the update operator with the proper information, and verify their correctness.
 
