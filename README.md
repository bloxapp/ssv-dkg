--- conflicted
+++ resolved
@@ -236,11 +236,7 @@
           --owner 0x81592c3de184a3e2c0dcb5a261bc107bfa91f494 \
           --nonce 4 \
           --withdrawAddress 0xa1a66cc5d309f19fb2fda2b7601b223053d0f7f4  \
-<<<<<<< HEAD
           --network "mainnet" \
-=======
-          --fork "mainnet" \
->>>>>>> 5ba4b389
           --outputPath /output \
           --initiatorPrivKey ./encrypted_private_key.json \
           --initiatorPrivKeyPassword ./password \
