# ssv-dkg-tool

## Quickstart

### Overview

In order for the DKG protocol to execute successfully:
* all the chosen operators must be running the `ssv-dkg` tool as Operators
* separately, an Initiator (one of the Operators, or a separate entity), starts the DKG ceremony by running the `ssv-dkg` tool with the `init` parameter
* the tool automatically exchange data between the interested parties, as outlined in the [Architecture](#basic-flow-description) section, until the key shares are created

### Build

```sh
make install
```

### Operator

SSV Operators typically play the role of dkg-operators, running the `ssv-dkg` tool as Operators. As a result, it is an Operator RSA private key is a requirement. A dkg-operator is able to participate in multiple DKG ceremonies in parallel.

<<<<<<< HEAD
⚠️ **NOTE:** `ssv-dkg` tool is using an ssv operator private key file. Both encrypted and plain text versions are supported. If `password` parameter is provided then the `ssv-dkg` tool assumes that the operator's RSA key is encrypted, otherwise it assumes that the key is provided as plain text.
=======
NOTE: ssv-dkg tool is using an ssv operator private key file. Encrypted and plintext versiaons are supported. If `password` parameter is provided then the ssv-dkg tool assumes that the operator`s RSA key is encrypted, if not then it assumes that the key is provided as plaintext.
>>>>>>> 18c0b587

#### Start a DKG-operator

```sh
ssv-dkg start-operator --privKey ./examples/operator1/encrypted_private_key.json  --port 3030 --password ./password --storeShare true

### where
--privKey ./encrypted_private_key.json # path to ssv operator`s private key
--port 3030 # port for listening messages
--password: ./password # path to password file to decrypt the key
--storeShare # store the bls key share created during DKG ceremony to a file for later reuse if needed
```

<<<<<<< HEAD
It is also possible to use a YAML configuration file:
=======
Its also possible to use yaml configuration file `./config/operator.yaml` for parameters. `ssv-dkg` will be looking for the config file at `./config/` folder.
>>>>>>> 18c0b587

Example:

```yaml
privKey: ./encrypted_private_key.json
password: ./password
port: 3030
storeShare: true
```

When using configuration file, run:

```sh
ssv-dkg start-operator
```

`ssv-dkg` will be looking for a file named `operator.yaml` at `./config/` folder at the same root as the binary (i.e. `./config/operator.yaml`)

### Initiator

#### Generate initiator identity RSA key pair

The initiator needs to sign all messages exchanged with DKG participants with an RSA key.

To generate initiator RSA keys, launch the following command, replacing `<PASSWORD>` with a password of your choosing:

```sh
ssv-dkg generate-initiator-keys --password <PASSWORD>
```

This will create `encrypted_private_key.json` with encrypted by password RSA key pair.
Write down your chosen password in any text file, for example to `./password`.

⚠️ **NOTE:** For more details on `operatorsInfoPath` please read the [note on obtaining Operators data](#note-on-operators-data) below.

The initiator creates the initial details needed to run DKG between all operators via the `init` command. Copy (or type) and run the following:

```sh
ssv-dkg init \
          --operatorIDs 1,2,3,4 \
          --operatorsInfoPath ./operators_integration.json \
          --owner 0x81592c3de184a3e2c0dcb5a261bc107bfa91f494 \
          --nonce 4 \
          --withdrawAddress 0000000000000000000000000000000000000009  \
          --fork "mainnet"
          --depositResultsPath deposit.json
          --ssvPayloadResultsPath payload.json
          --initiatorPrivKey ./encrypted_private_key.json
          --initiatorPrivKeyPassword ./password

#### where
--operatorIDs 1,2,3,4 # operator IDs which will be used for a DKG ceremony
--operatorsInfoPath ./operators_integration.json # path to operators info: ID,base64(RSA pub key),
--owner 0x81592c3de184a3e2c0dcb5a261bc107bfa91f494 # owner address for the SSV contract
--nonce 4 # owner nonce for the SSV contract
--withdrawAddress # Reward payments of excess balance over 32 ETH will automatically and regularly be sent to a withdrawal address linked to each validator, once provided by the user. Users can also exit staking entirely, unlocking their full validator balance.
--fork "mainnet" # fork name: mainnet, prater, or now_test_network
--depositResultsPath # path and filename to store the staking deposit file
--ssvPayloadResultsPath # path and filename to store ssv contract payload file
--initiatorPrivKey ./encrypted_private_key.json # path to ssv initiators`s private key
--initiatorPrivKeyPassword: ./password # path to password file to decrypt the key
```

It is also possible to use YAML configuration file for parameters:

Example:

```yaml
operatorIDs: [1, 2, 3, 4]
withdrawAddress: "0000000000000000000000000000000000000009"
owner: "0x81592c3de184a3e2c0dcb5a261bc107bfa91f494"
nonce: 4
fork: "00000000"
operatorsInfoPath: ./examples/operators_integration.json
depositResultsPath: ./deposit.json
ssvPayloadResultsPath: ./payload.json
privKey: ./encrypted_private_key.json
password: ./password
```

When using configuration file, simply run:

```sh
ssv-dkg init
```

`ssv-dkg` will be looking for a file named `initiator.yaml` at `./config/` folder at the same root as the binary (i.e. `./config/initiator.yaml`)

`init` message fields:

```go
 ID [16]byte //   random UUID
 // Operators involved in the DKG
 Operators []byte  // [ ID:pubkey ]  // uint8 ID 1byte + RSA pub key
 // T is the threshold for signing
 T uint64
 // WithdrawalCredentials for deposit data
 WithdrawalCredentials []byte
 // Fork ethereum fork for signing
 Fork [4]byte
  // Owner address
 Owner [20]byte
 // Nonce
 Nonce int
```

⚠️ **NOTE:** Threshold is computed automatically using 3f+1 tolerance.

#### Obtaining Operators data

SSV does not provide operators data for the operations described above (ID, URL, Pub key), teams integrating with SSV are responsible for sourcing it however they see fit. This information is publicly available though, and can be collected in various ways.

Suggested options are, for example, a centralized ad-hoc Operator data service, or a preset file where all operators data is stored.

Information about operators can be collected at `json` file and supplied to initiator to be used use for the key generation ceremony, as shown above.

Operators info file example (`./examples/operators_integration.json`):

```json
[
  {
    "id": 1,
    "public_key": "LS0tLS1CRUdJTiBSU0....",
    "ip": "http://localhost:3030"
  },
  {
    "id": 2,
    "public_key": "LS0tLS1CRUdJTiB....",
    "ip": "http://localhost:3031"
  },
  # ...
]
```

---

### Security notes

It is important to briefly explain how the communication between DKG ceremony initiator and operators is secured:

1. Initiator is using RSA key (2048 bits) to sign `init` message sent to operators. Upon receiving the signature, operators verify it using public key included in the `init` message. If the signature is valid, operators store this pub key for further verification of messages coming from the initiator(s).

2. Operators are using RSA key (ssv operator key - 2048 bits) to sign every message sent back to initiator.

3. Initiator verifies every incoming message from any operator using ID and Public Key provided by operators' info file, then initiator creates a combined message and signs it.

4. Operators verify each of the messages from other operators participating in the ceremony and verifies initiator's signature of the combined message.

5. During the DKG protocol execution, the BLS auth scheme is used - G2 for its signature space and G1 for its public keys

More details in the [Architecture](#architecture) section below.

## Architecture

![flow](./docs/imgs/DKGinit.drawio.png)

### Flow Description:

1. The initiator creates an initiation message, signs it and sends it to all operators (`/init`)

2. The operators upon receiving initiation message check initiator message signature and create their DKG identity:

- new DKG secrets created
- if 5 mins pass after the last `init` message with ID [24]byte and new `init` message with the same ID is incoming, the DKG instance is recreated
- `Exchange` signed message containing the DKG identity is created
- operator replies to `init` message with the created `Exchange` message

3. The initiator collects all responses into one message and verifies signatures

4. The initiator sends back to all operators the combined message (`/dkg`)

5. Operators receive all exchange messages to start the DKG process, responding back to initiator with a signed `dkg` deal bundle

6. Initiator packs the deal bundles together and sends them back to all operators (`/dkg`)

7. Operators process `dkg` bundles and finish the DKG protocol of creating a shared key. After DKG process is finished each operator has a share of the shared key which can be used for signing

8. Operator using its share of the shared key signs a deposit root, encrypts with the initial RSA key the share and sends it to the initiator

9.  Initiator receives all messages from operators with signatures/encrypted shares and prepares the deposit data with a signature and save it as JSON file

10. Initiator prepares a payload for SSV contract

11. After the deposit is successful and SSV contract transaction is accepted, operators can continue with their duties using their share of the distributes key

Result of successful DKG protocol execution for an operator:

```go
type Result struct {
	QUAL []Node // list of nodes that successfully ran the protocol
	Key  *DistKeyShare // the share of the node
}
type DistKeyShare struct {
    // Coefficients of the public polynomial holding the public key.
    Commits []kyber.Point
    // Share of the distributed secret which is private information. This will be used to sign. All sigs can be aggregated to create a T-threshold signature
    Share *share.PriShare
}
```

Output of an operator when DKG ceremony is complete:

```go
	// RequestID for the DKG instance (not used for signing)
	RequestID [24]byte
	// EncryptedShare standard SSV encrypted shares
	EncryptedShare []byte
	// SharePubKey is the share's BLS pubkey
	SharePubKey []byte
	// ValidatorPubKey the resulting public key corresponding to the shared private key
	ValidatorPubKey types.ValidatorPK
	// Partial Operator Signature of Deposit Data
	PartialSignature types.Signature
```

## DKG protocol description - Operator Point of View

#### `init` phase

1. Upon receiving `init` message from initiator, operator verifies that the same `init` message ID[24]byte does not exist. If not, the operator creates a kyber-bls12381 instance. Otherwise, the same instance is used. The instance consists of:

- randomly generated scalar
- corresponding point in elliptic curve group G1 (384 bit)

#### `exchange` phase

1. The Operator then creates a signed `exchange` message consisting of ID[24]byte and point bits

2. Operator creates DKG node, made of:

  - operator ID uint64;
  - operators G1 point;

3. Operator creates a time phaser

#### `deal` phase

1. DKG time phaser starts `deal` phase

  - computes a private share for each of the operators ids
  - encrypts with a corresponding to the operator BLS public key created at exchange step
  - pack all `deal`s together and signs

2. `deal` bundle is created and sent back to the initiator
3. Operator creates the public polynomial from received bundle
4. For each `deal` decrypts a deal share
5. Checks if share is valid w.r.t. public commitment
6. Forms a response bundle

### `Switch` instance management

The DKG-operator can handle multiple DKG instances, it saves up to `MaxInstances` (1024) up to `MaxInstanceTime` (5 minutes). If a new `Init` arrives the DKG-operator tries to clean instances older than `MaxInstanceTime` from the list. If any of them are found, they are removed and the incoming is added, otherwise it responds with an error, saying that the maximum number of instances is already running.

## Development Notes:

### Features list and implementation:

- [x] Complete design with flows and structure
- [x] output - signed ssv deposit data + encrypted shares for SSV contract
- [x] verification of ssv deposit data and encrypted shares
- [ ] existing validator public key resharing
- [x] CLI for initiator and operators
- [x] keystore for operators
- [x] more testing
- [x] logging

### Additional:

- [x] limit max of operators (T-threshold min/max)
- [x] secure the communication between initiator and operators

### Flows coverage:

---

- [~100%] New key generation

#### Round 1

- [x] CLI for initiator
- [x] CLI for operator
- [x] RSA secret storage for operator
- [x] Init message:
  - [x] Message sig validation
  - [x] Init message owner + nonce fields. ID is random UUID
  - [x] Timeouts
  - [x] Error handling
- [x] Exchange message:
  - [x] Message sig validation
  - [x] Timeouts
  - [x] Error handling
- [x] Code refactoring
- [x] Unit tests
- [x] integration tests

#### Round 2

- [x] Deal message:
- [x] Result message:
  - [x] Storage for key shares and DKG result
  - [x] Validate signature shares + validator pub key + pub and encrypted shares at initiator
- [x] Timeouts
- [x] Code refactoring
- [x] Error handling
- [x] Unit tests

---

- [50%] Key resharing (new operator keys but same validator pub key) - implemented 0%

- [x] CLI command and message to initiate resharing protocol
- [x] Handlers of DKG key resharing messages exchange
- [ ] Store new keys, update storage at operators
- [ ] Error handling
- [ ] Unit tests<|MERGE_RESOLUTION|>--- conflicted
+++ resolved
@@ -19,11 +19,7 @@
 
 SSV Operators typically play the role of dkg-operators, running the `ssv-dkg` tool as Operators. As a result, it is an Operator RSA private key is a requirement. A dkg-operator is able to participate in multiple DKG ceremonies in parallel.
 
-<<<<<<< HEAD
 ⚠️ **NOTE:** `ssv-dkg` tool is using an ssv operator private key file. Both encrypted and plain text versions are supported. If `password` parameter is provided then the `ssv-dkg` tool assumes that the operator's RSA key is encrypted, otherwise it assumes that the key is provided as plain text.
-=======
-NOTE: ssv-dkg tool is using an ssv operator private key file. Encrypted and plintext versiaons are supported. If `password` parameter is provided then the ssv-dkg tool assumes that the operator`s RSA key is encrypted, if not then it assumes that the key is provided as plaintext.
->>>>>>> 18c0b587
 
 #### Start a DKG-operator
 
@@ -37,11 +33,7 @@
 --storeShare # store the bls key share created during DKG ceremony to a file for later reuse if needed
 ```
 
-<<<<<<< HEAD
-It is also possible to use a YAML configuration file:
-=======
-Its also possible to use yaml configuration file `./config/operator.yaml` for parameters. `ssv-dkg` will be looking for the config file at `./config/` folder.
->>>>>>> 18c0b587
+It is also possible to use a YAML configuration file
 
 Example:
 
