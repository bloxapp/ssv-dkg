# ssv-dkg

## Table of contents:

- [ssv-dkg](#ssv-dkg)
  - [Table of contents:](#table-of-contents)
  - [Goal and Introduction](#goal-and-introduction)
    - [DKG](#dkg)
    - [DKG tool by SSV](#dkg-tool-by-ssv)
  - [Quick-start](#quick-start)
    - [Overview](#overview)
    - [Build](#build)
    - [Operator](#operator)
      - [Start a DKG-operator](#start-a-dkg-operator)
      - [Launch with Docker and YAML file](#launch-with-docker-and-yaml-file)
    - [Initiator](#initiator)
      - [Generate Initiator identity RSA key pair](#generate-initiator-identity-rsa-key-pair)
      - [Start DKG Initiator](#start-dkg-initiator)
      - [Launch with Docker and YAML file](#launch-with-docker-and-yaml-file-1)
      - [`init` message fields:](#init-message-fields)
      - [Obtaining Operators data](#obtaining-operators-data)
  - [Architecture](#architecture)
    - [Flow Description:](#flow-description)
    - [Note on DKG instance management](#note-on-dkg-instance-management)
  - [Security notes](#security-notes)
  - [Development Notes:](#development-notes)
    - [TODO:](#todo)
    - [Additional:](#additional)
    - [Flow TODO Brakedown](#flow-todo-brakedown)
      - [Round 1](#round-1)
      - [Round 2](#round-2)


## Goal and Introduction

### DKG

Distributed Key Generation is a cryptographic process that aims to solve the problem of coordinating `N` parties to cryptographically sign and verify signatures without relying on Trusted Third Parties.
The process is demonstrated to be successful in successfully computing a key pair in the presence of a number `T` attackers in a decentralized network.
To do so, this algorithm generates a public key, and a secret key of which no single party knows, but has some share of.
The involvement of many parties requires Distributed key generation to ensure secrecy in the presence of malicious contributions to the key calculation.

For more information about DKG in general, [please visit this page](https://en.wikipedia.org/wiki/Distributed_key_generation).

### DKG tool by SSV

The SSV team built this tool leveraging [drand](https://drand.love/)'s DKG protocol implementation ([please visit their documentation](https://drand.love/docs/cryptography/#setup-phase) for more details on it). This implementation operates under the assumption of a p2p network, allowing operators to communicate.

The `ssv-dkg` was built to lift this assumption and provide a communication layer that centered on an Initiator figure, to facilitate communication between operators. The introduced potential risk for centralization and bad actors is handled with signatures and signature verifications, as explained in the [Security notes](#security-notes) section.

Finally, the outcome of the DKG ceremony is a BLS key pair to be used for validator duties by operators on the ssv.network. As such, the tool ends the process by creating a deposit file to activate the newly created validator key pair, and proceeds to generating the payload for the transaction to register the validator on the ssv.network.

## Quick-start

### Overview

In order for the DKG protocol to execute successfully:
* all the chosen Operators must be running the `ssv-dkg` tool as Operators
* separately, an Initiator (one of the Operators, or a separate entity), starts the DKG ceremony by running the `ssv-dkg` tool with the `init` parameter
* the tool automatically exchange data between the interested parties, as outlined in the [Architecture](#basic-flow-description) section, until the key shares are created

### Build

```sh
make install
```

### Operator

A requirement to participate as a DKG-Operator, is a valid RSA private key. SSV node Operators typically also run the `ssv-dkg` tool as Operators, so they could re-use the same RSA key used for their SSV Node to fulfill this requirement.

Finally, a DKG-Operator is able to participate in multiple DKG ceremonies in parallel.

⚠️ **NOTE:** `ssv-dkg` tool is using an SSV operator private key file. Both encrypted and plain text versions are supported. If `password` parameter is provided then the `ssv-dkg` tool assumes that the operator's RSA key is encrypted, otherwise it assumes that the key is provided as plain text.

#### Start a DKG-operator

```sh
ssv-dkg start-operator \
            --privKey ./examples/operator1/encrypted_private_key.json  \
            --port 3030 \
            --password ./password \
            --storeShare true \
            --logLevel info \
            --logFormat json \
            --logLevelFormat capitalColor \
            --logFilePath ./operator1_logs/debug.log
```

Here's an explanation of each parameter:

| Argument         | type                                      | description                                                                                       |
| ---------------- | :---------------------------------------- | :------------------------------------------------------------------------------------------------ |
| --privKey        | string                                    | Private key of ssv operator (path, or plain text, if not encrypted)                               |
| --port           | int                                       | Port for listening messages (default: `3030`)                                                     |
| --password       | string                                    | Path to password file to decrypt the key (if absent, provide plain text private key)              |
| --storeShare     | boolean                                   | Whether to store the created bls key share to a file for later reuse if needed (default: `false`) |
| --logLevel       | debug / info / warning / error / critical | Logger's log level (default: `debug`)                                                             |
| --logFormat      | json / console                            | Logger's encoding (default: `json`)                                                               |
| --logLevelFormat | capitalColor / capital / lowercase        | Logger's level format (default: `capitalColor`)                                                   |
| --logFilePath    | string                                    | Path to file where logs should be written (default: `./data/debug.log`)                           |

It is also possible to use YAML configuration file. Example:

```yaml
privKey: ./encrypted_private_key.json
password: ./password
port: 3030
storeShare: true
logLevel: info
logFormat: json
logLevelFormat: capitalColor
logFilePath: ./operator1_logs/debug.log
```

When using configuration file, run:

```sh
ssv-dkg start-operator --configPath "/examples/config/operator4.example.yaml"
```

If the `--configPath` parameter is not provided, `ssv-dkg` will be looking for a file named `operator.yaml` in `./config/` folder at the same root as the binary (i.e. `./config/operator.yaml`)

#### Launch with Docker and YAML file

The team builds a Docker image with every release of the tool.

It is advised to store all the necessary files (encrypted_private_key.json, password) in a single folder (represented below with <PATH_TO_FOLDER_WITH_CONFIG_FILES>) and share such folder with the container as a volume.

To use it, run the command below:

```sh
docker run --name ssv_dkg -p 3030:3030  \
-v "<PATH_TO_FOLDER_WITH_CONFIG_FILES>":/data -it \
"ssv-dkg:latest" start-operator --configPath /data/operator.yaml 
```

### Initiator

#### Generate Initiator identity RSA key pair

The Initiator needs to sign all messages exchanged with DKG participants with an RSA key.

To generate Initiator RSA keys, launch the following command, replacing `<PASSWORD>` with a password of your choosing:

```sh
ssv-dkg generate-initiator-keys --password <PASSWORD>
```

This will create `encrypted_private_key.json` with encrypted by password RSA key pair.
Write down your chosen password in any text file, for example to `./password`.

#### Start DKG Initiator

The Initiator creates the initial details needed to run DKG between all operators via the `init` command. Copy (or type) and run the following:

```sh
ssv-dkg init \
          --operatorIDs 1,2,3,4 \
          --operatorsInfoPath ./operators_integration.json \
          --owner 0x81592c3de184a3e2c0dcb5a261bc107bfa91f494 \
          --nonce 4 \
          --withdrawAddress 0000000000000000000000000000000000000009  \
          --fork "mainnet" \
          --depositOutputPath deposit.json \
          --keysharesOutputPath payload.json \
          --initiatorPrivKey ./encrypted_private_key.json \
          --initiatorPrivKeyPassword ./password \
          --logLevel info \
          --logFormat json \
          --logLevelFormat capitalColor \
          --logFilePath ./initiator_logs/debug.log
<<<<<<< HEAD
=======

#### where
--operatorIDs 1,2,3,4 # operator IDs which will be used for a DKG ceremony
--operatorsInfoPath ./operators_integration.json # path to operators info ID,base64(RSA pub key),
--owner 0x81592c3de184a3e2c0dcb5a261bc107bfa91f494 # owner address for the SSV contract
--nonce 4 # owner nonce for the SSV contract
--withdrawAddress # Reward payments of excess balance over 32 ETH will automatically and regularly be sent to a withdrawal address linked to each validator, once provided by the user. Users can also exit staking entirely, unlocking their full validator balance.
--fork "mainnet" # fork name: mainnet, prater, or now_test_network
--depositOutputPath: ./output/ # path and filename to store the staking deposit file
--keysharesOutputPath: ./output/ # path and filename to store ssv contract payload file
--initiatorPrivKey ./encrypted_private_key.json # path to ssv initiators`s private key
--initiatorPrivKeyPassword: ./password # path to password file to decrypt the key
--logLevel: info # logger's log level (info/debug/
--logFormat: json # logger's encoding, valid values are 'json' (default) and 'console'
--logLevelFormat: capitalColor # logger's level format, valid values are 'capitalColor' (default), 'capital' or 'lowercase''
--logFilePath: ./initiator_logs/debug.log # a file path to write logs into
>>>>>>> 695177ec
```
⚠️ **NOTE:** For more details on `operatorsInfoPath` please read the [note on obtaining Operators data](#note-on-operators-data) below.

Here's an explanation of each parameter:

| Argument                   | type                                      | description                                                                          |
| -------------------------- | :---------------------------------------- | :----------------------------------------------------------------------------------- |
| --operatorIDs              | int[]                                     | Operator IDs which will be used for a DKG ceremony                                   |
| --operatorsInfoPath        | string                                    | Path to operators info: ID, base64(RSA pub key), endpoint                            |
| --owner                    | address                                   | Owner address for the SSV contract                                                   |
| --nonce                    | int                                       | Owner nonce for the SSV contract                                                     |
| --withdrawAddress          | address                                   | Address where reward payments for the validator are sent                             |
| --fork                     | mainnet / prater / now_test_network       | Network name (default: `mainnet`)                                                    |
| --depositResultsPath       | string                                    | Path to store the staking deposit file                                               |
| --ssvPayloadResultsPath    | string                                    | Path to store ssv contract payload file                                              |
| --initiatorPrivKey         | string                                    | Private key of ssv initiator (path, or plain text, if not encrypted)                 |
| --initiatorPrivKeyPassword | string                                    | Path to password file to decrypt the key (if absent, provide plain text private key) |
| --logLevel                 | debug / info / warning / error / critical | Logger's log level (default: `debug`)                                                |
| --logFormat                | json / console                            | Logger's encoding (default: `json`)                                                  |
| --logLevelFormat           | capitalColor / capital / lowercase        | Logger's level format (default: `capitalColor`)                                      |
| --logFilePath              | string                                    | Path to file where logs should be written (default: `./data/debug.log`)              |


It is also possible to use YAML configuration file. Example:

```yaml
operatorIDs: [1, 2, 3, 4]
withdrawAddress: "0000000000000000000000000000000000000009"
owner: "0x81592c3de184a3e2c0dcb5a261bc107bfa91f494"
nonce: 4
fork: "prater"
operatorsInfoPath: ./examples/operators_integration.json
depositOutputPath: ./output/
keysharesOutputPath: ./output/
privKey: ./encrypted_private_key.json
password: ./password
```

When using configuration file, simply run:

```sh
ssv-dkg init --configPath /examples/config/initiator.example.yaml
```

If the `--configPath` parameter is not provided, `ssv-dkg` will be looking for a file named `initiator.yaml` in `./config/` folder in the same root as the binary (i.e. `./config/initiator.yaml`)

#### Launch with Docker and YAML file

The team builds a Docker image with every release of the tool.

It is advised to store all the necessary files (encrypted_private_key.json, password, operators_info.json) in a single folder (represented below with <PATH_TO_FOLDER_WITH_CONFIG_FILES>) and share such folder with the container as a volume.

To use it, run the command below:

```sh
docker run --name ssv_dkg \
-v "<PATH_TO_FOLDER_WITH_CONFIG_FILES>":/data -it \
"ssv-dkg:latest" init --configPath /data/initiator.yaml
```

#### `init` message fields:

```go
 ID [16]byte //   random UUID
 // Operators involved in the DKG
 Operators []byte  // [ ID:pubkey ]  // uint8 ID 1byte + RSA pub key
 // T is the threshold for signing
 T uint64
 // WithdrawalCredentials for deposit data
 WithdrawalCredentials []byte
 // Fork ethereum fork for signing
 Fork [4]byte
  // Owner address
 Owner [20]byte
 // Nonce
 Nonce int
```

⚠️ **NOTE:** Threshold is computed automatically using 3f+1 tolerance.

#### Obtaining Operators data

The `ssv-dkg` tool does not provide Operators data for the operations described above (ID, URL, Pub key). 

Teams integrating with SSV are responsible for sourcing it however they see fit. This information can be collected in various ways, such as the [official SSV API](https://api.ssv.network/documentation/#/v4). Other suggested options are, for example, building an ad-hoc Operator data service, or a preset file where all Operators data is stored.

Information about Operators can be collected in a `json` file and supplied to Initiator to be used use for the key generation ceremony, as shown above.

Operators info file example (`./examples/operators_integration.json`):

```json
[
  {
    "id": 1,
    "public_key": "LS0tLS1CRUdJTiBSU0EgUFVCTElDIEtFWS0tLS0tCk1JSUJJakFOQmdrcWhraUc5dzBCQVFFRkFBT0NBUThBTUlJQkNnS0NBUUVBd0xlSnhtb1hKQmczQnVmSUhTTHgKcXFYYzI5Z1J1TklsS3JwT3NxM1YvNmQ0cFRwVHY3emxSSGN5NnRGZEUxSUdGVElhaXVac3hySlFxZ1dqTVRESwpFa0srdTZ2bmVwMXBEeFVWK0V0TU9TbGY1eXdMa2tkODByOVBGa1lmOVVDUlFNTlQ5THBLd2lZSFJ1SkJ2S2F5CllaSmI5SHpJVlNuc2hkL3VReWlXK2JvSU1hamF2ckQ2WGtBSHFacnJVdWYzV280clQ3OC9ldG1jWGIwMFRhb3oKclBxQThJL3loS0kzaGdjYlc5TkZLYmpQcVY2c3U0SkFSSTJPSlVQeUo4SEdqMTNrczdBR00yZjY0SEZSNFNPdAo3NWRiWWlWaW42WENPeHRVbDBJekltakRmL0RlVGdIWWdrWkNYVWtnSUxlZTF1ZUtaTVN5cGNyY3ZGekhpUlNsCkdRSURBUUFCCi0tLS0tRU5EIFJTQSBQVUJMSUMgS0VZLS0tLS0K",
    "ip": "http://localhost:3030"
  },
  {
    "id": 2,
    "public_key": "LS0tLS1CRUdJTiBSU0EgUFVCTElDIEtFWS0tLS0tCk1JSUJJakFOQmdrcWhraUc5dzBCQVFFRkFBT0NBUThBTUlJQkNnS0NBUUVBd0xlSnhtb1hKQmczQnVmSUhTTHgKcXFYYzI5Z1J1TklsS3JwT3NxM1YvNmQ0cFRwVHY3emxSSGN5NnRGZEUxSUdGVElhaXVac3hySlFxZ1dqTVRESwpFa0srdTZ2bmVwMXBEeFVWK0V0TU9TbGY1eXdMa2tkODByOVBGa1lmOVVDUlFNTlQ5THBLd2lZSFJ1SkJ2S2F5CllaSmI5SHpJVlNuc2hkL3VReWlXK2JvSU1hamF2ckQ2WGtBSHFacnJVdWYzV280clQ3OC9ldG1jWGIwMFRhb3oKclBxQThJL3loS0kzaGdjYlc5TkZLYmpQcVY2c3U0SkFSSTJPSlVQeUo4SEdqMTNrczdBR00yZjY0SEZSNFNPdAo3NWRiWWlWaW42WENPeHRVbDBJekltakRmL0RlVGdIWWdrWkNYVWtnSUxlZTF1ZUtaTVN5cGNyY3ZGekhpUlNsCkdRSURBUUFCCi0tLS0tRU5EIFJTQSBQVUJMSUMgS0VZLS0tLS01",
    "ip": "http://localhost:3031"
  }
]
```

Please note, this example only contains information about two operators, but it could be a list of objects representing **every** operator on the ssv.network. As a matter of fact, it could be wise to do so.

## Architecture

![flow](./docs/imgs/DKGinit.drawio.png)

### Flow Description:

1. The Initiator creates an initiation (`init`) message, signs it and sends it to all Operators

2. Upon receiving initiation message, the Operators check Initiator message signature and create their own DKG identity:

- new DKG secrets created
- if a new `init` message with ID [24]byte is received and at least 5 minutes have passed from the last `init` message with the same ID, the DKG instance is recreated
- `Exchange` signed message containing the DKG identity is created
- Operator replies to `init` message with the created `Exchange` message

3. The Initiator collects all responses into one combined message and verifies signatures

4. The Initiator sends back the combined message to all Operators

5. Each Operator receives combined `exchange` message and starts the DKG process, responding back to Initiator with a signed `dkg` deal bundle

6. The Initiator packs the deal bundles together and sends them back to all Operators

7. Operators process `dkg` bundles and finish the DKG protocol of creating a shared key. After DKG process is finished each Operator has a share of the shared key which can be used for signing

8. Each Operator signs a deposit root, using its share of the shared key, then encrypts the share with the initial RSA key and sends it to the Initiator

9.  Initiator receives all messages from Operators with signatures/encrypted shares and prepares the deposit data with a signature and save it as JSON file

10.  Initiator prepares a payload for SSV contract

11.  After the deposit is successful and SSV contract transaction is accepted, Operators can continue with their duties using their share of the distributes key

Result of successful DKG protocol execution for an Operator:

```go
type Result struct {
	QUAL []Node // list of nodes that successfully ran the protocol
	Key  *DistKeyShare // the share of the node
}
type DistKeyShare struct {
    // Coefficients of the public polynomial holding the public key.
    Commits []kyber.Point
    // Share of the distributed secret which is private information. This will be used to sign. All sigs can be aggregated to create a T-threshold signature
    Share *share.PriShare
}
```

Output of an Operator when DKG ceremony is complete:

```go
	// RequestID for the DKG instance (not used for signing)
	RequestID [24]byte
	// EncryptedShare standard SSV encrypted shares
	EncryptedShare []byte
	// SharePubKey is the share's BLS pubkey
	SharePubKey []byte
	// ValidatorPubKey the resulting public key corresponding to the shared private key
	ValidatorPubKey types.ValidatorPK
	// Partial Operator Signature of Deposit Data
	PartialSignature types.Signature
```

### Note on DKG instance management

A DKG-operator can handle multiple DKG instances, it saves up to `MaxInstances` (1024) up to `MaxInstanceTime` (5 minutes). If a new `Init` arrives the DKG-operator tries to clean instances older than `MaxInstanceTime` from the list. If any of them are found, they are removed and the incoming is added, otherwise it responds with an error, saying that the maximum number of instances is already running.

---

## Security notes

It is important to briefly explain how the communication between DKG ceremony Initiator and Operators is secured:

1. Initiator is using RSA key (2048 bits) to sign `init` message sent to Operators. Upon receiving the signature, Operators verify it using public key included in the `init` message. If the signature is valid, Operators store this pub key for further verification of messages coming from the Initiator(s).

2. Operators are using RSA key (ssv Operator key - 2048 bits) to sign every message sent back to Initiator.

3. Initiator verifies every incoming message from any Operator using ID and Public Key provided by Operators' info file, then Initiator creates a combined message and signs it.

4.  Operators verify the Initiator's signature of the combined message and then proceed to verifying each of the messages from other Operators participating in the ceremony.

5. During the DKG protocol execution, the BLS auth scheme is used - G2 for its signature space and G1 for its public keys

More details in the [Architecture](#architecture) section.

---

## Development Notes:

### TODO:

- [x] Complete design with flows and structure
- [x] output - signed ssv deposit data + encrypted shares for SSV contract
- [x] verification of ssv deposit data and encrypted shares
- [ ] existing validator public key resharing
- [x] CLI for initiator and operators
- [x] keystore for operators
- [x] more testing
- [x] logging

### Additional:

- [x] limit max of operators (T-threshold min/max)
- [x] secure the communication between initiator and operators

### Flow TODO Brakedown

---

- [~100%] New key generation

#### Round 1

- [x] CLI for initiator
- [x] CLI for operator
- [x] RSA secret storage for operator
- [x] Init message:
  - [x] Message sig validation
  - [x] Init message owner + nonce fields. ID is random UUID
  - [x] Timeouts
  - [x] Error handling
- [x] Exchange message:
  - [x] Message sig validation
  - [x] Timeouts
  - [x] Error handling
- [x] Code refactoring
- [x] Unit tests
- [x] integration tests

#### Round 2

- [x] Deal message:
- [x] Result message:
  - [x] Storage for key shares and DKG result
  - [x] Validate signature shares + validator pub key + pub and encrypted shares at initiator
- [x] Timeouts
- [x] Code refactoring
- [x] Error handling
- [x] Unit tests

---

- [50%] Key resharing (new operator keys but same validator pub key) - implemented 0%

- [x] CLI command and message to initiate resharing protocol
- [x] Handlers of DKG key resharing messages exchange
- [ ] Store new keys, update storage at operators
- [ ] Error handling
- [ ] Unit tests<|MERGE_RESOLUTION|>--- conflicted
+++ resolved
@@ -170,25 +170,6 @@
           --logFormat json \
           --logLevelFormat capitalColor \
           --logFilePath ./initiator_logs/debug.log
-<<<<<<< HEAD
-=======
-
-#### where
---operatorIDs 1,2,3,4 # operator IDs which will be used for a DKG ceremony
---operatorsInfoPath ./operators_integration.json # path to operators info ID,base64(RSA pub key),
---owner 0x81592c3de184a3e2c0dcb5a261bc107bfa91f494 # owner address for the SSV contract
---nonce 4 # owner nonce for the SSV contract
---withdrawAddress # Reward payments of excess balance over 32 ETH will automatically and regularly be sent to a withdrawal address linked to each validator, once provided by the user. Users can also exit staking entirely, unlocking their full validator balance.
---fork "mainnet" # fork name: mainnet, prater, or now_test_network
---depositOutputPath: ./output/ # path and filename to store the staking deposit file
---keysharesOutputPath: ./output/ # path and filename to store ssv contract payload file
---initiatorPrivKey ./encrypted_private_key.json # path to ssv initiators`s private key
---initiatorPrivKeyPassword: ./password # path to password file to decrypt the key
---logLevel: info # logger's log level (info/debug/
---logFormat: json # logger's encoding, valid values are 'json' (default) and 'console'
---logLevelFormat: capitalColor # logger's level format, valid values are 'capitalColor' (default), 'capital' or 'lowercase''
---logFilePath: ./initiator_logs/debug.log # a file path to write logs into
->>>>>>> 695177ec
 ```
 ⚠️ **NOTE:** For more details on `operatorsInfoPath` please read the [note on obtaining Operators data](#note-on-operators-data) below.
 
