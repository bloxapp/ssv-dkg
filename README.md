# `ssv-dkg`


- [`ssv-dkg`](#ssv-dkg)
  - [Goal and Introduction](#goal-and-introduction)
    - [DKG](#dkg)
    - [DKG tool by SSV](#dkg-tool-by-ssv)
  - [Overview](#overview)
  - [Initiator Quick start](#initiator-quick-start)
    - [Obtaining Operators data](#obtaining-operators-data)
    - [Start DKG Initiator](#start-dkg-initiator)
      - [Launch with Docker and YAML file](#launch-with-docker-and-yaml-file)
      - [Generate Initiator identity RSA key pair](#generate-initiator-identity-rsa-key-pair)
      - [Build from source](#build-from-source)
        - [Build](#build)
        - [Launch with command line parameters](#launch-with-command-line-parameters)
        - [Launch with YAML config file](#launch-with-yaml-config-file)
      - [Key resharing](#Key-resharing)
    - [Deposit and register Validator](#deposit-and-register-validator)
    - [Troubleshooting](#troubleshooting)
      - [dial tcp timeout](#dial-tcp-timeout)
      - [invalid URI for request](#invalid-uri-for-request)
      - [connection refused](#connection-refused)
  - [Operator Quick start](#operator-quick-start)
    - [Pre requisites](#pre-requisites)
    - [Start a DKG-operator](#start-a-dkg-operator)
      - [Launch with Docker and YAML file](#launch-with-docker-and-yaml-file-1)
      - [Build from source](#build-from-source-1)
        - [Build](#build-1)
        - [Launch with command line parameters](#launch-with-command-line-parameters-1)
        - [Launch with YAML config file](#launch-with-yaml-config-file-1)
    - [Update Operator metadata](#update-operator-metadata)
  - [Example](#example)
  - [Flow Description:](#flow-description)
    - [Note on DKG instance management](#note-on-dkg-instance-management)
  - [Security notes](#security-notes)

## Goal and Introduction

> 🚫 This tool was not audited.
> 
> When using distributed key generation you understand all the risks involved with experimental cryptography. 

### DKG

Distributed Key Generation is a cryptographic process that aims to solve the problem of coordinating N parties to cryptographically sign and verify signatures without relying on Trusted Third Parties. The process is demonstrated to be successful in computing a key pair in the presence of a number T attackers in a decentralized network. To do so, this algorithm generates a public key, and a secret key of which no single party knows, but has some share of. The involvement of many parties requires Distributed key generation to ensure secrecy in the presence of malicious contributions to the key calculation.
For more information about DKG in general, [please visit this page](https://en.wikipedia.org/wiki/Distributed_key_generation).

### DKG tool by SSV

The SSV team built this tool leveraging [drand](https://drand.love/)'s DKG protocol implementation ([please visit their documentation](https://drand.love/docs/cryptography/#setup-phase) for more details on it). This implementation operates under the assumption of a p2p network, allowing operators to communicate.
The `ssv-dkg` was built to lift this assumption and provide a communication layer that centered on an Initiator figure, to facilitate communication between operators. The introduced potential risk for centralization and bad actors is handled with signatures and signature verifications, as explained in the Security notes section.
Finally, the outcome of the DKG ceremony is a BLS key pair to be used for validator duties by operators on the ssv.network. As such, the tool ends the process by creating a deposit file to activate the newly created validator key pair, and proceeds to generating the payload for the transaction.

## Overview

In order for the DKG protocol to execute successfully:

* all the chosen Operators must be running the `ssv-dkg` tool as Operators
* separately, an Initiator (one of the Operators, or a separate entity), starts the DKG ceremony by running the ssv-dkg tool with the init parameter
* the tool automatically exchange data between the interested parties, as outlined in the [Flow Description](#flow-description) section, until the key shares are created

For details on how to run the tool as an Operator, please head over [to this section containing the related instructions](#operator-quick-start).
Similarly, head over to [this other section](#initiator-quick-start) for instructions on how to launch the tool as the Initiator of the DKG ceremony.

## Initiator Quick start

### Obtaining Operators data

The `ssv-dkg` tool does not provide Operators data for the operations described above (ID, endpoint, public key).
Teams integrating with SSV are responsible for sourcing it however they see fit. This information can be collected in various ways, such as the [official SSV API](https://api.ssv.network/documentation/#/v4). Other suggested options are, for example, building an ad-hoc Operator data service, or a preset file where all Operators data is stored.

Information about Operators must be collected in a JSON file and supplied to Initiator to be used use for the key generation ceremony, as shown above.

Operators info file example:
```json
[
  {
    "id": 143,
    "public_key": "LS0tLS1CRUdJTiBSU0EgUFVCTElDIEtFWS0tLS0tCk1JSUJJakFOQmdrcWhraUc5dzBCQVFFRkFBT0NBUThBTUlJQkNnS0NBUUVBM2VyQk9IUTVJYkJmL3lxak1UMmYKNElQYWJBMkY4YmwzQWlJVStRQlBUd2s2UFRRZS9EZVZMVkx6cm5wWFdZemNTRUZVSnZZeU5WM3ZhYkxGN2VDZwpxNlptRUJhSHN5S2NYS0g5N0JCb21VaDF4TGl5OFRGTkk0VGdjL0JwSU51dEdrRGkrVUhCT0tBcHE0TUVaSXlsCnJpTHlaeDFNZnJ6QTF0ZUNRaVJ3T2tzN0wrT1IraElNOEwvNFRtTUd4RDFhS2tXOHhpUzlKL256YXB5YkxsczMKR3cwWER0Q25XLzREWFVLSm1wLzFrMHlNeHZjT1phUjJWSjB0aUFVMjBKNDcrcUtndi9kZHI1YjNjQ2F5NDhpVQptcks2MkNEaHdyNVpqaU1WSHg2R1NJK0kvZmhMckI2Z2dSdTBYVVVFYTljNzVvR3k1SHVKSFA5dTJIQ0dZSXI5CjBRSURBUUFCCi0tLS0tRU5EIFJTQSBQVUJMSUMgS0VZLS0tLS0K",
    "ip": "http://141.94.143.182:3030"
  },
  {
    "id": 219,
    "public_key": "LS0tLS1CRUdJTiBSU0EgUFVCTElDIEtFWS0tLS0tCk1JSUJJakFOQmdrcWhraUc5dzBCQVFFRkFBT0NBUThBTUlJQkNnS0NBUUVBcjNlTjVhR205NTN5U0VrcHBDZnAKZmp2bFpMaG51Y0c2ajI2emxHYjNobHcvVXE5aG9tSmhzOVUzTHFuYzU4dk5RR2pENzhCTUZOMy8xUStXanZRSgpuQVJJVVdJTnJONWNoMFBTMXBqb21CVlB0Nkg0RE5ha1lSamxCM0V0QmZGaGFOcDdlQzd4dGFMbzc3Qk5velMxCjBBOFpSRC9IaGg3T3lkNWttUWVnV1pIOGlGRCszcHZnV1ZMUWFibkZuK00xWW9LYUhDNkRHSzdnSzdEYTRlMGcKUTF4MFRhSmRZMUUvcStUQ01oUGhwcmtoVlFlNFBLU0NKOWJHSnRDblBpRUFqa2VWa09RZlA0Z095b0VjaW5jMQpTR2pveVo1dVZPU1hEZGYzVzdYUE9pZEpFU1VoY1hqS05DMC9IN09ZM2pqdTZyUU9NZmFqSERhb3VSWEJGaHZDCnp3SURBUUFCCi0tLS0tRU5EIFJTQSBQVUJMSUMgS0VZLS0tLS0K",
    "ip": "http://209.35.77.243:12015"
  },
  {
    "id": 33,
    "public_key": "LS0tLS1CRUdJTiBSU0EgUFVCTElDIEtFWS0tLS0tCk1JSUJJakFOQmdrcWhraUc5dzBCQVFFRkFBT0NBUThBTUlJQkNnS0NBUUVBdmo5UmpQTFk5YXd1WVc3NVRVcVoKVWozRWRMN2NkdDFnUjlydHowQU02TENNbTdCNG5DcW1RYjRCeFBsUktVeVl1ZnNEbXIzeTVqUmdVbHBHR0ZRawpOWmU0VGRZQkxPNnRUZ1NyMXphMUlGR0R2dzdJUUJZSHoramFEYVN6Zk9vYnNiUldiMDVaZFdGc01keGlEam5vCnR2NHZ4eGpCOWlXa2xmaytUNXB4K3ZwTWZnd1M2Ui9EOU84Y0dZdTg1b0RpQXgzQ0tPampuY3BPV0pndHhxZUMKbENDbldxSS9PeTFSa1FVcFNYL1hsRHozSHhCN0NlY0IzeUUwNnNTbXd1WTZHdk9tMUEvMmdNVUprbDFTUmFjbgpDeFhYK1hVWWFEemZGdXBBeWxPVnIxMEFnUkpTcVd2SkoxcnJCZkFwSzBMNzFMQzFzVzRyWjloMGFIN2pweW1aCjF3SURBUUFCCi0tLS0tRU5EIFJTQSBQVUJMSUMgS0VZLS0tLS0K",
    "ip": "http://51.81.109.67:3030"
  },
  {
    "id": 190,
    "public_key": "LS0tLS1CRUdJTiBSU0EgUFVCTElDIEtFWS0tLS0tCk1JSUJJakFOQmdrcWhraUc5dzBCQVFFRkFBT0NBUThBTUlJQkNnS0NBUUVBeEowZDYxN09BSHpxOUQzTUt2WFoKTEJRR2VzVU4xZGFXOC9MNEt4UWJFVlN6Y2JzTlY1Q1RqNm5OWGtnOW1LQzIyWWRRazRZcGpNbk9reENrMXNXRApvUXI4bG4zZTJxbU9zeHJuOGFxZEJhVGZmaFZ4WDJrTU9BZUZCcEJPN0lrTXBOUTFwMzdDMzh0Rmx0eFpxSEt3CkFJVXg5UjVGWWhOZXhrOEUrQlpMYzJFSzl4bjZIMTFUY21hN2NVZW03VUpDeUR3VFlLVC9JN21ZTXV3UGFpTTAKTm1Ta0JoeFYrdkd3bmJqWWhCaEZQTi9MMTJRWi9YZUVJcHFzcGRKTFpkUmhRd2VlZG1MdTNLcXdFdnhhNEJZVQpWcTlkeG9qd1JDdU9TL2tvM1pTQ3hubWpJaHlGQUJXYW5WU2x5TW5xdGFaZTFkdm1STG12RTFpL3RjN251MnRnCi93SURBUUFCCi0tLS0tRU5EIFJTQSBQVUJMSUMgS0VZLS0tLS0K",
    "ip": "http://80.181.85.114:3030"
  },
  {
    "id": 34,
    "public_key": "LS0tLS1CRUdJTiBSU0EgUFVCTElDIEtFWS0tLS0tCk1JSUJJakFOQmdrcWhraUc5dzBCQVFFRkFBT0NBUThBTUlJQkNnS0NBUUVBNHZMUm93Ry9HeVFYdnFaS092MzEKYlNkRVFId3FoTmR2d2JCckdyYlQ0dmVWVHNPbDNPRVF6K3dWMjBVaXJjeHBVVVRKc081K0wrTzlnR0xNMWdTRgpFMVJRU01zMXEzSkZtNlY0VXFQU3pMK09DcDlMS3ZIRnJKMmU4VGwyZ25UU0tPNzFncGtUdFRrb2ZlLzlJRjFOCmNZMDlJbkQwTWNtZzk1Qm14alBuREV3VE1uVzBQU3JVTnJQYVNlMTJTVHJ0Q2JCTUJFUFR5RnI5elovRWFESFIKSHFaZjlkeE9VMjBiQnNSUVlSMnhCZFBtWHFKaFZZMTQrOExmaWpLRmhMcDNmZ25IL0xtK0NjTE5FOFQ3ZjhTTApoZUhLcnMrcUV4VERTcDR4MWhLMzk4dnpWTElOL0h6T20yeXV3Z3cxeG9zdThTOFlVUzNCeTFGZ3g2RExZc3RyCmxRSURBUUFCCi0tLS0tRU5EIFJTQSBQVUJMSUMgS0VZLS0tLS0K",
    "ip": "http://148.113.20.206:3030"
  }
]
```

### Start DKG Initiator

There are a couple of options to launch the DKG tool:
* [Launch with Docker and YAML file](#launch-with-docker-and-yaml-file)
* [Build from source](#build-from-source)

It is advised launching the tool as a Docker image as it is the most convenient way and only requires to have Docker installed. The team builds a Docker image with every release of the tool.

#### Launch with Docker and YAML file

All of the necessary configuration information can be provided in a YAML file (referenced as `initiator.yaml` from now on).

A good way to manage all the necessary files (`operators_info.json`, `encrypted_private_key.json`, `password`) is to store them in a single folder (in this case `initiator-config`) together with the `initiator.yaml` configuration file, like so:

```sh
ssv@localhost:~/ssv-dkg# tree initiator-config
initiator-config
├── encrypted_private_key.json
├── initiator.yaml
├── operators_info.json
└── password

1 directory, 4 files
```

With this configuration, a typical configuration file would look like this:

```yaml
operatorIDs: [143, 219, 33, 34]    # array of Operator IDs which will be used for a DKG ceremony
withdrawAddress: "0xa1a66cc5d309f19fb2fda2b7601b223053d0f7f4"    # Address where reward payments for the validator are sent
owner: "0xb64923DA2c1A9907AdC63617d882D824033a091c"    # Address of owner of the Cluster that will manage the validator on ssv.network
nonce: 0    # Owner nonce for the SSV contract
network: "prater"    # Network name (default: mainnet)
operatorsInfoPath: /data/operators_info.json    # Path to the file containing operators information
# Alternatively:
# operatorsInfo: '[{"id": 1,"public_key": "LS0tLS1CRUdJTiBSU0....","ip": "http://localhost:3030"}, {"id": 2,"public_key": "LS0tLS1CRUdJTiBSU0....","ip": "http://localhost:3030"},...]'    # Raw content of the JSON file with operators information
outputPath: /data/output   #  Path to store the resulting staking deposit and ssv contract payload files
initiatorPrivKey: /data/encrypted_private_key.json    # Path to private key of ssv initiator
initiatorPrivKeyPassword: /data/password    # Path to password file to decrypt the key
# Alternatively:
# generateInitiatorKey: false # If set true - generates a new RSA key pair + random secure password. The result is stored at `outputPath`
logLevel: info    # Logger's log level (default: debug)
logFormat: json    # Logger's encoding (default: json)
logLevelFormat: capitalColor    # Logger's level format (default: capitalColor)
logFilePath: /data/debug.log    # Path to file where logs should be written (default: ./data/debug.log)
```

> ℹ️ In the config file above, `/data/` represents the container's shared volume created by the docker command itself with the `-v` option.

A special note goes to the `nonce` field, which represents how many validators the address identified in the owner parameter has already registered to the ssv.network.
You can keep track of this counter yourself, or you can use the `ssv-scanner` tool made available by the SSV team to source it. For more information, please refer to the related user guide or to its [SDK documentation page](https://docs.ssv.network/developers/tools/ssv-scanner).

> ℹ️ Note: For more details on `operatorsInfoPath` parameter, head over to the [Operators data section](#obtaining-operators-data) above

Under the assumption that all the necessary files (`operators_info.json`, `encrypted_private_key.json`, `password`) are under the same folder (represented below with `<PATH_TO_FOLDER_WITH_CONFIG_FILES>`) you can run the tool using the command below:

```sh
docker run --name ssv_dkg_initiator \
-v "<PATH_TO_FOLDER_WITH_CONFIG_FILES>":/data -it \
"ssv-dkg:latest" /app init --generateInitiatorKey \
--configPath /data/initiator.yaml && \
docker rm ssv_dkg_initiator
```

Just make sure to substitute `<PATH_TO_FOLDER_WITH_CONFIG_FILES>` with the actual folder containing all the files.
You can, of course, change the configuration above to one that suits you better, just be mindful about changing the path references in the docker command **and** in the `operator.yaml` file as well.

> ℹ️ Note: The Initiator needs to sign all messages exchanged with DKG participants with an RSA key. The `--generateInitiatorKey` option will automatically create it, and encrypt it with a random password. Both the key and the password will be returned as output.
> 
> If you already have a password-encrypted RSA key, make sure to omit this option.

<details>
  <summary><b>Click here if you want to generate an RSA with a password of your choosing</b></summary>
  
  First of all, write down your chosen password in a text file, for example `password`, replacing `<PASSWORD>` with a password of your choosing:

  ```sh
  echo "<PASSWORD>" >> password
  ```

  #### Generate Initiator identity RSA key pair

    To generate Initiator RSA keys, make sure to update `initiator.yaml`:
  ```yaml
  # initiatorPrivKey: /data/encrypted_private_key.json  
  initiatorPrivKeyPassword: /data/password    # Path to password file
  generateInitiatorKey: true 
  ```
  Run:

  ```sh
  docker run --name ssv_dkg_initiator \
  -v "<PATH_TO_FOLDER_WITH_CONFIG_FILES>":/data -it \
  "ssv-dkg:latest" /app init --configPath /data/initiator.yaml && \
  docker rm ssv_dkg_initiator
  ```

  This will create `encrypted_private_key-<VALIDATOR_PUBKEY>.json` with encrypted by password RSA key pair.
</details>

#### Build from source

To build from source you'll need to have Go version 1.20 installed on your system

##### Build

A prerequisite for this is to have `go` version 1.20 installed on the system, and an optional requirement is to have the `make` tool installed as well (alternatively you could run the corresponding command defined in the `Makefile`).
```sh
make install
```
##### Launch with command line parameters

It is advised to store all the necessary files (operators_info.json, encrypted_private_key.json, password) in a single folder (in this case initiator-config), as shown below:
```sh
ssv@localhost:~/ssv-dkg# tree initiator-config
initiator-config
├── encrypted_private_key.json
├── operators_info.json
└── password

1 directory, 3 files
```

The Initiator creates the initial details needed to run DKG between all operators via the init command. You can launch the following command with the appropriate values to each parameter:
```sh
ssv-dkg init \
          --operatorIDs 1,2,3,4 \
          --operatorsInfoPath ./examples/operators_integration.json \
          # Alternatively:
          # --operatorsInfo: '[{"id": 1,"public_key": "LS0tLS1CRUdJTiBSU0....","ip": "http://localhost:3030"}, {"id": 2,"public_key": "LS0tLS1CRUdJTiBSU0....","ip": "http://localhost:3030"},...]'
          --owner 0x81592c3de184a3e2c0dcb5a261bc107bfa91f494 \
          --nonce 4 \
          --withdrawAddress 0xa1a66cc5d309f19fb2fda2b7601b223053d0f7f4  \
          --network "mainnet" \
          --outputPath /output \
          --initiatorPrivKey ./encrypted_private_key.json \
          --initiatorPrivKeyPassword ./password \
          # Alternatively:
          # generateInitiatorKey: false # If set true - generates a new RSA key pair + random secure password. The result is stored at `outputPath`
          --logLevel info \
          --logFormat json \
          --logLevelFormat capitalColor \
          --logFilePath ./initiator_logs/debug.log
```

Here's an explanation of each parameter:

| Argument                   | type                                      | description                                                                                        |
| -------------------------- | :---------------------------------------- | :------------------------------------------------------------------------------------------------- |
| --operatorIDs              | int[]                                     | Operator IDs which will be used for a DKG ceremony                                                 |
| --operatorsInfoPath        | string                                    | Path to operators info: ID, base64(RSA pub key), endpoint                                          |
| --operatorsInfo            | string                                    | Raw content of the JSON file with operators information                                            |
| --owner                    | address                                   | Owner address for the SSV contract                                                                 |
| --nonce                    | int                                       | Owner nonce for the SSV contract                                                                   |
| --withdrawAddress          | address                                   | Address where reward payments for the validator are sent                                           |
| --network                  | mainnet / prater / pyrmont                | Network name (default: `mainnet`)                                                                  |
| --outputPath               | string                                    | Path to store the output files                                                                     |
| --initiatorPrivKey         | string                                    | Private key of ssv initiator (path, or plain text, if not encrypted)                               |
| --initiatorPrivKeyPassword | string                                    | Path to password file to decrypt the key (if absent, provide plain text private key)               |
| --generateInitiatorKey     | boolean                                   | Generates a new RSA key pair + random secure password. Result stored at `outputPath` (default: `false`)|
| --logLevel                 | debug / info / warning / error / critical | Logger's log level (default: `debug`)                                                              |
| --logFormat                | json / console                            | Logger's encoding (default: `json`)                                                                |
| --logLevelFormat           | capitalColor / capital / lowercase        | Logger's level format (default: `capitalColor`)                                                    |
| --logFilePath              | string                                    | Path to file where logs should be written (default: `./data/debug.log`)                            |

A special note goes to the `nonce` field, which represents how many validators the address identified in the owner parameter has already registered to the ssv.network.

You can keep track of this counter yourself, or you can use the `ssv-scanner` tool made available by the SSV team to source it. For more information, please refer to the related user guide or to its [SDK documentation page](https://docs.ssv.network/developers/tools/ssv-scanner).

> ℹ️ Note: For more details on `operatorsInfoPath` parameter, head over to the [Operators data](#obtaining-operators-data) section.

##### Launch with YAML config file

It is also possible to use YAML configuration file. Just pay attention to the path of the necessary files, which needs to be changed to reflect the local configuration.
If the `initiator.yaml` file is created in the same folder as the other files, and the folder structure looks like this:

```sh
ssv@localhost:~/ssv-dkg# tree initiator-config
initiator-config
├── encrypted_private_key.json
├── initiator.yaml
├── operators_info.json
└── password

1 directory, 4 files
```

Then the content of the YAML file should be changed to this:
```yaml
operatorIDs: [143, 219, 33, 34]    # array of Operator IDs which will be used for a DKG ceremony
withdrawAddress: "0xa1a66cc5d309f19fb2fda2b7601b223053d0f7f4"    # Address where reward payments for the validator are sent
owner: "0xb64923DA2c1A9907AdC63617d882D824033a091c"    # Address of owner of the Cluster that will manage the validator on ssv.network
nonce: 0    # Owner nonce for the SSV contract
network: "prater"    # Network name (default: mainnet)
operatorsInfoPath: ./initiator-config/operators_info.json    # Path to the file containing operators information
# Alternatively:
# operatorsInfo: '[{"id": 1,"public_key": "LS0tLS1CRUdJTiBSU0....","ip": "http://localhost:3030"}, {"id": 2,"public_key": "LS0tLS1CRUdJTiBSU0....","ip": "http://localhost:3030"},...]'    # Raw content of the JSON file with operators information
outputPath: ./output    # Path to store the resulting staking deposit and ssv contract payload files
initiatorPrivKey: ./initiator-config/encrypted_private_key.json    # Path to private key of ssv initiator
initiatorPrivKeyPassword: ./initiator-config/password    # Path to password file to decrypt the key
# Alternatively:
# generateInitiatorKey: true # If set true - generates a new RSA key pair + random secure password. The result is stored at `outputPath`
logLevel: info    # Logger's log level (default: debug)
logFormat: json    # Logger's encoding (default: json)
logLevelFormat: capitalColor    # Logger's level format (default: capitalColor)
logFilePath: ./initiator-config/debug.log    # Path to file where logs should be written (default: ./data/debug.log)
```

A special note goes to the `nonce` field, which represents how many validators the address identified in the owner parameter has already registered to the ssv.network.

You can keep track of this counter yourself, or you can use the `ssv-scanner` tool made available by the SSV team to source it. For more information, please refer to the related user guide or to its [SDK documentation page](https://docs.ssv.network/developers/tools/ssv-scanner).

> ℹ️ Note: For more details on `operatorsInfoPath` parameter, head over to the [Operators data](#obtaining-operators-data) section.

Then the tool can be launched from the root folder, by running this command:
```sh
ssv-dkg init --configPath ./initiator-config/initiator.yaml
```

If the `--configPath` parameter is not provided, `ssv-dkg` will be looking for a file named `config.yaml` in `./config/` folder at the same root as the binary (i.e. `./config/config.yaml`)

#### Key resharing

Using DKG tool is possible to reshare existing validator key to a new set of operators. For example, at initial DKG we created a validator with [1,2,3,4] operator shares, now we can use this operators to reshare this validator to a new set of disjoint operators [5,6,7,8] or to a joint set [1,2,5,6] etc. 

⚠️ Note: all operators (ols set and new set) should be online to complete the resharing protocol. 

⚠️ Note: new threshold will be computed based on new set of operators using 3f+1 tolerance. 

The Initiator creates the initial details needed to run DKG between all operators via the init command. You can launch the following command with the appropriate values to each parameter:
```sh
ssv-dkg reshare \
          --operatorIDs 1,2,3,4 \
          --newOperatorIDs 5, 6, 7, 8 \
          --oldID "dbd12b3155454666a6710a2262695bb82cda41948d612d98" \
          --operatorsInfoPath ./examples/operators_integration.json \
          # Alternatively:
          # --operatorsInfo: '[{"id": 1,"public_key": "LS0tLS1CRUdJTiBSU0....","ip": "http://localhost:3030"}, {"id": 2,"public_key": "LS0tLS1CRUdJTiBSU0....","ip": "http://localhost:3030"},...]'
          --owner 0x81592c3de184a3e2c0dcb5a261bc107bfa91f494 \
          --nonce 4 \
          --network "mainnet" \
          --outputPath /output \
          --initiatorPrivKey ./encrypted_private_key.json \
          --initiatorPrivKeyPassword ./password \
          --logLevel info \
          --logFormat json \
          --logLevelFormat capitalColor \
          --logFilePath ./initiator_logs/debug.log
```

Here's an explanation of each parameter:

| Argument                   | type                                      | description                                                                                        |
| -------------------------- | :---------------------------------------- | :------------------------------------------------------------------------------------------------- |
| --operatorIDs              | int[]                                     | Old operator IDs participated at initial or resharing DKG ceremony                                 |
| --newOperatorIDs           | int[]                                     | New operator IDs which will have private shares for an existing validator                          |
| --oldID                    | string                                    | HEX of previous DKG ceremony ID. Can be found at the keyshares-[validator pk]-[ID].json            |


Under the assumption that all the necessary files (`operators_info.json`, `encrypted_private_key.json`, `password`) are under the same folder (represented below with `<PATH_TO_FOLDER_WITH_CONFIG_FILES>`) you can run the tool using the command below:

```sh
docker run --name ssv_dkg_reshare \
-v "<PATH_TO_FOLDER_WITH_CONFIG_FILES>":/data -it \
"ssv-dkg:latest" /app reshare --configPath /data/reshare.yaml
```

### Deposit and register Validator

When the `ssv-dkg` tool is launched as shown above, it will commence a DKG ceremony with the selected operators, which will end in the creation of two files:
* a deposit JSON file - necessary to perform the transaction on the Deposit contract and activate the validator on the Beacon layer
* a key shares JSON file - necessary to register the validator on the ssv.network
### Troubleshooting

#### dial tcp timeout
```sh
2023-10-11T16:36:26.745937Z     FATAL   dkg-initiator   😥 Failed to initiate DKG ceremony:     {"error": "Post \"http://79.44.117.213:3030/init\": dial tcp 79.44.117.213:3030: i/o timeout"}
```
When this error appears, it means that the `ssv-dkg` tool cannot connect to one of the selected operators.
This could be temporary, but if it persists, we recommend changing one of the operators.
#### invalid URI for request
```sh
2023-10-11T16:29:47.226138Z     FATAL   dkg-initiator   😥 Failed to load operators:    {"error": "invalid operator URL parse \"80.181.85.114:3030\": invalid URI for request"}
```
When this error appears, it means that the endpoint information for one of the operators is incorrect.
You could manually verify the `operators_info.json` or the initiator command-generated by the webapp, or simply change one of the operators.
#### connection refused
```sh
2023-10-13T15:21:54.597429Z     FATAL   dkg-initiator   😥 Failed to initiate DKG ceremony:     {"error": "Post \"http://80.181.85.114:3030/init\": dial tcp 80.181.85.114:3030: connect: connection refused"}
```
When this error appears, it means that the `ssv-dkg` tool cannot connect to one of the selected operators, and the reason could be because their `ssv-dkg` operator node has shut down.
This could be temporary, as they will likely start the node again, but if it persists, we recommend changing one of the operators.


## Operator Quick start

A DKG-Operator is able to participate in multiple DKG ceremonies in parallel thanks to the `ssv-dkg` tool.
The `ssv-dkg` tool is separate from the `ssv-node`, and could be running on a different machine, but the two are heavily correlated, as the keyshare generated by the `ssv-dkg` tool, will ultimately be used by the Node itself to manage the related validator.

> ⚠️ The `ssv-dkg` client **should be kept online at all times**.
> This is paramount if you want to participate in DKG ceremonies initiated by stakers, thus having the chance to operate their validators.
> Please select the machine where you want to launch it in accordance to this principle.

### Pre requisites
In order to successfully participate in DKG ceremonies initiated by stakers, you will need to possess and/or provide this information:

* **operator ID** - the ID of the operator you want to receive keyshares created with DKG
* **machine endpoint** - the endpoint (protocol:ip:port) of the machine where you intend to execute the `ssv-dkg` tool (if you have a domain name, instead of an `ip` that works as well)
* **encrypted operator RSA private key** - this is a password-encrypted file, containing the operator's private key (follow [this guide to generate an encrypted private key file](https://docs.ssv.network/operator-user-guides/operator-node/installation#generate-operator-keys-encrypted) or [this migration guide to encrypt existing keys](https://docs.ssv.network/operator-user-guides/operator-node/installation#how-do-i-migrate-raw-deprecated-operator-keys))

So make sure to have them available before proceeding.

> ⚠️ The RSA key pair is needed to sign all of the messages exchanged between ceremony participants, but the public key linked to it will also be used to encrypt the generated keyshares.
> Thus, SSV Node Operators must use the private key already in their possession when running the DKG tool, otherwise they won't be able to decrypt the keyshare and perform validator duties.

### Start a DKG-operator

There are a couple of options to launch the DKG tool:
* [Launch with Docker and YAML file](#launch-with-docker-and-yaml-file-1)
* [Build from source](#build-from-source-1)

It is advised launching the tool as a Docker image as it is the most convenient way and only requires to have Docker installed. The team builds a Docker image with every release of the tool.

#### Launch with Docker and YAML file
All of the necessary configuration information can be provided in a YAML file (referenced as `operator.yaml` from now on).
A good way to manage all the necessary files (`encrypted_private_key.json`, `password`) is to store them in a single folder (in this case `operator-config`), together with the `operator.yaml` configuration file, like so:

```sh
ssv@localhost:~/ssv-dkg# tree operator-config
operator-config
├── encrypted_private_key.json
├── operator.yaml
└── password

1 directory, 3 files
```
With this configuration, a typical configuration file would look like this:

```yaml
privKey: /data/encrypted_private_key.json
password: /data/password
port: 3030
storeShare: true
logLevel: info
logFormat: json
logLevelFormat: capitalColor
logFilePath: /data/debug.log
outputPath: ./output
```

> ℹ️ In the config file above, `/data/` represents the container's shared volume created by the docker command itself with the `-v` option.

Under the assumption that all the necessary files (`encrypted_private_key.json`, `operator.yaml`, `password`) are under the same folder (represented below with `<PATH_TO_FOLDER_WITH_CONFIG_FILES>`) you can run the tool using the command below:

```sh
docker run --restart unless-stopped --name ssv_dkg -p 3030:3030  \
-v "<PATH_TO_FOLDER_WITH_CONFIG_FILES>":/data -it \
"ssv-dkg:latest" /app start-operator --configPath /data/operator.yaml
```

Just make sure to substitute `<PATH_TO_FOLDER_WITH_CONFIG_FILES>` with the actual folder containing all the files.

You can, of course, change the configuration above to one that suits you better, just be mindful about changing the path references in the docker command **and** in the `operator.yaml`` file as well.

#### Build from source

To build from source you'll need to have Go version 1.20 installed on your system

##### Build

A prerequisite for this is to have `go` version 1.20 installed on the system, and an optional requirement is to have the `make` tool installed as well (alternatively you could run the corresponding command defined in the `Makefile`).

```sh
make install
```

##### Launch with command line parameters

It is advised to store all the necessary files (`encrypted_private_key.json`, `password`) in a single folder (in this case `operator-config`), as shown below:

```sh
ssv@localhost:~/ssv-dkg# tree operator-config
operator-config
├── encrypted_private_key.json
└── password

1 directory, 2 files
```

To run the DKG tool as an operator, you can launch the following command with the appropriate values to each parameter:

```sh
ssv-dkg start-operator \
            --privKey ./operator-config/encrypted_private_key.json  \
            --port 3030 \
            --password ./operator-config/password \
            --storeShare true \
            --logLevel info \
            --logFormat json \
            --logLevelFormat capitalColor \
<<<<<<< HEAD
            --logFilePath ./operator-config/debug.log
            --DBPath ./output/operator1_db/
=======
            --logFilePath ./operator-config/debug.log \
            --outputPath /output
>>>>>>> b755ccc4
```

Here's an explanation of each parameter:

| Argument         | type                                      | description                                                                                       |
| ---------------- | :---------------------------------------- | :------------------------------------------------------------------------------------------------ |
| --privKey        | string                                    | Private key of ssv operator (path, or plain text, if not encrypted)                               |
| --port           | int                                       | Port for listening messages (default: `3030`)                                                     |
| --password       | string                                    | Path to password file to decrypt the key (if absent, provide plain text private key)              |
| --storeShare     | boolean                                   | Whether to store the created bls key share to a file for later reuse if needed (default: `false`) |
| --outputPath              | string                                    | Path to store the output files (ecrypted share)                                                                     |
| --logLevel       | debug / info / warning / error / critical | Logger's log level (default: `debug`)                                                             |
| --logFormat      | json / console                            | Logger's encoding (default: `json`)                                                               |
| --logLevelFormat | capitalColor / capital / lowercase        | Logger's level format (default: `capitalColor`)                                                   |
<<<<<<< HEAD
| --logFilePath    | string                                    | Path to file where logs should be written (default: `./data/debug.log`)                           |
| --DBPath         | string                                    | Path to folder where Badger DB should be written (default: `./data/db.log`)                       |
=======
| --operatorLogFilePath    | string                                    | Path to file where logs should be written (default: `./data/debug.log`)                          |
>>>>>>> b755ccc4

##### Launch with YAML config file

It is also possible to use YAML configuration file, just as it was shown in the Docker section above.
Just pay attention to the path of the necessary files, which needs to be changed to reflect the local configuration. If the operator.yaml file is created in the same folder as the other files, and the folder structure looks like this:

```sh
ssv@localhost:~/ssv-dkg# tree operator-config
operator-config
├── encrypted_private_key.json
├── operator.yaml
└── password

1 directory, 3 files
```

Then the content of the YAML file should be changed to this:
```yaml
privKey: ./operator-config/encrypted_private_key.json
password: ./operator-config/password
port: 3030
storeShare: true
logLevel: info
logFormat: json
logLevelFormat: capitalColor
logFilePath: ./operator-config/debug.log
outputPath: ./output
```

Then the tool can be launched from the root folder, by running this command:
```sh
ssv-dkg start-operator --configPath "./operator-config/operator.yaml"
```

If the `--configPath` parameter is not provided, `ssv-dkg` will be looking for a file named `operator.yaml` in `./config/` folder at the same root as the binary (i.e. `./config/operator.yaml`)

### Update Operator metadata

> ⚠️ If you want to make sure to participate in DKG ceremonies initiated by stakers, and have the chance to operate their validators, it is absolutely necessary to the update operator with the proper information, and verify their correctness.

Once the DKG tool is up and running, please make sure to update your operator metadata, and provide your DKG Operator endpoint, in the form of `protocol:ip:port` (if you have a domain name, instead of an `ip` that works as well).

Please head over to [the Operator User guide on how to update metadata](https://docs.ssv.network/operator-user-guides/operator-management/setting-operator-metadata) and follow the instructions

## Example

To run localy an example with 4 operators. Configuration files: `examples/config`

1. Build the image
```sh
make docker-build-image # build the Docker image
```
2. Run 4 operators locally
```sh
make docker-demo-operators # run 4 local operators
```
3. In a separate terminal window, run inititator
```sh
make docker-demo-initiator # run 1 local initiator
```

Results will be placed to `examples/output`

## Flow Description:

1. The Initiator creates an initiation (`init`) message, signs it and sends it to all Operators
2. Upon receiving initiation message, the Operators check Initiator message signature and create their own DKG identity:
  * new DKG secrets created
  * if a new `init` message with ID [24]byte is received and at least 5 minutes have passed from the last init message with the same ID, the DKG instance is recreated
  * Exchange signed message containing the DKG identity is created
  * Operator replies to init message with the created Exchange message
3. The Initiator collects all responses into one combined message and verifies signatures
4. The Initiator sends back the combined message to all Operators
5. Each Operator receives combined exchange message and starts the DKG process, responding back to Initiator with a signed dkg deal bundle
6. The Initiator packs the deal bundles together and sends them back to all Operators
7. Operators process dkg bundles and finish the DKG protocol of creating a shared key. After DKG process is finished each Operator has a share of the shared key which can be used for signing
8. Each Operator signs a deposit root, using its share of the shared key, then encrypts the share with the initial RSA key and sends it to the Initiator
9. Initiator receives all messages from Operators with signatures/encrypted shares and prepares the deposit data with a signature and save it as JSON file
10. Initiator prepares a payload for SSV contract
11. After the deposit is successful and SSV contract transaction is accepted, Operators can continue with their duties using their share of the distributes key

> ℹ️ NOTE: Threshold is computed automatically using 3f+1 tolerance.

### Note on DKG instance management

A DKG-operator can handle multiple DKG instances, it saves up to `MaxInstances` (1024) up to `MaxInstanceTime` (5 minutes). If a new `init` arrives the DKG-operator tries to clean instances older than `MaxInstanceTime` from the list. If any of them are found, they are removed and the incoming is added, otherwise it responds with an error, saying that the maximum number of instances is already running.

## Security notes

It is important to briefly explain how the communication between DKG ceremony Initiator and Operators is secured:

1. Initiator is using RSA key (2048 bits) to sign init message sent to Operators. Upon receiving the signature, Operators verify it using public key included in the init message. If the signature is valid, Operators store this pub key for further verification of messages coming from the Initiator(s).
2. Operators are using RSA key (ssv Operator key - 2048 bits) to sign every message sent back to Initiator.
3. Initiator verifies every incoming message from any Operator using ID and Public Key provided by Operators' info file, then Initiator creates a combined message and signs it.
4. Operators verify each of the messages from other Operators participating in the ceremony and verifies Initiator's signature of the combined message.
5. During the DKG protocol execution, the BLS auth scheme is used - G2 for its signature space and G1 for its public keys


---

More info about how things are designed/work under the hood can be found [here](./design.md)<|MERGE_RESOLUTION|>--- conflicted
+++ resolved
@@ -503,13 +503,9 @@
             --logLevel info \
             --logFormat json \
             --logLevelFormat capitalColor \
-<<<<<<< HEAD
             --logFilePath ./operator-config/debug.log
             --DBPath ./output/operator1_db/
-=======
-            --logFilePath ./operator-config/debug.log \
             --outputPath /output
->>>>>>> b755ccc4
 ```
 
 Here's an explanation of each parameter:
@@ -524,12 +520,8 @@
 | --logLevel       | debug / info / warning / error / critical | Logger's log level (default: `debug`)                                                             |
 | --logFormat      | json / console                            | Logger's encoding (default: `json`)                                                               |
 | --logLevelFormat | capitalColor / capital / lowercase        | Logger's level format (default: `capitalColor`)                                                   |
-<<<<<<< HEAD
 | --logFilePath    | string                                    | Path to file where logs should be written (default: `./data/debug.log`)                           |
 | --DBPath         | string                                    | Path to folder where Badger DB should be written (default: `./data/db.log`)                       |
-=======
-| --operatorLogFilePath    | string                                    | Path to file where logs should be written (default: `./data/debug.log`)                          |
->>>>>>> b755ccc4
 
 ##### Launch with YAML config file
 
