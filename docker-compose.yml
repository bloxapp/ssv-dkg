--- conflicted
+++ resolved
@@ -227,8 +227,7 @@
     volumes:
       - ./examples:/data
 
-<<<<<<< HEAD
-  resharing:
+  ping:
     image: ssv-dkg:latest
     depends_on:
       - operator1
@@ -246,30 +245,6 @@
       - operator13
     networks:
       - shared_network
-    command: ["reshare", "--configPath", "/data/config/reshare.example.yaml"]
-    volumes:
-      - ./examples:/data
-
-=======
->>>>>>> 266cbb50
-  ping:
-    image: ssv-dkg:latest
-    depends_on:
-      - operator1
-      - operator2
-      - operator3
-      - operator4
-      - operator5
-      - operator6
-      - operator7
-      - operator8
-      - operator9
-      - operator10
-      - operator11
-      - operator12
-      - operator13
-    networks:
-      - shared_network
     command:
       [
         "ping",
