package utils

import (
	"encoding/hex"
	"encoding/json"
	"fmt"
	"os"

	"github.com/ethereum/go-ethereum/common"
)

//  WriteJSON writes data to JSON file
func WriteJSON(filepath string, data any) error {
	file, err := os.Create(filepath)
	if err != nil {
		return err
	}
	defer file.Close()
	return json.NewEncoder(file).Encode(data)
}

<<<<<<< HEAD
func SplitBytes(buf []byte, lim int) [][]byte {
	var chunk []byte
	chunks := make([][]byte, 0, len(buf)/lim+1)
	for len(buf) >= lim {
		chunk, buf = buf[:lim], buf[lim:]
		chunks = append(chunks, chunk)
	}
	if len(buf) > 0 {
		chunks = append(chunks, buf[:])
	}
	return chunks
}

=======
// HexToAddress converts a string HEX representation of Ethereum address to Address structure
>>>>>>> 45ce5bcd
func HexToAddress(s string) (common.Address, error) {
	var a common.Address
	if has0xPrefix(s) {
		s = s[2:]
	}
<<<<<<< HEAD
	// if len(s)%2 == 1 {
	// 	s = "0" + s
	// }
=======
>>>>>>> 45ce5bcd
	decodedBytes, err := hex.DecodeString(s)
	if err != nil {
		return common.Address{}, err
	}
	if len(decodedBytes) != 20 {
		return common.Address{}, fmt.Errorf("not valid ETH address with len %d", len(decodedBytes))
	}
	a.SetBytes(decodedBytes)
	return a, nil
}

<<<<<<< HEAD
func has0xPrefix(str string) bool {
	return len(str) >= 2 && str[0] == '0' && (str[1] == 'x' || str[1] == 'X')
=======
// has0xPrefix check if 0x is at the beginning of a HEX string
func has0xPrefix(str string) bool {
	return len(str) >= 2 && str[0] == '0' && (str[1] == 'x' || str[1] == 'X')
}

// SplitBytes split bytes slice to n parts
func SplitBytes(buf []byte, lim int) [][]byte {
	var chunk []byte
	chunks := make([][]byte, 0, len(buf)/lim+1)
	for len(buf) >= lim {
		chunk, buf = buf[:lim], buf[lim:]
		chunks = append(chunks, chunk)
	}
	if len(buf) > 0 {
		chunks = append(chunks, buf[:])
	}
	return chunks
>>>>>>> 45ce5bcd
}<|MERGE_RESOLUTION|>--- conflicted
+++ resolved
@@ -19,34 +19,12 @@
 	return json.NewEncoder(file).Encode(data)
 }
 
-<<<<<<< HEAD
-func SplitBytes(buf []byte, lim int) [][]byte {
-	var chunk []byte
-	chunks := make([][]byte, 0, len(buf)/lim+1)
-	for len(buf) >= lim {
-		chunk, buf = buf[:lim], buf[lim:]
-		chunks = append(chunks, chunk)
-	}
-	if len(buf) > 0 {
-		chunks = append(chunks, buf[:])
-	}
-	return chunks
-}
-
-=======
 // HexToAddress converts a string HEX representation of Ethereum address to Address structure
->>>>>>> 45ce5bcd
 func HexToAddress(s string) (common.Address, error) {
 	var a common.Address
 	if has0xPrefix(s) {
 		s = s[2:]
 	}
-<<<<<<< HEAD
-	// if len(s)%2 == 1 {
-	// 	s = "0" + s
-	// }
-=======
->>>>>>> 45ce5bcd
 	decodedBytes, err := hex.DecodeString(s)
 	if err != nil {
 		return common.Address{}, err
@@ -58,10 +36,6 @@
 	return a, nil
 }
 
-<<<<<<< HEAD
-func has0xPrefix(str string) bool {
-	return len(str) >= 2 && str[0] == '0' && (str[1] == 'x' || str[1] == 'X')
-=======
 // has0xPrefix check if 0x is at the beginning of a HEX string
 func has0xPrefix(str string) bool {
 	return len(str) >= 2 && str[0] == '0' && (str[1] == 'x' || str[1] == 'X')
@@ -79,5 +53,4 @@
 		chunks = append(chunks, buf[:])
 	}
 	return chunks
->>>>>>> 45ce5bcd
 }