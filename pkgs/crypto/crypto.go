package crypto

import (
	"crypto"
<<<<<<< HEAD
=======
	"unicode"
>>>>>>> 45ce5bcd

	"crypto/rand"
	"crypto/rsa"
	"crypto/sha256"
	"crypto/sha512"
	"crypto/x509"
	"encoding/base64"
	"encoding/json"
	"encoding/pem"
	"fmt"
	"os"
	"strings"

	"github.com/attestantio/go-eth2-client/spec/phase0"
	eth2_key_manager_core "github.com/bloxapp/eth2-key-manager/core"
	"github.com/bloxapp/ssv-dkg/pkgs/utils"
	"github.com/bloxapp/ssv/utils/rsaencryption"
	bls3 "github.com/drand/kyber-bls12381"
	"github.com/drand/kyber/share"
	"github.com/drand/kyber/share/dkg"
	"github.com/ethereum/go-ethereum/common"
	eth_crypto "github.com/ethereum/go-ethereum/crypto"
	"github.com/google/uuid"
	"github.com/herumi/bls-eth-go-binary/bls"
	"github.com/pkg/errors"
	types "github.com/wealdtech/go-eth2-types/v2"
	util "github.com/wealdtech/go-eth2-util"
	keystorev4 "github.com/wealdtech/go-eth2-wallet-encryptor-keystorev4"
)

const encryptedKeyLength = 256

const (
	// BLSWithdrawalPrefixByte is the BLS withdrawal prefix
	BLSWithdrawalPrefixByte  = byte(0)
	ETH1WithdrawalPrefixByte = byte(1)
)

func init() {
	_ = bls.Init(bls.BLS12_381)
	_ = bls.SetETHmode(bls.EthModeDraft07)
}

// GenerateKeys creates a random RSA key pair
func GenerateKeys() (*rsa.PrivateKey, *rsa.PublicKey, error) {
	pv, err := rsa.GenerateKey(rand.Reader, 1024)
	if err != nil {
		return nil, nil, err
	}

	return pv, &pv.PublicKey, nil

}

// SignRSA create a RSA signature for incoming bytes
func SignRSA(sk *rsa.PrivateKey, byts []byte) ([]byte, error) {
	r := sha256.Sum256(byts)
	return sk.Sign(rand.Reader, r[:], &rsa.PSSOptions{
		SaltLength: rsa.PSSSaltLengthAuto,
		Hash:       crypto.SHA256,
	})
}

// Encrypt with secret key (base64) the bytes, return the encrypted key string
func Encrypt(pk *rsa.PublicKey, plainText []byte) ([]byte, error) {
	encrypted, err := rsa.EncryptPKCS1v15(rand.Reader, pk, plainText)
	if err != nil {
		return nil, err
	}
	return encrypted, nil
}

// VerifyRSA verifies RSA signature for incoming message
func VerifyRSA(pk *rsa.PublicKey, msg, signature []byte) error {
	r := sha256.Sum256(msg)
	return rsa.VerifyPSS(pk, crypto.SHA256, r[:], signature, nil)
}

// ResultToShareSecretKey converts a private share at kyber DKG result to github.com/herumi/bls-eth-go-binary/bls private key
func ResultToShareSecretKey(result *dkg.Result) (*bls.SecretKey, error) {
	share := result.Key.PriShare()
	bytsSk, err := share.V.MarshalBinary()
	if err != nil {
		return nil, err
	}
	sk := &bls.SecretKey{}
	if err := sk.Deserialize(bytsSk); err != nil {
		return nil, err
	}
	return sk, nil
}

<<<<<<< HEAD
func KyberShareToBLSKey(share *share.PriShare) (*bls.SecretKey, error) {
	bytsSk, err := share.V.MarshalBinary()
	if err != nil {
		return nil, err
	}
	sk := &bls.SecretKey{}
	if err := sk.Deserialize(bytsSk); err != nil {
		return nil, err
	}
	return sk, nil
}

func ResultsToValidatorPK(results []*dkg.Result, suite dkg.Suite) (*bls.PublicKey, error) {
	exp := share.NewPubPoly(suite, suite.Point().Base(), results[0].Key.Commitments())
	bytsPK, err := exp.Eval(0).V.MarshalBinary()
=======
// KyberShareToBLSKey converts a kyber private share to github.com/herumi/bls-eth-go-binary/bls private key
func KyberShareToBLSKey(share *share.PriShare) (*bls.SecretKey, error) {
	bytsSk, err := share.V.MarshalBinary()
>>>>>>> 45ce5bcd
	if err != nil {
		return nil, err
	}
	sk := &bls.SecretKey{}
	if err := sk.Deserialize(bytsSk); err != nil {
		return nil, err
	}
	return sk, nil
}

// ResultsToValidatorPK converts a public polynomial at kyber DKG result to github.com/herumi/bls-eth-go-binary/bls public key
func ResultToValidatorPK(result *dkg.Result, suite dkg.Suite) (*bls.PublicKey, error) {
	exp := share.NewPubPoly(suite, suite.Point().Base(), result.Key.Commitments())
	bytsPK, err := exp.Commit().MarshalBinary()
	if err != nil {
		return nil, errors.Wrap(err, "could not marshal share")
	}
	pk := &bls.PublicKey{}
	if err := pk.Deserialize(bytsPK); err != nil {
		return nil, err
	}
	return pk, nil
}

// ParseRSAPubkey parses encoded to base64 x509 RSA public key
func ParseRSAPubkey(pk []byte) (*rsa.PublicKey, error) {
	operatorKeyByte, err := base64.StdEncoding.DecodeString(string(pk))
	if err != nil {
		return nil, err
	}
	pemblock, _ := pem.Decode(operatorKeyByte)
	pbkey, err := x509.ParsePKIXPublicKey(pemblock.Bytes)
	if err != nil {
		return nil, err
	}
	return pbkey.(*rsa.PublicKey), nil
}

// 
func EncodePublicKey(pk *rsa.PublicKey) ([]byte, error) {
	pkBytes, err := x509.MarshalPKIXPublicKey(pk)
	if err != nil {
		return nil, err
	}
	pemByte := pem.EncodeToMemory(
		&pem.Block{
			Type:  "RSA PUBLIC KEY",
			Bytes: pkBytes,
		},
	)

	return []byte(base64.StdEncoding.EncodeToString(pemByte)), nil
}

func VerifyOwnerNoceSignature(sig []byte, owner common.Address, pubKey []byte, nonce uint16) error {
	data := fmt.Sprintf("%s:%d", owner.String(), nonce)
	hash := eth_crypto.Keccak256([]byte(data))

	sign := &bls.Sign{}
	if err := sign.Deserialize(sig); err != nil {
		return fmt.Errorf("failed to deserialize signature: %w", err)
	}

	pk := &bls.PublicKey{}
	if err := pk.Deserialize(pubKey); err != nil {
		return fmt.Errorf("failed to deserialize public key: %w", err)
	}

	if res := sign.VerifyByte(pk, hash); !res {
		return errors.New("failed to verify signature")
	}

	return nil
}

// ConvertEncryptedPemToPrivateKey return rsa private key from secret key
func ConvertEncryptedPemToPrivateKey(pemData []byte, password string) (*rsa.PrivateKey, error) {
	if strings.TrimSpace(password) == "" {
		return nil, errors.New("Password required for encrypted PEM block")
	}

	// Unmarshal the JSON-encoded data
	var data map[string]interface{}
	if err := json.Unmarshal(pemData, &data); err != nil {
		return nil, fmt.Errorf("parse JSON data: %w", err)
	}

	// Decrypt the private key using keystorev4
	decryptedBytes, err := keystorev4.New().Decrypt(data, password)
	if err != nil {
		return nil, fmt.Errorf("decrypt private key: %w", err)
	}

	// Parse the decrypted PEM data
	block, _ := pem.Decode(decryptedBytes)
	if block == nil {
		return nil, errors.New("parse PEM block")
	}

	// Parse the RSA private key
	rsaKey, err := x509.ParsePKCS1PrivateKey(block.Bytes)
	if err != nil {
		return nil, fmt.Errorf("parse RSA private key: %w", err)
	}

	return rsaKey, nil
}

// ExtractPrivateKey gets private key and returns base64 encoded private key
func ExtractPrivateKey(sk *rsa.PrivateKey) string {
	pemByte := pem.EncodeToMemory(
		&pem.Block{
			Type:  "RSA PRIVATE KEY",
			Bytes: x509.MarshalPKCS1PrivateKey(sk),
		},
	)
	return base64.StdEncoding.EncodeToString(pemByte)
}

// ConvertPemToPrivateKey return rsa private key from secret key
func ConvertPemToPrivateKey(skPem string) (*rsa.PrivateKey, error) {
	block, _ := pem.Decode([]byte(skPem))
	if block == nil {
		return nil, errors.New("decode PEM block")
	}
	b := block.Bytes
	return parsePrivateKey(b)
}

func parsePrivateKey(derBytes []byte) (*rsa.PrivateKey, error) {
	parsedSk, err := x509.ParsePKCS1PrivateKey(derBytes)
	if err != nil {
		return nil, errors.Wrap(err, "Failed to parse private key")
	}
	return parsedSk, nil
}

func RecoverValidatorPublicKey(sharePks map[uint64]*bls.PublicKey) (*bls.PublicKey, error) {
	validatorRecoveredPK := bls.PublicKey{}
	idVec := make([]bls.ID, 0)
	pkVec := make([]bls.PublicKey, 0)
	for index, pk := range sharePks {
		blsID := bls.ID{}
		if err := blsID.SetDecString(fmt.Sprintf("%d", index)); err != nil {
			return nil, err
		}
		idVec = append(idVec, blsID)
		pkVec = append(pkVec, *pk)
	}
	if err := validatorRecoveredPK.Recover(pkVec, idVec); err != nil {
		return nil, fmt.Errorf("error recovering validator pub key from shares")
	}
	return &validatorRecoveredPK, nil
}
func RecoverMasterSig(sigDepositShares map[uint64]*bls.Sign) (*bls.Sign, error) {
	reconstructedDepositMasterSig := bls.Sign{}
	idVec := make([]bls.ID, 0)
	sigVec := make([]bls.Sign, 0)
	for index, sig := range sigDepositShares {
		blsID := bls.ID{}
		if err := blsID.SetDecString(fmt.Sprintf("%d", index)); err != nil {
			return nil, err
		}
		idVec = append(idVec, blsID)
		sigVec = append(sigVec, *sig)
	}
	if err := reconstructedDepositMasterSig.Recover(sigVec, idVec); err != nil {
		return nil, fmt.Errorf("deposit root signature recovered from shares is invalid")
	}
	return &reconstructedDepositMasterSig, nil
}

func DepositData(masterSig, withdrawalPubKey, publicKey []byte, network eth2_key_manager_core.Network, amount phase0.Gwei) (*phase0.DepositData, [32]byte, error) {
	if !IsSupportedDepositNetwork(network) {
		return nil, [32]byte{}, fmt.Errorf("network %s is not supported", network)
	}

	depositMessage := &phase0.DepositMessage{
		WithdrawalCredentials: ETH1WithdrawalCredentialsHash(withdrawalPubKey),
		Amount:                amount,
	}
	copy(depositMessage.PublicKey[:], publicKey)

	objRoot, err := depositMessage.HashTreeRoot()
	if err != nil {
		return nil, [32]byte{}, fmt.Errorf("failed to determine the root hash of deposit data: %s", err)
	}

	// Compute domain
	genesisForkVersion := network.GenesisForkVersion()
	domain, err := types.ComputeDomain(types.DomainDeposit, genesisForkVersion[:], types.ZeroGenesisValidatorsRoot)
	if err != nil {
		return nil, [32]byte{}, fmt.Errorf("failed to calculate domain: %s", err)
	}

	signingData := phase0.SigningData{
		ObjectRoot: objRoot,
	}
	copy(signingData.Domain[:], domain[:])

	signedDepositData := &phase0.DepositData{
		Amount:                amount,
		WithdrawalCredentials: depositMessage.WithdrawalCredentials,
	}
	copy(signedDepositData.PublicKey[:], publicKey)
	copy(signedDepositData.Signature[:], masterSig)

	depositDataRoot, err := signedDepositData.HashTreeRoot()
	if err != nil {
		return nil, [32]byte{}, fmt.Errorf("failed to determine the root hash of deposit data: %s", err)
	}

	return signedDepositData, depositDataRoot, nil
}

// withdrawalCredentialsHash forms a 32 byte hash of the withdrawal public
// address.
//
// The specification is as follows:
//
//	withdrawal_credentials[:1] == BLS_WITHDRAWAL_PREFIX_BYTE
//	withdrawal_credentials[1:] == hash(withdrawal_pubkey)[1:]
//
// where withdrawal_credentials is of type bytes32.
func BLSWithdrawalCredentialsHash(withdrawalPubKey []byte) []byte {
	h := util.SHA256(withdrawalPubKey)
	return append([]byte{BLSWithdrawalPrefixByte}, h[1:]...)[:32]
}

func ETH1WithdrawalCredentialsHash(withdrawalAddr []byte) []byte {
	withdrawalCredentials := make([]byte, 32)
	copy(withdrawalCredentials[:1], []byte{ETH1WithdrawalPrefixByte})
	//withdrawalCredentials[1:12] == b'\x00' * 11 // this is not needed since cells are zeroed anyway
	copy(withdrawalCredentials[12:], withdrawalAddr)
	return withdrawalCredentials
}

// IsSupportedDepositNetwork returns true if the given network is supported
var IsSupportedDepositNetwork = func(network eth2_key_manager_core.Network) bool {
	return network == eth2_key_manager_core.PyrmontNetwork || network == eth2_key_manager_core.PraterNetwork || network == eth2_key_manager_core.MainNetwork
}

func DepositDataRoot(withdrawalPubKey []byte, publicKey *bls.PublicKey, network eth2_key_manager_core.Network, amount phase0.Gwei) ([]byte, error) {
	if !IsSupportedDepositNetwork(network) {
		return nil, fmt.Errorf("network %s is not supported", network)
	}

	depositMessage := &phase0.DepositMessage{
		WithdrawalCredentials: ETH1WithdrawalCredentialsHash(withdrawalPubKey),
		Amount:                amount,
	}
	copy(depositMessage.PublicKey[:], publicKey.Serialize())

	objRoot, err := depositMessage.HashTreeRoot()
	if err != nil {
		return nil, fmt.Errorf("failed to determine the root hash of deposit data: %s", err)
	}

	// Compute domain
	genesisForkVersion := network.GenesisForkVersion()
	domain, err := types.ComputeDomain(types.DomainDeposit, genesisForkVersion[:], types.ZeroGenesisValidatorsRoot)
	if err != nil {
		return nil, fmt.Errorf("failed to calculate domain: %s", err)
	}

	signingData := phase0.SigningData{
		ObjectRoot: objRoot,
	}
	copy(signingData.Domain[:], domain[:])

	root, err := signingData.HashTreeRoot()
	if err != nil {
		return nil, fmt.Errorf("failed to determine the root hash of signing container: %s", err)
	}

	return root[:], nil
}

func VerifyDepositData(depositData *phase0.DepositData, network eth2_key_manager_core.Network) (bool, error) {
	depositMessage := &phase0.DepositMessage{
		WithdrawalCredentials: depositData.WithdrawalCredentials,
		Amount:                depositData.Amount,
	}
	copy(depositMessage.PublicKey[:], depositData.PublicKey[:])

	depositMsgRoot, err := depositMessage.HashTreeRoot()
	if err != nil {
		return false, err
	}

	sigBytes := make([]byte, len(depositData.Signature))
	copy(sigBytes, depositData.Signature[:])
	sig, err := types.BLSSignatureFromBytes(sigBytes)
	if err != nil {
		return false, err
	}

	container := &phase0.SigningData{
		ObjectRoot: depositMsgRoot,
	}

	genesisForkVersion := network.GenesisForkVersion()
	domain, err := types.ComputeDomain(types.DomainDeposit, genesisForkVersion[:], types.ZeroGenesisValidatorsRoot)
	if err != nil {
		return false, err
	}
	copy(container.Domain[:], domain[:])
	signingRoot, err := container.HashTreeRoot()
	if err != nil {
		return false, err
	}

	var pubkeyBytes [48]byte
	copy(pubkeyBytes[:], depositData.PublicKey[:])

	pubkey, err := types.BLSPublicKeyFromBytes(pubkeyBytes[:])
	if err != nil {
		return false, err
	}
	return sig.Verify(signingRoot[:], pubkey), nil
}

func SignDepositData(validationKey *bls.SecretKey, withdrawalPubKey []byte, validatorPublicKey *bls.PublicKey, network eth2_key_manager_core.Network, amount phase0.Gwei) (*bls.Sign, []byte, error) {
	if !IsSupportedDepositNetwork(network) {
		return nil, nil, errors.Errorf("Network %s is not supported", network)
	}

	depositMessage := &phase0.DepositMessage{
		WithdrawalCredentials: ETH1WithdrawalCredentialsHash(withdrawalPubKey),
		Amount:                amount,
	}
	copy(depositMessage.PublicKey[:], validatorPublicKey.Serialize())

	objRoot, err := depositMessage.HashTreeRoot()
	if err != nil {
		return nil, nil, errors.Wrap(err, "failed to determine the root hash of deposit data")
	}

	// Compute domain
	genesisForkVersion := network.GenesisForkVersion()
	domain, err := types.ComputeDomain(types.DomainDeposit, genesisForkVersion[:], types.ZeroGenesisValidatorsRoot)
	if err != nil {
		return nil, nil, errors.Wrap(err, "failed to calculate domain")
	}

	signingData := phase0.SigningData{
		ObjectRoot: objRoot,
	}
	copy(signingData.Domain[:], domain[:])

	root, err := signingData.HashTreeRoot()
	if err != nil {
		return nil, nil, errors.Wrap(err, "failed to determine the root hash of signing container")
	}

	// Sign
	sig := validationKey.SignByte(root[:])
	if err != nil {
		return nil, nil, errors.Wrap(err, "failed to sign the root")
	}
	return sig, root[:], nil
}

func VerifyPartialSigs(sigShares map[uint64]*bls.Sign, sharePks map[uint64]*bls.PublicKey, data []byte) error {
	res := make(map[uint64]bool)
	for index, pub := range sharePks {
		if sigShares[index].VerifyByte(pub, data) {
			res[index] = true
		}
	}

	var errStr = ""

	for index, r := range res {
		if !r {
			errStr += fmt.Sprintf(" id %d sig %x root %x, errStr", index, sigShares[index].Serialize(), data)
			continue
<<<<<<< HEAD
		}
	}
	if errStr != "" {
		return fmt.Errorf("error verifying partial deposit signature: %v", errStr)
	}
	return nil
}

func EncryptedPrivateKey(path, pass string) (*rsa.PrivateKey, error) {
	data, err := os.ReadFile(path)
	if err != nil {
		return nil, fmt.Errorf("failed to read file: %w", err)
	}

	privateKey, err := ConvertEncryptedPemToPrivateKey(data, pass)
	if err != nil {
		return nil, err
	}

	return privateKey, nil
}

func PrivateKey(path string) (*rsa.PrivateKey, error) {
	data, err := os.ReadFile(path)
	if err != nil {
		return nil, fmt.Errorf("failed to read file: %w", err)
	}

	operatorKeyByte, err := base64.StdEncoding.DecodeString(string(data))
	if err != nil {
		return nil, err
	}
	block, _ := pem.Decode(operatorKeyByte)
	// TODO: resolve deprecation https://github.com/golang/go/issues/8860
	enc := x509.IsEncryptedPEMBlock(block) //nolint
	b := block.Bytes
	if enc {
		var err error
		// TODO: resolve deprecation https://github.com/golang/go/issues/8860
		b, err = x509.DecryptPEMBlock(block, nil) //nolint
		if err != nil {
			return nil, err
		}
	}
	parsedSk, err := x509.ParsePKCS1PrivateKey(b)
	if err != nil {
		return nil, err
	}
	return parsedSk, nil
}

func NewID() [24]byte {
	var id [24]byte
	b := uuid.New()
	b2 := uuid.New()
	copy(id[:16], b[:])
	copy(id[16:], b2[:8])
	return id
}

func DecryptShare(operatorCount int, id uint64, key *rsa.PrivateKey, sharesData []byte) (*share.PriShare, error) {
	signatureOffset := phase0.SignatureLength
	pubKeysOffset := phase0.PublicKeyLength*operatorCount + signatureOffset
	sharesExpectedLength := encryptedKeyLength*operatorCount + pubKeysOffset
	if len(sharesData) != sharesExpectedLength {
		return nil, fmt.Errorf("shares data len is not correct")
	}
	_ = utils.SplitBytes(sharesData[signatureOffset:pubKeysOffset], phase0.PublicKeyLength)
	encryptedKeys := utils.SplitBytes(sharesData[pubKeysOffset:], len(sharesData[pubKeysOffset:])/operatorCount)
	secretShare := &share.PriShare{}
	for _, enck := range encryptedKeys {
		share, err := rsaencryption.DecodeKey(key, enck)
		if err != nil {
			continue
		}
		secret := &bls.SecretKey{}
		err = secret.SetHexString(string(share))
		if err != nil {
			return nil, err
		}
		secretPoint := bls3.NewBLS12381Suite().G1().Scalar()
		err = secretPoint.UnmarshalBinary(secret.Serialize())
		secretShare.I = int(id - 1)
		secretShare.V = secretPoint
	}
	return secretShare, nil
=======
		}
	}
	if errStr != "" {
		return fmt.Errorf("error verifying partial deposit signature: %v", errStr)
	}
	return nil
}

func EncryptedPrivateKey(path, pass string) (*rsa.PrivateKey, error) {
	data, err := os.ReadFile(path)
	if err != nil {
		return nil, fmt.Errorf("failed to read file: %w", err)
	}

	privateKey, err := ConvertEncryptedPemToPrivateKey(data, pass)
	if err != nil {
		return nil, err
	}

	return privateKey, nil
}

func PrivateKey(path string) (*rsa.PrivateKey, error) {
	data, err := os.ReadFile(path)
	if err != nil {
		return nil, fmt.Errorf("failed to read file: %w", err)
	}

	operatorKeyByte, err := base64.StdEncoding.DecodeString(string(data))
	if err != nil {
		return nil, err
	}
	block, _ := pem.Decode(operatorKeyByte)
	// TODO: resolve deprecation https://github.com/golang/go/issues/8860
	enc := x509.IsEncryptedPEMBlock(block) //nolint
	b := block.Bytes
	if enc {
		var err error
		// TODO: resolve deprecation https://github.com/golang/go/issues/8860
		b, err = x509.DecryptPEMBlock(block, nil) //nolint
		if err != nil {
			return nil, err
		}
	}
	parsedSk, err := x509.ParsePKCS1PrivateKey(b)
	if err != nil {
		return nil, err
	}
	return parsedSk, nil
}

func NewID() [24]byte {
	var id [24]byte
	b := uuid.New()
	copy(id[:12], b[:])
	b = uuid.New()
	copy(id[12:], b[:])
	return id
}

func GenerateSecurePassword() (string, error) {
	const alpha = "abcdefghijklmnopqrstuvwxyzABCDEFGHIJKLMNOPQRSTUVWXYZ"
	var pass []rune
	p := make([]byte, 64)
	if _, err := rand.Reader.Read(p); err != nil {
		return "", err
	}
	hash := sha512.Sum512(p)
	for _, r := range string(hash[:]) {
		if unicode.IsDigit(r) || strings.Contains(alpha, strings.ToLower(string(r))) {
			pass = append(pass, r)
		}
	}
	return string(pass), nil
>>>>>>> 45ce5bcd
}

// ReconstructSignatures receives a map of user indexes and serialized bls.Sign.
// It then reconstructs the original threshold signature using lagrange interpolation
func ReconstructSignatures(signatures map[uint64][]byte) (*bls.Sign, error) {
	reconstructedSig := bls.Sign{}
	idVec := make([]bls.ID, 0)
	sigVec := make([]bls.Sign, 0)
	for index, signature := range signatures {
		blsID := bls.ID{}
		err := blsID.SetDecString(fmt.Sprintf("%d", index))
		if err != nil {
			return nil, err
		}
		idVec = append(idVec, blsID)
		blsSig := bls.Sign{}

		err = blsSig.Deserialize(signature)
		if err != nil {
			return nil, err
		}
		sigVec = append(sigVec, blsSig)
	}
	err := reconstructedSig.Recover(sigVec, idVec)
	return &reconstructedSig, err
}

func VerifyReconstructedSignature(sig *bls.Sign, validatorPubKey []byte, msg []byte) error {
	pk := &bls.PublicKey{}
	if err := pk.Deserialize(validatorPubKey); err != nil {
		return errors.Wrap(err, "could not deserialize validator pk")
	}
	// verify reconstructed sig
	if res := sig.VerifyByte(pk, msg); !res {
		return errors.New("could not reconstruct a valid signature")
	}
	return nil
}

func SplitBytes(buf []byte, lim int) [][]byte {
	var chunk []byte
	chunks := make([][]byte, 0, len(buf)/lim+1)
	for len(buf) >= lim {
		chunk, buf = buf[:lim], buf[lim:]
		chunks = append(chunks, chunk)
	}
	if len(buf) > 0 {
		chunks = append(chunks, buf[:])
	}
	return chunks
}<|MERGE_RESOLUTION|>--- conflicted
+++ resolved
@@ -2,10 +2,7 @@
 
 import (
 	"crypto"
-<<<<<<< HEAD
-=======
 	"unicode"
->>>>>>> 45ce5bcd
 
 	"crypto/rand"
 	"crypto/rsa"
@@ -98,27 +95,9 @@
 	return sk, nil
 }
 
-<<<<<<< HEAD
-func KyberShareToBLSKey(share *share.PriShare) (*bls.SecretKey, error) {
-	bytsSk, err := share.V.MarshalBinary()
-	if err != nil {
-		return nil, err
-	}
-	sk := &bls.SecretKey{}
-	if err := sk.Deserialize(bytsSk); err != nil {
-		return nil, err
-	}
-	return sk, nil
-}
-
-func ResultsToValidatorPK(results []*dkg.Result, suite dkg.Suite) (*bls.PublicKey, error) {
-	exp := share.NewPubPoly(suite, suite.Point().Base(), results[0].Key.Commitments())
-	bytsPK, err := exp.Eval(0).V.MarshalBinary()
-=======
 // KyberShareToBLSKey converts a kyber private share to github.com/herumi/bls-eth-go-binary/bls private key
 func KyberShareToBLSKey(share *share.PriShare) (*bls.SecretKey, error) {
 	bytsSk, err := share.V.MarshalBinary()
->>>>>>> 45ce5bcd
 	if err != nil {
 		return nil, err
 	}
@@ -157,7 +136,6 @@
 	return pbkey.(*rsa.PublicKey), nil
 }
 
-// 
 func EncodePublicKey(pk *rsa.PublicKey) ([]byte, error) {
 	pkBytes, err := x509.MarshalPKIXPublicKey(pk)
 	if err != nil {
@@ -496,7 +474,6 @@
 		if !r {
 			errStr += fmt.Sprintf(" id %d sig %x root %x, errStr", index, sigShares[index].Serialize(), data)
 			continue
-<<<<<<< HEAD
 		}
 	}
 	if errStr != "" {
@@ -551,93 +528,6 @@
 func NewID() [24]byte {
 	var id [24]byte
 	b := uuid.New()
-	b2 := uuid.New()
-	copy(id[:16], b[:])
-	copy(id[16:], b2[:8])
-	return id
-}
-
-func DecryptShare(operatorCount int, id uint64, key *rsa.PrivateKey, sharesData []byte) (*share.PriShare, error) {
-	signatureOffset := phase0.SignatureLength
-	pubKeysOffset := phase0.PublicKeyLength*operatorCount + signatureOffset
-	sharesExpectedLength := encryptedKeyLength*operatorCount + pubKeysOffset
-	if len(sharesData) != sharesExpectedLength {
-		return nil, fmt.Errorf("shares data len is not correct")
-	}
-	_ = utils.SplitBytes(sharesData[signatureOffset:pubKeysOffset], phase0.PublicKeyLength)
-	encryptedKeys := utils.SplitBytes(sharesData[pubKeysOffset:], len(sharesData[pubKeysOffset:])/operatorCount)
-	secretShare := &share.PriShare{}
-	for _, enck := range encryptedKeys {
-		share, err := rsaencryption.DecodeKey(key, enck)
-		if err != nil {
-			continue
-		}
-		secret := &bls.SecretKey{}
-		err = secret.SetHexString(string(share))
-		if err != nil {
-			return nil, err
-		}
-		secretPoint := bls3.NewBLS12381Suite().G1().Scalar()
-		err = secretPoint.UnmarshalBinary(secret.Serialize())
-		secretShare.I = int(id - 1)
-		secretShare.V = secretPoint
-	}
-	return secretShare, nil
-=======
-		}
-	}
-	if errStr != "" {
-		return fmt.Errorf("error verifying partial deposit signature: %v", errStr)
-	}
-	return nil
-}
-
-func EncryptedPrivateKey(path, pass string) (*rsa.PrivateKey, error) {
-	data, err := os.ReadFile(path)
-	if err != nil {
-		return nil, fmt.Errorf("failed to read file: %w", err)
-	}
-
-	privateKey, err := ConvertEncryptedPemToPrivateKey(data, pass)
-	if err != nil {
-		return nil, err
-	}
-
-	return privateKey, nil
-}
-
-func PrivateKey(path string) (*rsa.PrivateKey, error) {
-	data, err := os.ReadFile(path)
-	if err != nil {
-		return nil, fmt.Errorf("failed to read file: %w", err)
-	}
-
-	operatorKeyByte, err := base64.StdEncoding.DecodeString(string(data))
-	if err != nil {
-		return nil, err
-	}
-	block, _ := pem.Decode(operatorKeyByte)
-	// TODO: resolve deprecation https://github.com/golang/go/issues/8860
-	enc := x509.IsEncryptedPEMBlock(block) //nolint
-	b := block.Bytes
-	if enc {
-		var err error
-		// TODO: resolve deprecation https://github.com/golang/go/issues/8860
-		b, err = x509.DecryptPEMBlock(block, nil) //nolint
-		if err != nil {
-			return nil, err
-		}
-	}
-	parsedSk, err := x509.ParsePKCS1PrivateKey(b)
-	if err != nil {
-		return nil, err
-	}
-	return parsedSk, nil
-}
-
-func NewID() [24]byte {
-	var id [24]byte
-	b := uuid.New()
 	copy(id[:12], b[:])
 	b = uuid.New()
 	copy(id[12:], b[:])
@@ -658,7 +548,6 @@
 		}
 	}
 	return string(pass), nil
->>>>>>> 45ce5bcd
 }
 
 // ReconstructSignatures receives a map of user indexes and serialized bls.Sign.
