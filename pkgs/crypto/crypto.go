package crypto

import (
	"bytes"
	"crypto/rsa"
	"errors"
	"fmt"

	"github.com/attestantio/go-eth2-client/spec/phase0"
	kyber_bls12381 "github.com/drand/kyber-bls12381"
	"github.com/drand/kyber/share"
	drand_dkg "github.com/drand/kyber/share/dkg"
	"github.com/ethereum/go-ethereum/common"
	eth_crypto "github.com/ethereum/go-ethereum/crypto"
	"github.com/google/uuid"
	"github.com/herumi/bls-eth-go-binary/bls"

	"github.com/bloxapp/ssv-dkg/pkgs/utils"
	"github.com/bloxapp/ssv-dkg/pkgs/wire"
	"github.com/bloxapp/ssv/utils/rsaencryption"
)

var (
	ErrInvalidSignature = errors.New("invalid signature")
)

const (
	// b64 encrypted key length is 256
	EncryptedKeyLength = 256
	// Signature len
	SignatureLength = 256
)

func init() {
	_ = bls.Init(bls.BLS12_381)
	_ = bls.SetETHmode(bls.EthModeDraft07)
}

// NewID generates a random ID from 2 random concat UUIDs
func NewID() [24]byte {
	var id [24]byte
	b := uuid.New()
	copy(id[:12], b[:])
	b = uuid.New()
	copy(id[12:], b[:])
	return id
}

// ResultToShareSecretKey converts a private share at kyber DKG result to github.com/herumi/bls-eth-go-binary/bls private key
func ResultToShareSecretKey(result *drand_dkg.DistKeyShare) (*bls.SecretKey, error) {
	privShare := result.PriShare()
	bytsSk, err := privShare.V.MarshalBinary()
	if err != nil {
		return nil, err
	}
	sk := &bls.SecretKey{}
	if err := sk.Deserialize(bytsSk); err != nil {
		return nil, err
	}
	return sk, nil
}

// KyberShareToBLSKey converts a kyber private share to github.com/herumi/bls-eth-go-binary/bls private key
func KyberShareToBLSKey(privShare *share.PriShare) (*bls.SecretKey, error) {
	bytsSk, err := privShare.V.MarshalBinary()
	if err != nil {
		return nil, err
	}
	sk := &bls.SecretKey{}
	if err := sk.Deserialize(bytsSk); err != nil {
		return nil, err
	}
	return sk, nil
}

// ResultsToValidatorPK converts a public polynomial at kyber DKG result to github.com/herumi/bls-eth-go-binary/bls public key
func ResultToValidatorPK(result *drand_dkg.DistKeyShare, suite drand_dkg.Suite) (*bls.PublicKey, error) {
	exp := share.NewPubPoly(suite, suite.Point().Base(), result.Commitments())
	bytsPK, err := exp.Commit().MarshalBinary()
	if err != nil {
		return nil, fmt.Errorf("could not marshal share %w", err)
	}
	pk := &bls.PublicKey{}
	if err := pk.Deserialize(bytsPK); err != nil {
		return nil, err
	}
	return pk, nil
}

// VerifyOwnerNonceSignature check that owner + nonce correctly signed
func VerifyOwnerNonceSignature(sig []byte, owner common.Address, pubKey []byte, nonce uint16) error {
	data := fmt.Sprintf("%s:%d", owner.String(), nonce)
	hash := eth_crypto.Keccak256([]byte(data))

	sign := &bls.Sign{}
	if err := sign.Deserialize(sig); err != nil {
		return fmt.Errorf("failed to deserialize signature: %w", err)
	}

	pk := &bls.PublicKey{}
	if err := pk.Deserialize(pubKey); err != nil {
		return fmt.Errorf("failed to deserialize public key: %w", err)
	}

	if res := sign.VerifyByte(pk, hash); !res {
		return ErrInvalidSignature
	}

	return nil
}

// RecoverValidatorPublicKey recovers a BLS master public key (validator pub key) from provided partial pub keys
func RecoverValidatorPublicKey(ids []uint64, sharePks []*bls.PublicKey) (*bls.PublicKey, error) {
	if len(ids) != len(sharePks) {
		return nil, fmt.Errorf("inconsistent IDs len")
	}
	validatorRecoveredPK := bls.PublicKey{}
	idVec := make([]bls.ID, 0)
	pkVec := make([]bls.PublicKey, 0)
	for i, index := range ids {
		blsID := bls.ID{}
		if err := blsID.SetDecString(fmt.Sprintf("%d", index)); err != nil {
			return nil, err
		}
		idVec = append(idVec, blsID)
		pkVec = append(pkVec, *sharePks[i])
	}
	if err := validatorRecoveredPK.Recover(pkVec, idVec); err != nil {
		return nil, fmt.Errorf("error recovering validator pub key from shares")
	}
	return &validatorRecoveredPK, nil
}

// RecoverBLSSignature recovers a BLS master signature from T-threshold partial signatures
func RecoverBLSSignature(ids []uint64, partialSigs []*bls.Sign) (*bls.Sign, error) {
	if len(ids) != len(partialSigs) {
		return nil, fmt.Errorf("inconsistent IDs len")
	}
	reconstructed := bls.Sign{}
	idVec := make([]bls.ID, 0)
	sigVec := make([]bls.Sign, 0)
	for i, index := range ids {
		blsID := bls.ID{}
		if err := blsID.SetDecString(fmt.Sprintf("%d", index)); err != nil {
			return nil, err
		}
		idVec = append(idVec, blsID)
		sigVec = append(sigVec, *partialSigs[i])
	}
	if err := reconstructed.Recover(sigVec, idVec); err != nil {
		return nil, fmt.Errorf("deposit root signature recovered from shares is invalid")
	}
	return &reconstructed, nil
}

<<<<<<< HEAD
// EncryptedPrivateKey reads  an encoded RSA priv key from path encrypted with password
func EncryptedPrivateKey(path, pass string) (*rsa.PrivateKey, error) {
	data, err := os.ReadFile(filepath.Clean(path))
	if err != nil {
		return nil, fmt.Errorf("failed to read file: %w", err)
	}

	privateKey, err := ReadEncryptedPrivateKey(data, pass)
	if err != nil {
		return nil, err
	}

	return privateKey, nil
}

// NewID generates a random ID from 2 random concat UUIDs
func NewID() [24]byte {
	var id [24]byte
	b := uuid.New()
	copy(id[:12], b[:])
	b = uuid.New()
	copy(id[12:], b[:])
	return id
}

// GenerateSecurePassword randomly generates a password consisting of digits + english letters
func GenerateSecurePassword() (string, error) {
	const alpha = "abcdefghijklmnopqrstuvwxyzABCDEFGHIJKLMNOPQRSTUVWXYZ"
	var pass []rune
	p := make([]byte, 64)
	if _, err := rand.Reader.Read(p); err != nil {
		return "", err
	}
	hash := sha512.Sum512(p)
	for _, r := range string(hash[:]) {
		if unicode.IsDigit(r) || strings.Contains(alpha, strings.ToLower(string(r))) {
			pass = append(pass, r)
		}
	}
	return string(pass), nil
}

// ReconstructSignatures receives a map of user indexes and serialized bls.Sign.
// It then reconstructs the original threshold signature using lagrange interpolation
func ReconstructSignatures(ids []uint64, signatures [][]byte) (*bls.Sign, error) {
	if len(ids) != len(signatures) {
		return nil, fmt.Errorf("inconsistent IDs len")
	}
	reconstructedSig := bls.Sign{}
	idVec := make([]bls.ID, 0)
	sigVec := make([]bls.Sign, 0)
	for i, index := range ids {
		blsID := bls.ID{}
		err := blsID.SetDecString(fmt.Sprintf("%d", index))
		if err != nil {
			return nil, err
		}
		idVec = append(idVec, blsID)
		blsSig := bls.Sign{}

		err = blsSig.Deserialize(signatures[i])
		if err != nil {
			return nil, err
		}
		sigVec = append(sigVec, blsSig)
	}
	err := reconstructedSig.Recover(sigVec, idVec)
	return &reconstructedSig, err
}

// VerifyReconstructedSignature checks a reconstructed msg master signature against validator public key
func VerifyReconstructedSignature(sig *bls.Sign, validatorPubKey, msg []byte) error {
	pk := &bls.PublicKey{}
	if err := pk.Deserialize(validatorPubKey); err != nil {
		return fmt.Errorf("could not deserialize validator pk %w", err)
	}
	// verify reconstructed sig
	if res := sig.VerifyByte(pk, msg); !res {
		return errors.New("could not reconstruct a valid signature")
=======
// VerifyPartialSigs verifies provided partial BLS signatures
func VerifyPartialSigs(sigShares []*bls.Sign, sharePks []*bls.PublicKey, data []byte) error {
	if len(sigShares) != len(sharePks) {
		return fmt.Errorf("inconsistent slice lengths")
	}
	var verificationErrs error
	for i := 0; i < len(sigShares); i++ {
		if !sigShares[i].VerifyByte(sharePks[i], data) {
			verificationErrs = errors.Join(verificationErrs, fmt.Errorf(" signature #%d: sig %x root %x", i, sigShares[i].Serialize(), data))
		}
	}

	if verificationErrs != nil {
		return errors.Join(verificationErrs, ErrInvalidSignature)
>>>>>>> 2da02d61
	}
	return nil
}

<<<<<<< HEAD
func ReadEncryptedRSAKey(privKeyPath, privKeyPassPath string) (*rsa.PrivateKey, error) {
	keyStorePassword, err := os.ReadFile(filepath.Clean(privKeyPassPath))
	if err != nil {
		return nil, fmt.Errorf("😥 Cant read operator`s key file: %s", err)
	}
	return EncryptedPrivateKey(privKeyPath, string(keyStorePassword))
}

func EncryptPrivateKey(priv []byte, keyStorePassword string) ([]byte, error) {
	encryptedData, err := keystorev4.New().Encrypt(priv, keyStorePassword)
	if err != nil {
		return nil, fmt.Errorf("😥 Failed to encrypt private key: %s", err)
	}
	return json.Marshal(encryptedData)
}

=======
>>>>>>> 2da02d61
func GetSecretShareFromSharesData(keyshares, initiatorPublicKey, ceremonySigs []byte, oldOperators []*wire.Operator, opPrivateKey *rsa.PrivateKey, operatorID uint64) (*share.PriShare, error) {
	suite := kyber_bls12381.NewBLS12381Suite()
	secret, position, err := checkKeySharesSlice(keyshares, oldOperators, operatorID, opPrivateKey)
	if err != nil {
		return nil, err
	}
	var kyberPrivShare *share.PriShare
	// Check operator signature
	initiatorPubKey, err := ParseRSAPublicKey(initiatorPublicKey)
	if err != nil {
		return nil, err
	}
	encInitPub, err := EncodeRSAPublicKey(initiatorPubKey)
	if err != nil {
		return nil, err
	}
	sigs := utils.SplitBytes(ceremonySigs, SignatureLength)
	serialized := secret.Serialize()
	dataToVerify := make([]byte, len(serialized)+len(encInitPub))
	copy(dataToVerify[:len(serialized)], serialized)
	copy(dataToVerify[len(serialized):], encInitPub)
	err = VerifyRSA(&opPrivateKey.PublicKey, dataToVerify, sigs[position])
	if err != nil {
		return nil, fmt.Errorf("cant verify initiator public key")
	}
	v := suite.G1().Scalar().SetBytes(serialized)
	kyberPrivShare = &share.PriShare{
		I: int(operatorID - 1),
		V: v,
	}
	return kyberPrivShare, nil
}

func checkKeySharesSlice(keyShares []byte, oldOperators []*wire.Operator, operatorID uint64, opPrivateKey *rsa.PrivateKey) (*bls.SecretKey, int, error) {
	pubKeyOffset := phase0.PublicKeyLength * len(oldOperators)
	pubKeysSigOffset := pubKeyOffset + phase0.SignatureLength
	sharesExpectedLength := EncryptedKeyLength*len(oldOperators) + pubKeysSigOffset
	if len(keyShares) != sharesExpectedLength {
		return nil, 0, fmt.Errorf("GetSecretShareFromSharesData: shares data len is not correct, expected %d, actual %d", sharesExpectedLength, len(keyShares))
	}
	position := -1
	for i, op := range oldOperators {
		if operatorID == op.ID {
			position = i
			break
		}
	}
	// check
	if position == -1 {
		return nil, 0, fmt.Errorf("GetSecretShareFromSharesData: operator not found among old operators: %d", operatorID)
	}
	encryptedKeys := utils.SplitBytes(keyShares[pubKeysSigOffset:], len(keyShares[pubKeysSigOffset:])/len(oldOperators))
	// try to decrypt private share
	prShare, err := rsaencryption.DecodeKey(opPrivateKey, encryptedKeys[position])
	if err != nil {
		return nil, 0, err
	}
	secret := &bls.SecretKey{}
	err = secret.SetHexString(string(prShare))
	if err != nil {
		return nil, 0, err
	}
	// find share pub key
	pubKeys := utils.SplitBytes(keyShares[phase0.SignatureLength:pubKeysSigOffset], phase0.PublicKeyLength)
	if len(pubKeys) != len(oldOperators) {
		return nil, 0, fmt.Errorf("GetSecretShareFromSharesData: amount of public keys at keyshares slice is wrong: %d", len(pubKeys))
	}
	publicKey := &bls.PublicKey{}
	err = publicKey.Deserialize(pubKeys[position])
	if err != nil {
		return nil, 0, fmt.Errorf("GetSecretShareFromSharesData: cant deserialize public key at keyshares slice: %d", len(pubKeys))
	}
	if !bytes.Equal(publicKey.Serialize(), secret.GetPublicKey().Serialize()) {
		return nil, 0, fmt.Errorf("GetSecretShareFromSharesData: public key at position %d not equal to operator`s share public key", position)
	}
	return secret, position, nil
}<|MERGE_RESOLUTION|>--- conflicted
+++ resolved
@@ -153,49 +153,6 @@
 	return &reconstructed, nil
 }
 
-<<<<<<< HEAD
-// EncryptedPrivateKey reads  an encoded RSA priv key from path encrypted with password
-func EncryptedPrivateKey(path, pass string) (*rsa.PrivateKey, error) {
-	data, err := os.ReadFile(filepath.Clean(path))
-	if err != nil {
-		return nil, fmt.Errorf("failed to read file: %w", err)
-	}
-
-	privateKey, err := ReadEncryptedPrivateKey(data, pass)
-	if err != nil {
-		return nil, err
-	}
-
-	return privateKey, nil
-}
-
-// NewID generates a random ID from 2 random concat UUIDs
-func NewID() [24]byte {
-	var id [24]byte
-	b := uuid.New()
-	copy(id[:12], b[:])
-	b = uuid.New()
-	copy(id[12:], b[:])
-	return id
-}
-
-// GenerateSecurePassword randomly generates a password consisting of digits + english letters
-func GenerateSecurePassword() (string, error) {
-	const alpha = "abcdefghijklmnopqrstuvwxyzABCDEFGHIJKLMNOPQRSTUVWXYZ"
-	var pass []rune
-	p := make([]byte, 64)
-	if _, err := rand.Reader.Read(p); err != nil {
-		return "", err
-	}
-	hash := sha512.Sum512(p)
-	for _, r := range string(hash[:]) {
-		if unicode.IsDigit(r) || strings.Contains(alpha, strings.ToLower(string(r))) {
-			pass = append(pass, r)
-		}
-	}
-	return string(pass), nil
-}
-
 // ReconstructSignatures receives a map of user indexes and serialized bls.Sign.
 // It then reconstructs the original threshold signature using lagrange interpolation
 func ReconstructSignatures(ids []uint64, signatures [][]byte) (*bls.Sign, error) {
@@ -233,45 +190,10 @@
 	// verify reconstructed sig
 	if res := sig.VerifyByte(pk, msg); !res {
 		return errors.New("could not reconstruct a valid signature")
-=======
-// VerifyPartialSigs verifies provided partial BLS signatures
-func VerifyPartialSigs(sigShares []*bls.Sign, sharePks []*bls.PublicKey, data []byte) error {
-	if len(sigShares) != len(sharePks) {
-		return fmt.Errorf("inconsistent slice lengths")
-	}
-	var verificationErrs error
-	for i := 0; i < len(sigShares); i++ {
-		if !sigShares[i].VerifyByte(sharePks[i], data) {
-			verificationErrs = errors.Join(verificationErrs, fmt.Errorf(" signature #%d: sig %x root %x", i, sigShares[i].Serialize(), data))
-		}
-	}
-
-	if verificationErrs != nil {
-		return errors.Join(verificationErrs, ErrInvalidSignature)
->>>>>>> 2da02d61
 	}
 	return nil
 }
 
-<<<<<<< HEAD
-func ReadEncryptedRSAKey(privKeyPath, privKeyPassPath string) (*rsa.PrivateKey, error) {
-	keyStorePassword, err := os.ReadFile(filepath.Clean(privKeyPassPath))
-	if err != nil {
-		return nil, fmt.Errorf("😥 Cant read operator`s key file: %s", err)
-	}
-	return EncryptedPrivateKey(privKeyPath, string(keyStorePassword))
-}
-
-func EncryptPrivateKey(priv []byte, keyStorePassword string) ([]byte, error) {
-	encryptedData, err := keystorev4.New().Encrypt(priv, keyStorePassword)
-	if err != nil {
-		return nil, fmt.Errorf("😥 Failed to encrypt private key: %s", err)
-	}
-	return json.Marshal(encryptedData)
-}
-
-=======
->>>>>>> 2da02d61
 func GetSecretShareFromSharesData(keyshares, initiatorPublicKey, ceremonySigs []byte, oldOperators []*wire.Operator, opPrivateKey *rsa.PrivateKey, operatorID uint64) (*share.PriShare, error) {
 	suite := kyber_bls12381.NewBLS12381Suite()
 	secret, position, err := checkKeySharesSlice(keyshares, oldOperators, operatorID, opPrivateKey)
