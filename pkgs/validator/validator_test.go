package validator

import (
	"encoding/json"
	"os"
	"path/filepath"
	"strings"
	"testing"

	"github.com/ethereum/go-ethereum/common"
	"github.com/stretchr/testify/require"

	"github.com/bloxapp/ssv-dkg/pkgs/crypto"
	"github.com/bloxapp/ssv-dkg/pkgs/wire"
)

func TestKeysharesJSON(t *testing.T) {
	tests := []struct {
		filename                string
		expectedValidatorPubKey string
		expectedOwnerAddress    string
		expectedNonce           uint64
		expectedErr             string
	}{
		{
			expectedValidatorPubKey: "b1b741af1f7f3064f13a860eafd644eba346b1852852a41fae6e229c18b04e76351be4d817788555153daa2b992acabc",
			expectedOwnerAddress:    "0x81592c3DE184A3E2c0DCB5a261BC107Bfa91f494",
			expectedNonce:           100,
			filename:                "testdata/keyshares--valid.json",
			expectedErr:             "",
		},
		{
			filename:                "testdata/keyshares--duplicate-payload-operator.json",
			expectedValidatorPubKey: "b1b741af1f7f3064f13a860eafd644eba346b1852852a41fae6e229c18b04e76351be4d817788555153daa2b992acabc",
			expectedOwnerAddress:    "0x81592c3DE184A3E2c0DCB5a261BC107Bfa91f494",
			expectedNonce:           100,
<<<<<<< HEAD
			expectedErr:             "operators not unique or not ordered",
=======
			expectedErr:             "operator id and payload operator ids are not equal",
>>>>>>> ef216c9c
		},
		{
			filename:                "testdata/keyshares--duplicate-data-operator.json",
			expectedValidatorPubKey: "b1b741af1f7f3064f13a860eafd644eba346b1852852a41fae6e229c18b04e76351be4d817788555153daa2b992acabc",
			expectedOwnerAddress:    "0x81592c3DE184A3E2c0DCB5a261BC107Bfa91f494",
			expectedNonce:           100,
			expectedErr:             "operators not unique or not ordered",
		},
	}

	for _, test := range tests {
		name, ok := strings.CutSuffix(filepath.Base(test.filename), ".json")
		if !ok {
			t.Fatalf("invalid test filename: %s", test.filename)
		}
		t.Run(name, func(t *testing.T) {
			keyshares := &wire.KeySharesCLI{}
			keysharesData, err := os.ReadFile(test.filename)
			require.NoError(t, err)
			err = json.Unmarshal(keysharesData, keyshares)
			require.NoError(t, err)
			err = ValidateKeyshare(keyshares, test.expectedValidatorPubKey, test.expectedOwnerAddress, test.expectedNonce)
			if test.expectedErr != "" {
				require.Error(t, err)
				require.Contains(t, err.Error(), test.expectedErr)
			} else {
				require.NoError(t, err)
			}
		})
	}
}

func TestDepositDataJSON(t *testing.T) {
	tests := []struct {
		filename                      string
		expectedWithdrawalCredentials common.Address
		expectedErr                   string
	}{
		{
			filename:                      "testdata/depositdata--valid.json",
			expectedWithdrawalCredentials: common.HexToAddress("0x81592c3de184a3e2c0dcb5a261bc107bfa91f494"),
			expectedErr:                   "",
		},
		{
			filename:                      "testdata/depositdata--invalid-pubkey.json",
			expectedWithdrawalCredentials: common.HexToAddress("0x81592c3de184a3e2c0dcb5a261bc107bfa91f494"),
			expectedErr:                   "err blsPublicKeyDeserialize",
		},
		{
			filename:                      "testdata/depositdata--invalid-signature.json",
			expectedWithdrawalCredentials: common.HexToAddress("0x81592c3de184a3e2c0dcb5a261bc107bfa91f494"),
			expectedErr:                   "err blsSignatureDeserialize",
		},
		{
			filename:                      "testdata/depositdata--invalid-fork.json",
			expectedWithdrawalCredentials: common.HexToAddress("0x81592c3de184a3e2c0dcb5a261bc107bfa91f494"),
			expectedErr:                   "failed to get network by fork: unknown network",
		},
	}

	for _, test := range tests {
		name, ok := strings.CutSuffix(filepath.Base(test.filename), ".json")
		if !ok {
			t.Fatalf("invalid test filename: %s", test.filename)
		}
		t.Run(name, func(t *testing.T) {
			depositDataArray := make([]*wire.DepositDataCLI, 0)
			depositDataJson, err := os.ReadFile(test.filename)
			require.NoError(t, err)
			err = json.Unmarshal(depositDataJson, &depositDataArray)
			require.NoError(t, err)
			require.Equal(t, len(depositDataArray), 1)
			err = crypto.ValidateDepositDataCLI(depositDataArray[0], test.expectedWithdrawalCredentials)
			if test.expectedErr != "" {
				require.Error(t, err)
				require.Contains(t, err.Error(), test.expectedErr)
			} else {
				require.NoError(t, err)
			}
		})
	}
}<|MERGE_RESOLUTION|>--- conflicted
+++ resolved
@@ -34,11 +34,7 @@
 			expectedValidatorPubKey: "b1b741af1f7f3064f13a860eafd644eba346b1852852a41fae6e229c18b04e76351be4d817788555153daa2b992acabc",
 			expectedOwnerAddress:    "0x81592c3DE184A3E2c0DCB5a261BC107Bfa91f494",
 			expectedNonce:           100,
-<<<<<<< HEAD
-			expectedErr:             "operators not unique or not ordered",
-=======
 			expectedErr:             "operator id and payload operator ids are not equal",
->>>>>>> ef216c9c
 		},
 		{
 			filename:                "testdata/keyshares--duplicate-data-operator.json",
