--- conflicted
+++ resolved
@@ -485,13 +485,8 @@
 }
 
 // reconstructAndVerifyDepositData verifies incoming from operators DKG result data and creates a resulting DepositDataJson structure to store as JSON file
-<<<<<<< HEAD
 func (c *Initiator) reconstructAndVerifyDepositData(dkgResults []dkg.Result, init *wire.Init) (*DepositDataCLI, error) {
-	ids := make([]uint64, 0)
-=======
-func (c *Initiator) reconstructAndVerifyDepositData(dkgResults []dkg.Result, init *wire.Init) (*DepositDataJson, error) {
 	ids := make([]uint64, len(dkgResults))
->>>>>>> 2820093f
 	for i := 0; i < len(dkgResults); i++ {
 		ids[i] = dkgResults[i].OperatorID
 	}
@@ -1121,11 +1116,7 @@
 	}
 	// 2. Verify deposit roots and signature
 	if err := verifyDepositRoots(d); err != nil {
-<<<<<<< HEAD
 		return fmt.Errorf("failed to verify deposit roots: %v", err)
-=======
-		return err
->>>>>>> 2820093f
 	}
 	return nil
 }
