package initiator

import (
	"bytes"
	"crypto/rsa"
	"crypto/x509"
	"encoding/base64"
	"encoding/hex"
	"encoding/json"
	"encoding/pem"
	"errors"
	"fmt"
	"io"
	"net/url"
	"reflect"
	"sort"
	"strings"
	"time"

	"github.com/attestantio/go-eth2-client/spec/phase0"
	"github.com/ethereum/go-ethereum/common"
	eth_crypto "github.com/ethereum/go-ethereum/crypto"
	"github.com/hashicorp/go-version"
	"github.com/herumi/bls-eth-go-binary/bls"
	"github.com/imroc/req/v3"
	"go.uber.org/zap"

	eth2_key_manager_core "github.com/bloxapp/eth2-key-manager/core"
	"github.com/bloxapp/ssv-dkg/pkgs/consts"
	"github.com/bloxapp/ssv-dkg/pkgs/crypto"
	"github.com/bloxapp/ssv-dkg/pkgs/dkg"
	"github.com/bloxapp/ssv-dkg/pkgs/utils"
	"github.com/bloxapp/ssv-dkg/pkgs/wire"
)

// Operator structure represents operators info which is public
type Operator struct {
	Addr   string         // ip:port
	ID     uint64         // operators ID
	PubKey *rsa.PublicKey // operators RSA public key
}

// OperatorDataJson is used to store operators info ar JSON
type OperatorDataJson struct {
	Addr   string `json:"ip"`
	ID     uint64 `json:"id"`
	PubKey string `json:"public_key"`
}

// Operators mapping storage for operator structs [ID]operator
type Operators map[uint64]Operator

func (o Operators) Clone() Operators {
	clone := make(Operators)
	for k, v := range o {
		clone[k] = v
	}
	return clone
}

// Initiator main structure for initiator
type Initiator struct {
	Logger     *zap.Logger                            // logger
	Client     *req.Client                            // http client
	Operators  Operators                              // operators info mapping
	VerifyFunc func(id uint64, msg, sig []byte) error // function to verify signatures of incoming messages
	PrivateKey *rsa.PrivateKey                        // a unique initiator's RSA private key used for signing messages and identity
	Version    []byte
}

// KeyShares structure to create an json file for ssv smart contract
type KeyShares struct {
	Version   string    `json:"version"`
	CreatedAt time.Time `json:"createdAt"`
	Shares    []Data    `json:"shares"`
}

// Data structure as a part of KeyShares representing BLS validator public key and information about validators
type Data struct {
	ShareData `json:"data"`
	Payload   Payload `json:"payload"`
}

type ShareData struct {
	OwnerNonce   uint64         `json:"ownerNonce"`
	OwnerAddress string         `json:"ownerAddress "`
	PublicKey    string         `json:"publicKey"`
	Operators    []OperatorData `json:"operators"`
}

// OperatorData structure to represent information about operators participating in signing validator's duty
type OperatorData struct {
	ID          uint64 `json:"id"`
	OperatorKey string `json:"operatorKey"` // encoded RSA public key
}

type Payload struct {
	PublicKey   string   `json:"publicKey"`   // validator's public key
	OperatorIDs []uint64 `json:"operatorIds"` // operators IDs
	SharesData  string   `json:"sharesData"`  // encrypted private BLS shares of each operator participating in DKG
}

type pongResult struct {
	ip     string
	err    error
	result []byte
}

type CeremonySigs struct {
	ValidatorPubKey    string   `json:"validator"`
	OperatorIDs        []uint64 `json:"operatorIds"`
	Sigs               string   `json:"ceremonySigs"`
	InitiatorPublicKey string   `json:"initiatorPublicKey"`
}

// GeneratePayload generates at initiator ssv smart contract payload using DKG result  received from operators participating in DKG ceremony
func (c *Initiator) generateSSVKeysharesPayload(dkgResults []dkg.Result, owner common.Address, nonce uint64) (*KeyShares, error) {
	ids := make([]uint64, 0)
	for i := 0; i < len(dkgResults); i++ {
		ids = append(ids, dkgResults[i].OperatorID)
	}
	ssvContractOwnerNoncePartialSigs, err := c.prepareOwnerNonceSigs(dkgResults, owner, nonce)
	if err != nil {
		return nil, err
	}
	// Recover and verify Master Signature for SSV contract owner+nonce
	reconstructedOwnerNonceMasterSig, err := crypto.RecoverMasterSig(ids, ssvContractOwnerNoncePartialSigs)
	if err != nil {
		return nil, err
	}
	c.Logger.Info("✅ successfully reconstructed master signature from partial signatures (threshold holds)")
	sigOwnerNonce := reconstructedOwnerNonceMasterSig.Serialize()
	err = crypto.VerifyOwnerNonceSignature(sigOwnerNonce, owner, dkgResults[0].ValidatorPubKey, uint16(nonce))
	if err != nil {
		return nil, err
	}
	c.Logger.Info("✅ verified owner and nonce master signature")
	operatorData := make([]OperatorData, 0)
	operatorIds := make([]uint64, 0)
	var pubkeys []byte
	var encryptedShares []byte
	for i := 0; i < len(dkgResults); i++ {
		// Data for forming share string
		pubkeys = append(pubkeys, dkgResults[i].SharePubKey...)
		encryptedShares = append(encryptedShares, dkgResults[i].EncryptedShare...)

		encPubKey, err := crypto.EncodePublicKey(dkgResults[i].PubKeyRSA)
		if err != nil {
			return nil, err
		}
		operatorData = append(operatorData, OperatorData{
			ID:          dkgResults[i].OperatorID,
			OperatorKey: string(encPubKey),
		})
		operatorIds = append(operatorIds, dkgResults[i].OperatorID)
	}

	// Create share string for ssv contract
	pubkeys = append(pubkeys, encryptedShares...)
	sigOwnerNonce = append(sigOwnerNonce, pubkeys...)

	operatorCount := len(dkgResults)
	signatureOffset := phase0.SignatureLength
	pubKeysOffset := phase0.PublicKeyLength*operatorCount + signatureOffset
	sharesExpectedLength := crypto.EncryptedKeyLength*operatorCount + pubKeysOffset

	if sharesExpectedLength != len(sigOwnerNonce) {
		return nil, fmt.Errorf("malformed ssv share data")
	}

	data := []Data{{ShareData{
		OwnerNonce:   nonce,
		OwnerAddress: owner.Hex(),
		PublicKey:    "0x" + hex.EncodeToString(dkgResults[0].ValidatorPubKey),
		Operators:    operatorData,
	}, Payload{
		PublicKey:   "0x" + hex.EncodeToString(dkgResults[0].ValidatorPubKey),
		OperatorIDs: operatorIds,
		SharesData:  "0x" + hex.EncodeToString(sigOwnerNonce),
	}}}

	ks := &KeyShares{}
	ks.Version = "v1.1.0"
	ks.Shares = data
	ks.CreatedAt = time.Now().UTC()
	return ks, nil
}

func GenerateAggregatesKeyshares(keySharesArr []*KeyShares) (*KeyShares, error) {
	// order the keyshares by nonce
	sort.SliceStable(keySharesArr, func(i, j int) bool {
		return keySharesArr[i].Shares[0].OwnerNonce < keySharesArr[j].Shares[0].OwnerNonce
	})
	sorted := sort.SliceIsSorted(keySharesArr, func(p, q int) bool {
		return keySharesArr[p].Shares[0].OwnerNonce < keySharesArr[q].Shares[0].OwnerNonce
	})
	if !sorted {
		return nil, fmt.Errorf("slice is not sorted")
	}
	var data []Data
	for _, keyShares := range keySharesArr {
		data = append(data, keyShares.Shares...)
	}
	ks := &KeyShares{}
	ks.Version = "v1.1.0"
	ks.Shares = data
	ks.CreatedAt = time.Now().UTC()
	return ks, nil
}

// New creates a main initiator structure
func New(privKey *rsa.PrivateKey, operatorMap Operators, logger *zap.Logger, ver string) *Initiator {
	client := req.C()
	// Set timeout for operator responses
	client.SetTimeout(30 * time.Second)
	c := &Initiator{
		Logger:     logger,
		Client:     client,
		Operators:  operatorMap,
		PrivateKey: privKey,
		VerifyFunc: CreateVerifyFunc(operatorMap),
		Version:    []byte(ver),
	}
	return c
}

// opReqResult structure to represent http communication messages incoming to initiator from operators
type opReqResult struct {
	operatorID uint64
	err        error
	result     []byte
}

// SendAndCollect ssends http message to operator and read the response
func (c *Initiator) SendAndCollect(op Operator, method string, data []byte) ([]byte, error) {
	r := c.Client.R()
	r.SetBodyBytes(data)
	res, err := r.Post(fmt.Sprintf("%v/%v", op.Addr, method))
	if err != nil {
		return nil, err
	}
	resdata, err := io.ReadAll(res.Body)
	if err != nil {
		return nil, err
	}
	c.Logger.Debug("operator responded", zap.Uint64("operator", op.ID), zap.String("method", method))
	return resdata, nil
}

// GetAndCollect request Get at operator route
func (c *Initiator) GetAndCollect(op Operator, method string) ([]byte, error) {
	r := c.Client.R()
	res, err := r.Get(fmt.Sprintf("%v/%v", op.Addr, method))
	if err != nil {
		return nil, err
	}
	resdata, err := io.ReadAll(res.Body)
	if err != nil {
		return nil, err
	}
	c.Logger.Debug("operator responded", zap.String("IP", op.Addr), zap.String("method", method))
	return resdata, nil
}

// SendToAll sends http messages to all operators. Makes sure that all responses are received
func (c *Initiator) SendToAll(method string, msg []byte, operatorsIDs []*wire.Operator) ([][]byte, error) {
	resc := make(chan opReqResult, len(operatorsIDs))
	for _, op := range operatorsIDs {
		go func(operator Operator) {
			res, err := c.SendAndCollect(operator, method, msg)
			resc <- opReqResult{
				operatorID: operator.ID,
				err:        err,
				result:     res,
			}
		}(c.Operators[op.ID])
	}
	final := make([][]byte, 0, len(operatorsIDs))

	errarr := make([]error, 0)

	for i := 0; i < len(operatorsIDs); i++ {
		res := <-resc
		if res.err != nil {
			errarr = append(errarr, fmt.Errorf("operator ID: %d, %w", res.operatorID, res.err))
			continue
		}
		final = append(final, res.result)
	}

	finalerr := error(nil)

	if len(errarr) > 0 {
		finalerr = errors.Join(errarr...)
	}

	return final, finalerr
}

// parseAsError parses the error from an operator
func ParseAsError(msg []byte) (parsedErr, err error) {
	sszerr := &wire.ErrSSZ{}
	err = sszerr.UnmarshalSSZ(msg)
	if err != nil {
		return nil, err
	}
	return errors.New(string(sszerr.Error)), nil
}

// VerifyAll verifies incoming to initiator messages from operators.
// Incoming message from operator should have same DKG ceremony ID and a valid signature
func (c *Initiator) VerifyAll(id [24]byte, allmsgs [][]byte) error {
	var errs error
	for i := 0; i < len(allmsgs); i++ {
		msg := allmsgs[i]
		tsp := &wire.SignedTransport{}
		if err := tsp.UnmarshalSSZ(msg); err != nil {
			errmsg, parseErr := ParseAsError(msg)
			if parseErr == nil {
				errs = errors.Join(errs, fmt.Errorf("%v", errmsg))
				continue
			}
			return err
		}
		signedBytes, err := tsp.Message.MarshalSSZ()
		if err != nil {
			return err
		}
		// Verify that incoming messages have valid DKG ceremony ID
		if !bytes.Equal(id[:], tsp.Message.Identifier[:]) {
			return fmt.Errorf("incoming message has wrong ID, aborting... operator %d, msg ID %x", tsp.Signer, tsp.Message.Identifier[:])
		}
		// Verification operator signatures
		if err := c.VerifyFunc(tsp.Signer, signedBytes, tsp.Signature); err != nil {
			return err
		}
	}
	return errs
}

// MakeMultiple creates a one combined message from operators with initiator signature
func (c *Initiator) MakeMultiple(id [24]byte, allmsgs [][]byte) (*wire.MultipleSignedTransports, error) {
	// We are collecting responses at SendToAll which gives us int(msg)==int(oprators)
	final := &wire.MultipleSignedTransports{
		Identifier: id,
		Messages:   make([]*wire.SignedTransport, len(allmsgs)),
	}
	var allMsgsBytes []byte
	for i := 0; i < len(allmsgs); i++ {
		msg := allmsgs[i]
		tsp := &wire.SignedTransport{}
		if err := tsp.UnmarshalSSZ(msg); err != nil {
			errmsg, parseErr := ParseAsError(msg)
			if parseErr == nil {
				return nil, fmt.Errorf("msg %d returned: %v", i, errmsg)
			}
			return nil, err
		}
		// Verify that incoming messages have valid DKG ceremony ID
		if !bytes.Equal(id[:], tsp.Message.Identifier[:]) {
			return nil, fmt.Errorf("incoming message has wrong ID, aborting... operator %d, msg ID %x", tsp.Signer, tsp.Message.Identifier[:])
		}
		final.Messages[i] = tsp
		allMsgsBytes = append(allMsgsBytes, msg...)
	}
	// sign message by initiator
	c.Logger.Debug("Signing combined messages from operators", zap.String("initiator_id", hex.EncodeToString(c.PrivateKey.N.Bytes())))
	sig, err := crypto.SignRSA(c.PrivateKey, allMsgsBytes)
	if err != nil {
		return nil, err
	}
	final.Signature = sig
	return final, nil
}

// ValidatedOperatorData validates operators information data before starting a DKG ceremony
func ValidatedOperatorData(ids []uint64, operators Operators) ([]*wire.Operator, error) {
	if len(ids) < 4 {
		return nil, fmt.Errorf("wrong operators len: < 4")
	}
	if len(ids) > 13 {
		return nil, fmt.Errorf("wrong operators len: > 13")
	}
	if len(ids)%3 != 1 {
		return nil, fmt.Errorf("amount of operators should be 4,7,10,13")
	}

	ops := make([]*wire.Operator, len(ids))
	opMap := make(map[uint64]struct{})
	for i, id := range ids {
		op, ok := operators[id]
		if !ok {
			return nil, errors.New("operator is not in given operator data list")
		}
		_, exist := opMap[id]
		if exist {
			return nil, errors.New("operators ids should be unique in the list")
		}
		opMap[id] = struct{}{}

		pkBytes, err := crypto.EncodePublicKey(op.PubKey)
		if err != nil {
			return nil, fmt.Errorf("can't encode public key err: %v", err)
		}
		ops[i] = &wire.Operator{
			ID:     op.ID,
			PubKey: pkBytes,
		}
	}
	return ops, nil
}

// messageFlowHandling main steps of DKG at initiator
func (c *Initiator) messageFlowHandling(init *wire.Init, id [24]byte, operators []*wire.Operator) ([][]byte, error) {
	c.Logger.Info("phase 1: sending init message to operators")
	results, err := c.SendInitMsg(init, id, operators)
	if err != nil {
		return nil, err
	}
	err = c.VerifyAll(id, results)
	if err != nil {
		return nil, err
	}
	c.Logger.Info("phase 1: ✅ verified operator init responses signatures")

	c.Logger.Info("phase 2: ➡️ sending operator data (exchange messages) required for dkg")
	results, err = c.SendExchangeMsgs(results, id, operators)
	if err != nil {
		return nil, err
	}
	err = c.VerifyAll(id, results)
	if err != nil {
		return nil, err
	}
	c.Logger.Info("phase 2: ✅ verified operator responses (deal messages) signatures")
	c.Logger.Info("phase 3: ➡️ sending deal dkg data to all operators")
	dkgResult, err := c.SendKyberMsgs(results, id, operators)
	if err != nil {
		return nil, err
	}
	err = c.VerifyAll(id, results)
	if err != nil {
		return nil, err
	}
	c.Logger.Info("phase 2: ✅ verified operator dkg results signatures")
	return dkgResult, nil
}

// reconstructAndVerifyDepositData verifies incoming from operators DKG result data and creates a resulting DepositDataJson structure to store as JSON file
func (c *Initiator) reconstructAndVerifyDepositData(dkgResults []dkg.Result, init *wire.Init) (*DepositDataCLI, error) {
	ids := make([]uint64, len(dkgResults))
	for i := 0; i < len(dkgResults); i++ {
		ids[i] = dkgResults[i].OperatorID
	}
	sharePks, shareSigs, err := c.prepareDepositSigsAndPubs(dkgResults)
	if err != nil {
		return nil, err
	}
	var validatorPubKey bls.PublicKey
	if err := validatorPubKey.Deserialize(dkgResults[0].ValidatorPubKey); err != nil {
		return nil, err
	}
	network, err := utils.GetNetworkByFork(init.Fork)
	if err != nil {
		return nil, err
	}
	shareRoot, err := crypto.ComputeDepositMessageSigningRoot(network, &phase0.DepositMessage{
		PublicKey:             phase0.BLSPubKey(validatorPubKey.Serialize()),
		Amount:                dkg.MaxEffectiveBalanceInGwei,
		WithdrawalCredentials: crypto.ETH1WithdrawalCredentials(init.WithdrawalCredentials)})
	if err != nil {
		return nil, fmt.Errorf("failed to compute deposit data root: %v", err)
	}
	// Verify partial signatures and recovered threshold signature
	err = crypto.VerifyPartialSigs(shareSigs, sharePks, shareRoot[:])
	if err != nil {
		return nil, fmt.Errorf("failed to verify partial signatures: %v", err)
	}

	// Recover and verify Master Signature
	// 1. Recover validator pub key
	validatorRecoveredPK, err := crypto.RecoverValidatorPublicKey(ids, sharePks)
	if err != nil {
		return nil, fmt.Errorf("failed to recover validator public key from shares: %v", err)
	}

	if !bytes.Equal(validatorPubKey.Serialize(), validatorRecoveredPK.Serialize()) {
		return nil, fmt.Errorf("incoming validator pub key is not equal recovered from shares: want %x, got %x", validatorRecoveredPK.Serialize(), validatorPubKey.Serialize())
	}
	// 2. Recover master signature from shares
	reconstructedDepositMasterSig, err := crypto.RecoverMasterSig(ids, shareSigs)
	if err != nil {
		return nil, fmt.Errorf("failed to recover master signature from shares: %v", err)
	}
	depositData := &phase0.DepositData{
		PublicKey:             phase0.BLSPubKey(validatorPubKey.Serialize()),
		Amount:                dkg.MaxEffectiveBalanceInGwei,
		WithdrawalCredentials: crypto.ETH1WithdrawalCredentials(init.WithdrawalCredentials),
		Signature:             phase0.BLSSignature(reconstructedDepositMasterSig.Serialize()),
	}
	err = crypto.VerifyDepositData(network, depositData)
	if err != nil {
		return nil, fmt.Errorf("failed to verify reconstructed deposit data: %v", err)
	}
	depositDataJson, err := BuildDepositDataCLI(network, depositData, DepositCliVersion)
	if err != nil {
		return nil, fmt.Errorf("failed to create deposit data json: %v", err)
	}
	if depositDataJson.PubKey != validatorRecoveredPK.SerializeToHexStr() {
		return nil, fmt.Errorf("deposit data is invalid. Wrong validator public key %x", depositDataJson.PubKey)
	}
	if depositDataJson.WithdrawalCredentials != hex.EncodeToString(crypto.ETH1WithdrawalCredentials(init.WithdrawalCredentials)) {
		return nil, fmt.Errorf("deposit data is invalid. Wrong withdrawal address %x", depositDataJson.WithdrawalCredentials)
	}

	return depositDataJson, nil
}

// StartDKG starts DKG ceremony at initiator with requested parameters
func (c *Initiator) StartDKG(id [24]byte, withdraw []byte, ids []uint64, network eth2_key_manager_core.Network, owner common.Address, nonce uint64) (*DepositDataCLI, *KeyShares, *CeremonySigs, error) {

	ops, err := ValidatedOperatorData(ids, c.Operators)
	if err != nil {
		return nil, nil, nil, err
	}

	pkBytes, err := crypto.EncodePublicKey(&c.PrivateKey.PublicKey)
	if err != nil {
		return nil, nil, nil, err
	}

	instanceIDField := zap.String("instance_id", hex.EncodeToString(id[:]))
	c.Logger.Info("🚀 Starting dkg ceremony", zap.String("initiator_id", string(pkBytes)), zap.Uint64s("operator_ids", ids), instanceIDField)

	// compute threshold (3f+1)
	threshold := len(ids) - ((len(ids) - 1) / 3)
	// make init message
	init := &wire.Init{
		Operators:             ops,
		T:                     uint64(threshold),
		WithdrawalCredentials: withdraw,
		Fork:                  network.GenesisForkVersion(),
		Owner:                 owner,
		Nonce:                 nonce,
		InitiatorPublicKey:    pkBytes,
	}
	c.Logger = c.Logger.With(instanceIDField)

	dkgResultsBytes, err := c.messageFlowHandling(init, id, ops)
	if err != nil {
		return nil, nil, nil, err
	}
	dkgResults, err := parseDKGResultsFromBytes(dkgResultsBytes, id)
	if err != nil {
		return nil, nil, nil, err
	}
	c.Logger.Info("🏁 DKG completed, verifying deposit data and ssv payload")
	depositDataJson, keyshares, err := c.processDKGResultResponseInitial(dkgResults, init)
	if err != nil {
		return nil, nil, nil, err
	}
	c.Logger.Info("✅ verified master signature for ssv contract data")
	if err := ValidateDepositDataCLI(depositDataJson); err != nil {
		return nil, nil, nil, err
	}
	// sending back to operators results
	depositData, err := json.Marshal(depositDataJson)
	if err != nil {
		return nil, nil, nil, err
	}
	keysharesData, err := json.Marshal(keyshares)
	if err != nil {
		return nil, nil, nil, err
	}
	ceremonySigs, err := c.getCeremonySigs(dkgResults)
	if err != nil {
		return nil, nil, nil, err
	}
	ceremonySigsBytes, err := json.Marshal(ceremonySigs)
	if err != nil {
		return nil, nil, nil, err
	}
	resultMsg := &wire.ResultData{
		Operators:     ops,
		Identifier:    id,
		DepositData:   depositData,
		KeysharesData: keysharesData,
		CeremonySigs:  ceremonySigsBytes,
	}
	err = c.sendResult(resultMsg, ops, consts.API_RESULTS_URL, id)
	if err != nil {
		return nil, nil, nil, fmt.Errorf("🤖 Error storing results at operators %w", err)
	}
	return depositDataJson, keyshares, ceremonySigs, nil
}

<<<<<<< HEAD
func (c *Initiator) StartReshare(id [24]byte, newOpIDs []uint64, keysharesFile, ceremonySigs []byte, nonce uint64) (*KeyShares, *CeremonySigs, error) {
	var ks *KeyShares
	if err := json.Unmarshal(keysharesFile, &ks); err != nil {
		return nil, nil, err
	}
	var cSigs *CeremonySigs
	if err := json.Unmarshal(ceremonySigs, &cSigs); err != nil {
		return nil, nil, err
	}
	cSigBytes, err := hex.DecodeString(cSigs.Sigs)
	if err != nil {
		return nil, nil, err
	}
	oldOpIDs := ks.Shares[0].Payload.OperatorIDs
	owner := common.HexToAddress(ks.Shares[0].OwnerAddress)
	oldOps, err := ValidatedOperatorData(oldOpIDs, c.Operators)
	if err != nil {
		return nil, nil, fmt.Errorf("old %w", err)
	}
	newOps, err := ValidatedOperatorData(newOpIDs, c.Operators)
	if err != nil {
		return nil, nil, fmt.Errorf("new %w", err)
	}
	pkBytes, err := crypto.EncodePublicKey(&c.PrivateKey.PublicKey)
	if err != nil {
		return nil, nil, err
	}
	instanceIDField := zap.String("instance_id", hex.EncodeToString(id[:]))
	c.Logger.Info("🚀 Starting ReSHARING ceremony", zap.String("initiator_id", string(pkBytes)), zap.Uint64s("old_operator_ids", oldOpIDs), zap.Uint64s("new_operator_ids", newOpIDs), instanceIDField)
	// compute threshold (3f+1)
	oldThreshold := len(oldOpIDs) - ((len(oldOpIDs) - 1) / 3)
	newThreshold := len(newOpIDs) - ((len(newOpIDs) - 1) / 3)
	sharesData, err := hex.DecodeString(ks.Shares[0].Payload.SharesData[2:])
	if err != nil {
		return nil, nil, err
	}
	reshare := &wire.Reshare{
		OldOperators:       oldOps,
		NewOperators:       newOps,
		OldT:               uint64(oldThreshold),
		NewT:               uint64(newThreshold),
		Owner:              owner,
		Nonce:              nonce,
		Keyshares:          sharesData,
		CeremonySigs:       cSigBytes,
		InitiatorPublicKey: pkBytes,
	}
	dkgResultsBytes, err := c.messageFlowHandlingReshare(reshare, id, oldOps, newOps)
	if err != nil {
		return nil, nil, err
	}
	dkgResults, err := parseDKGResultsFromBytes(dkgResultsBytes, id)
	if err != nil {
		return nil, nil, err
	}
	c.Logger.Info("🏁 DKG completed, verifying deposit data and ssv payload")
	keyshares, err := c.processDKGResultResponseResharing(dkgResults, reshare)
	if err != nil {
		return nil, nil, err
	}
	c.Logger.Info("✅ verified master signature for ssv contract data")
	// sending back to operators results
	keysharesData, err := json.Marshal(keyshares)
	if err != nil {
		return nil, nil, err
	}
	ceremonySigsNew, err := c.getCeremonySigs(dkgResults)
	if err != nil {
		return nil, nil, err
	}
	ceremonySigsNewBytes, err := json.Marshal(ceremonySigsNew)
	if err != nil {
		return nil, nil, err
	}
	resultMsg := &wire.ResultData{
		Operators:     newOps,
		Identifier:    id,
		DepositData:   nil,
		KeysharesData: keysharesData,
		CeremonySigs:  ceremonySigsNewBytes,
	}
	err = c.sendResult(resultMsg, newOps, consts.API_RESULTS_URL, id)
	if err != nil {
		c.Logger.Error("🤖 Error storing results at operators", zap.Error(err))
	}
	return keyshares, ceremonySigsNew, nil
}

type KeySign struct {
	ValidatorPK ssvspec_types.ValidatorPK
	SigningRoot []byte
}

// Encode returns a msg encoded bytes or error
func (msg *KeySign) Encode() ([]byte, error) {
	return json.Marshal(msg)
}

// Decode returns error if decoding failed
func (msg *KeySign) Decode(data []byte) error {
	return json.Unmarshal(data, msg)
}

=======
>>>>>>> 31fee8a2
// CreateVerifyFunc creates function to verify each participating operator RSA signature for incoming to initiator messages
func CreateVerifyFunc(ops Operators) func(id uint64, msg []byte, sig []byte) error {
	inst_ops := make(map[uint64]*rsa.PublicKey)
	for _, op := range ops {
		inst_ops[op.ID] = op.PubKey
	}
	return func(id uint64, msg []byte, sig []byte) error {
		pk, ok := inst_ops[id]
		if !ok {
			return fmt.Errorf("cant find operator, was it provided at operators information file %d", id)
		}
		return crypto.VerifyRSA(pk, msg, sig)
	}
}

// processDKGResultResponseInitial deserializes incoming DKG result messages from operators after successful initiation ceremony
func (c *Initiator) processDKGResultResponseInitial(dkgResults []dkg.Result, init *wire.Init) (*DepositDataCLI, *KeyShares, error) {
	// check results sorted by operatorID
	sorted := sort.SliceIsSorted(dkgResults, func(p, q int) bool {
		return dkgResults[p].OperatorID < dkgResults[q].OperatorID
	})
	if !sorted {
		return nil, nil, fmt.Errorf("slice is not sorted")
	}
	depositDataJson, err := c.reconstructAndVerifyDepositData(dkgResults, init)
	if err != nil {
		return nil, nil, err
	}
	c.Logger.Info("✅ deposit data was successfully reconstructed")
	keyshares, err := c.generateSSVKeysharesPayload(dkgResults, init.Owner, init.Nonce)
	if err != nil {
		return nil, nil, err
	}
	return depositDataJson, keyshares, nil
}

func (c *Initiator) prepareDepositSigsAndPubs(dkgResults []dkg.Result) ([]*bls.PublicKey, []*bls.Sign, error) {
	sharePks := make([]*bls.PublicKey, 0)
	sigDepositShares := make([]*bls.Sign, 0)
	for i := 0; i < len(dkgResults); i++ {
		if dkgResults[i].DepositPartialSignature == nil {
			// TODO: when threshold DKG is implemented, this should probably not error here.
			return nil, nil, fmt.Errorf("operator %d sent empty deposit partial signature", dkgResults[i].OperatorID)
		}
		sharePubKey := &bls.PublicKey{}
		if err := sharePubKey.Deserialize(dkgResults[i].SharePubKey); err != nil {
			return nil, nil, err
		}
		depositShareSig := &bls.Sign{}
		if err := depositShareSig.Deserialize(dkgResults[i].DepositPartialSignature); err != nil {
			return nil, nil, err
		}
		sharePks = append(sharePks, sharePubKey)
		sigDepositShares = append(sigDepositShares, depositShareSig)
	}
	return sharePks, sigDepositShares, nil
}

func (c *Initiator) prepareOwnerNonceSigs(dkgResults []dkg.Result, owner [20]byte, nonce uint64) ([]*bls.Sign, error) {
	sharePks := make([]*bls.PublicKey, 0)
	ssvContractOwnerNonceSigShares := make([]*bls.Sign, 0)
	for i := 0; i < len(dkgResults); i++ {
		sharePubKey := &bls.PublicKey{}
		if err := sharePubKey.Deserialize(dkgResults[i].SharePubKey); err != nil {
			return nil, err
		}
		sharePks = append(sharePks, sharePubKey)
		ownerNonceShareSig := &bls.Sign{}
		if err := ownerNonceShareSig.Deserialize(dkgResults[i].OwnerNoncePartialSignature); err != nil {
			return nil, err
		}
		ssvContractOwnerNonceSigShares = append(ssvContractOwnerNonceSigShares, ownerNonceShareSig)
	}
	// Verify partial signatures for SSV contract owner+nonce and recovered threshold signature
	data := []byte(fmt.Sprintf("%s:%d", common.Address(owner).String(), nonce))
	hash := eth_crypto.Keccak256([]byte(data))
	err := crypto.VerifyPartialSigs(ssvContractOwnerNonceSigShares, sharePks, hash)
	if err != nil {
		return nil, err
	}
	c.Logger.Info("✅ verified partial signatures from operators")
	return ssvContractOwnerNonceSigShares, nil
}

func parseDKGResultsFromBytes(responseResult [][]byte, id [24]byte) (dkgResults []dkg.Result, finalErr error) {
	for i := 0; i < len(responseResult); i++ {
		msg := responseResult[i]
		tsp := &wire.SignedTransport{}
		if err := tsp.UnmarshalSSZ(msg); err != nil {
			finalErr = errors.Join(finalErr, err)
			continue
		}
		if tsp.Message.Type == wire.ErrorMessageType {
			finalErr = errors.Join(finalErr, fmt.Errorf("%s", string(tsp.Message.Data)))
			continue
		}
		if tsp.Message.Type != wire.OutputMessageType {
<<<<<<< HEAD
			return nil, fmt.Errorf("wrong DKG result message type, sender ID: %d, message type: %s", tsp.Signer, tsp.Message.Type.String())
=======
			finalErr = errors.Join(finalErr, fmt.Errorf("wrong DKG result message type: exp %s, got %s ", wire.OutputMessageType.String(), tsp.Message.Type.String()))
			continue
>>>>>>> 31fee8a2
		}
		result := dkg.Result{}
		if err := result.Decode(tsp.Message.Data); err != nil {
			finalErr = errors.Join(finalErr, err)
			continue
		}
		if !bytes.Equal(result.RequestID[:], id[:]) {
<<<<<<< HEAD
			return nil, fmt.Errorf("DKG result has wrong ID, sender ID: %d, message type: %s", tsp.Signer, tsp.Message.Type.String())
=======
			finalErr = errors.Join(finalErr, fmt.Errorf("DKG result has wrong ID "))
			continue
>>>>>>> 31fee8a2
		}
		dkgResults = append(dkgResults, result)
	}
	if finalErr != nil {
		return nil, finalErr
	}
	// sort the results by operatorID
	sort.SliceStable(dkgResults, func(i, j int) bool {
		return dkgResults[i].OperatorID < dkgResults[j].OperatorID
	})
	for i := 0; i < len(dkgResults); i++ {
		if len(dkgResults[i].ValidatorPubKey) == 0 || !bytes.Equal(dkgResults[i].ValidatorPubKey, dkgResults[0].ValidatorPubKey) {
			return nil, fmt.Errorf("operator %d sent wrong validator public key", dkgResults[i].OperatorID)
		}
	}
	return dkgResults, nil
}

// SendInitMsg sends initial DKG ceremony message to participating operators from initiator
func (c *Initiator) SendInitMsg(init *wire.Init, id [24]byte, operators []*wire.Operator) ([][]byte, error) {
	signedInitMsgBts, err := c.prepareAndSignMessage(init, wire.InitMessageType, id, c.Version)
	if err != nil {
		return nil, err
	}
	return c.SendToAll(consts.API_INIT_URL, signedInitMsgBts, operators)
}

// SendExchangeMsgs sends combined exchange messages to each operator participating in DKG ceremony
func (c *Initiator) SendExchangeMsgs(exchangeMsgs [][]byte, id [24]byte, operators []*wire.Operator) ([][]byte, error) {
	mltpl, err := c.MakeMultiple(id, exchangeMsgs)
	if err != nil {
		return nil, err
	}
	mltplbyts, err := mltpl.MarshalSSZ()
	if err != nil {
		return nil, err
	}
	return c.SendToAll(consts.API_DKG_URL, mltplbyts, operators)
}

// SendKyberMsgs sends combined kyber messages to each operator participating in DKG ceremony
func (c *Initiator) SendKyberMsgs(kyberDeals [][]byte, id [24]byte, operators []*wire.Operator) ([][]byte, error) {
	mltpl2, err := c.MakeMultiple(id, kyberDeals)
	if err != nil {
		return nil, err
	}

	mltpl2byts, err := mltpl2.MarshalSSZ()
	if err != nil {
		return nil, err
	}
	return c.SendToAll(consts.API_DKG_URL, mltpl2byts, operators)
}

func (c *Initiator) sendResult(resData *wire.ResultData, operators []*wire.Operator, method string, id [24]byte) error {
	signedMsgBts, err := c.prepareAndSignMessage(resData, wire.ResultMessageType, id, c.Version)
	if err != nil {
		return err
	}
	_, err = c.SendToAll(method, signedMsgBts, operators)
	if err != nil {
		return err
	}
	return nil
}

// LoadOperatorsJson deserialize operators data from JSON
func LoadOperatorsJson(operatorsMetaData []byte) (Operators, error) {
	opmap := make(map[uint64]Operator)
	var operators []OperatorDataJson
	err := json.Unmarshal(bytes.TrimSpace(operatorsMetaData), &operators)
	if err != nil {
		return nil, err
	}
	for _, opdata := range operators {
		_, err := url.ParseRequestURI(opdata.Addr)
		if err != nil {
			return nil, fmt.Errorf("invalid operator URL %s", err.Error())
		}
		operatorKeyByte, err := base64.StdEncoding.DecodeString(opdata.PubKey)
		if err != nil {
			return nil, err
		}
		pemBlock, _ := pem.Decode(operatorKeyByte)
		if pemBlock == nil {
			return nil, errors.New("decode PEM block")
		}
		pbKey, err := x509.ParsePKIXPublicKey(pemBlock.Bytes)
		if err != nil {
			return nil, err
		}

		opmap[opdata.ID] = Operator{
			Addr:   strings.TrimRight(opdata.Addr, "/"),
			ID:     opdata.ID,
			PubKey: pbKey.(*rsa.PublicKey),
		}
	}
	return opmap, nil
}

func (c *Initiator) Ping(ips []string) error {
	client := req.C()
	// Set timeout for operator responses
	client.SetTimeout(30 * time.Second)
	resc := make(chan pongResult, len(ips))
	for _, ip := range ips {
		go func(ip string) {
			resdata, err := c.GetAndCollect(Operator{Addr: ip}, consts.API_HEALTH_CHECK_URL)
			resc <- pongResult{
				ip:     ip,
				err:    err,
				result: resdata,
			}
		}(ip)
	}
	for i := 0; i < len(ips); i++ {
		res := <-resc
		err := c.processPongMessage(res)
		if err != nil {
			c.Logger.Error("😥 Operator not healthy: ", zap.Error(err), zap.String("IP", res.ip))
			continue
		}
	}
	return nil
}

func (c *Initiator) prepareAndSignMessage(msg wire.SSZMarshaller, msgType wire.TransportType, identifier [24]byte, v []byte) ([]byte, error) {
	// Marshal the provided message
	marshaledMsg, err := msg.MarshalSSZ()
	if err != nil {
		return nil, err
	}

	// Create the transport message
	transportMsg := &wire.Transport{
		Type:       msgType,
		Identifier: identifier,
		Data:       marshaledMsg,
		Version:    v,
	}

	// Marshal the transport message
	tssz, err := transportMsg.MarshalSSZ()
	if err != nil {
		return nil, err
	}

	// Sign the message
	sig, err := crypto.SignRSA(c.PrivateKey, tssz)
	if err != nil {
		return nil, err
	}

	// Create and marshal the signed transport message
	signedTransportMsg := &wire.SignedTransport{
		Message:   transportMsg,
		Signer:    0, // Ensure this value is correctly set as per your application logic
		Signature: sig,
	}
	return signedTransportMsg.MarshalSSZ()
}

func (c *Initiator) processPongMessage(res pongResult) error {
	if res.err != nil {
		return res.err
	}
	signedPongMsg := &wire.SignedTransport{}
	if err := signedPongMsg.UnmarshalSSZ(res.result); err != nil {
		errmsg, parseErr := ParseAsError(res.result)
		if parseErr == nil {
			return fmt.Errorf("operator returned err: %v", errmsg)
		}
		return err
	}
	// Validate that incoming message is an pong message
	if signedPongMsg.Message.Type != wire.PongMessageType {
		return fmt.Errorf("wrong incoming message type from operator")
	}
	pong := &wire.Pong{}
	if err := pong.UnmarshalSSZ(signedPongMsg.Message.Data); err != nil {
		return err
	}
	pongBytes, err := signedPongMsg.Message.MarshalSSZ()
	if err != nil {
		return err
	}
	pub, err := crypto.ParseRSAPubkey(pong.PubKey)
	if err != nil {
		return err
	}
	if err := crypto.VerifyRSA(pub, pongBytes, signedPongMsg.Signature); err != nil {
		return err
	}
	c.Logger.Info("🍎 operator online and healthy", zap.String("ID", fmt.Sprint(signedPongMsg.Signer)), zap.String("IP", res.ip), zap.String("Version", string(signedPongMsg.Message.Version)), zap.String("Public key", string(pong.PubKey)))
	return nil
}

func (c *Initiator) getCeremonySigs(dkgResults []dkg.Result) (*CeremonySigs, error) {
	// order the results by operatorID
	sort.SliceStable(dkgResults, func(i, j int) bool {
		return dkgResults[i].OperatorID < dkgResults[j].OperatorID
	})
	ceremonySigs := &CeremonySigs{}
	var sigsBytes []byte
	for i := 0; i < len(dkgResults); i++ {
		ceremonySigs.OperatorIDs = append(ceremonySigs.OperatorIDs, dkgResults[i].OperatorID)
		sigsBytes = append(sigsBytes, dkgResults[i].CeremonySig...)
	}
	ceremonySigs.Sigs = hex.EncodeToString(sigsBytes)
	encInitPub, err := crypto.EncodePublicKey(&c.PrivateKey.PublicKey)
	if err != nil {
		return nil, err
	}
	ceremonySigs.InitiatorPublicKey = hex.EncodeToString(encInitPub)
	ceremonySigs.ValidatorPubKey = "0x" + hex.EncodeToString(dkgResults[0].ValidatorPubKey)
	return ceremonySigs, nil
}

func ValidateDepositDataCLI(d *DepositDataCLI) error {
	// Re-encode and re-decode the deposit data json to ensure encoding is valid.
	b, err := json.Marshal(d)
	if err != nil {
		return fmt.Errorf("failed to marshal deposit data json: %v", err)
	}
	var depositData DepositDataCLI
	if err := json.Unmarshal(b, &depositData); err != nil {
		return fmt.Errorf("failed to unmarshal deposit data json: %v", err)
	}
	if !reflect.DeepEqual(d, &depositData) {
		return fmt.Errorf("failed to validate deposit data json")
	}
	d = &depositData

	// 1. Validate format
	if err := validateFieldFormatting(d); err != nil {
		return fmt.Errorf("failed to validate deposit data json: %v", err)
	}
	// 2. Verify deposit roots and signature
	if err := verifyDepositRoots(d); err != nil {
		return fmt.Errorf("failed to verify deposit roots: %v", err)
	}
	return nil
}

func validateFieldFormatting(d *DepositDataCLI) error {
	// check existence of required keys
	if d.PubKey == "" ||
		d.WithdrawalCredentials == "" ||
		d.Amount == 0 ||
		d.Signature == "" ||
		d.DepositMessageRoot == "" ||
		d.DepositDataRoot == "" ||
		d.ForkVersion == "" ||
		d.DepositCliVersion == "" {
		return fmt.Errorf("resulting deposit data json has wrong format")
	}
	// check type of values
	if reflect.TypeOf(d.PubKey).String() != "string" ||
		reflect.TypeOf(d.WithdrawalCredentials).String() != "string" ||
		reflect.TypeOf(d.Amount).String() != "phase0.Gwei" ||
		reflect.TypeOf(d.Signature).String() != "string" ||
		reflect.TypeOf(d.DepositMessageRoot).String() != "string" ||
		reflect.TypeOf(d.DepositDataRoot).String() != "string" ||
		reflect.TypeOf(d.ForkVersion).String() != "string" ||
		reflect.TypeOf(d.DepositCliVersion).String() != "string" {
		return fmt.Errorf("resulting deposit data json has wrong fields type")
	}
	// check length of strings (note: using string length, so 1 byte = 2 chars)
	if len(d.PubKey) != 96 ||
		len(d.WithdrawalCredentials) != 64 ||
		len(d.Signature) != 192 ||
		len(d.DepositMessageRoot) != 64 ||
		len(d.DepositDataRoot) != 64 ||
		len(d.ForkVersion) != 8 {
		return fmt.Errorf("resulting deposit data json has wrong fields length")
	}
	// check the deposit amount
	if d.Amount != 32000000000 {
		return fmt.Errorf("resulting deposit data json has wrong amount")
	}
	v, err := version.NewVersion(d.DepositCliVersion)
	if err != nil {
		return err
	}
	vMin, err := version.NewVersion("2.7.0")
	if err != nil {
		return err
	}
	// check the deposit-cli version
	if v.LessThan(vMin) {
		return fmt.Errorf("resulting deposit data json has wrong amount")
	}
	return nil
}

func verifyDepositRoots(d *DepositDataCLI) error {
	pubKey, err := hex.DecodeString(d.PubKey)
	if err != nil {
		return fmt.Errorf("failed to decode public key: %v", err)
	}
	withdrCreds, err := hex.DecodeString(d.WithdrawalCredentials)
	if err != nil {
		return fmt.Errorf("failed to decode withdrawal credentials: %v", err)
	}
	sig, err := hex.DecodeString(d.Signature)
	if err != nil {
		return fmt.Errorf("failed to decode signature: %v", err)
	}
	fork, err := hex.DecodeString(d.ForkVersion)
	if err != nil {
		return fmt.Errorf("failed to decode fork version: %v", err)
	}
	if len(fork) != 4 {
		return fmt.Errorf("fork version has wrong length")
	}
	network, err := utils.GetNetworkByFork([4]byte(fork))
	if err != nil {
		return fmt.Errorf("failed to get network by fork: %v", err)
	}
	depositData := &phase0.DepositData{
		PublicKey:             phase0.BLSPubKey(pubKey),
		WithdrawalCredentials: withdrCreds,
		Amount:                d.Amount,
		Signature:             phase0.BLSSignature(sig),
	}
	err = crypto.VerifyDepositData(network, depositData)
	if err != nil {
		return fmt.Errorf("failed to verify deposit data: %v", err)
	}
	return nil
}<|MERGE_RESOLUTION|>--- conflicted
+++ resolved
@@ -594,112 +594,6 @@
 	return depositDataJson, keyshares, ceremonySigs, nil
 }
 
-<<<<<<< HEAD
-func (c *Initiator) StartReshare(id [24]byte, newOpIDs []uint64, keysharesFile, ceremonySigs []byte, nonce uint64) (*KeyShares, *CeremonySigs, error) {
-	var ks *KeyShares
-	if err := json.Unmarshal(keysharesFile, &ks); err != nil {
-		return nil, nil, err
-	}
-	var cSigs *CeremonySigs
-	if err := json.Unmarshal(ceremonySigs, &cSigs); err != nil {
-		return nil, nil, err
-	}
-	cSigBytes, err := hex.DecodeString(cSigs.Sigs)
-	if err != nil {
-		return nil, nil, err
-	}
-	oldOpIDs := ks.Shares[0].Payload.OperatorIDs
-	owner := common.HexToAddress(ks.Shares[0].OwnerAddress)
-	oldOps, err := ValidatedOperatorData(oldOpIDs, c.Operators)
-	if err != nil {
-		return nil, nil, fmt.Errorf("old %w", err)
-	}
-	newOps, err := ValidatedOperatorData(newOpIDs, c.Operators)
-	if err != nil {
-		return nil, nil, fmt.Errorf("new %w", err)
-	}
-	pkBytes, err := crypto.EncodePublicKey(&c.PrivateKey.PublicKey)
-	if err != nil {
-		return nil, nil, err
-	}
-	instanceIDField := zap.String("instance_id", hex.EncodeToString(id[:]))
-	c.Logger.Info("🚀 Starting ReSHARING ceremony", zap.String("initiator_id", string(pkBytes)), zap.Uint64s("old_operator_ids", oldOpIDs), zap.Uint64s("new_operator_ids", newOpIDs), instanceIDField)
-	// compute threshold (3f+1)
-	oldThreshold := len(oldOpIDs) - ((len(oldOpIDs) - 1) / 3)
-	newThreshold := len(newOpIDs) - ((len(newOpIDs) - 1) / 3)
-	sharesData, err := hex.DecodeString(ks.Shares[0].Payload.SharesData[2:])
-	if err != nil {
-		return nil, nil, err
-	}
-	reshare := &wire.Reshare{
-		OldOperators:       oldOps,
-		NewOperators:       newOps,
-		OldT:               uint64(oldThreshold),
-		NewT:               uint64(newThreshold),
-		Owner:              owner,
-		Nonce:              nonce,
-		Keyshares:          sharesData,
-		CeremonySigs:       cSigBytes,
-		InitiatorPublicKey: pkBytes,
-	}
-	dkgResultsBytes, err := c.messageFlowHandlingReshare(reshare, id, oldOps, newOps)
-	if err != nil {
-		return nil, nil, err
-	}
-	dkgResults, err := parseDKGResultsFromBytes(dkgResultsBytes, id)
-	if err != nil {
-		return nil, nil, err
-	}
-	c.Logger.Info("🏁 DKG completed, verifying deposit data and ssv payload")
-	keyshares, err := c.processDKGResultResponseResharing(dkgResults, reshare)
-	if err != nil {
-		return nil, nil, err
-	}
-	c.Logger.Info("✅ verified master signature for ssv contract data")
-	// sending back to operators results
-	keysharesData, err := json.Marshal(keyshares)
-	if err != nil {
-		return nil, nil, err
-	}
-	ceremonySigsNew, err := c.getCeremonySigs(dkgResults)
-	if err != nil {
-		return nil, nil, err
-	}
-	ceremonySigsNewBytes, err := json.Marshal(ceremonySigsNew)
-	if err != nil {
-		return nil, nil, err
-	}
-	resultMsg := &wire.ResultData{
-		Operators:     newOps,
-		Identifier:    id,
-		DepositData:   nil,
-		KeysharesData: keysharesData,
-		CeremonySigs:  ceremonySigsNewBytes,
-	}
-	err = c.sendResult(resultMsg, newOps, consts.API_RESULTS_URL, id)
-	if err != nil {
-		c.Logger.Error("🤖 Error storing results at operators", zap.Error(err))
-	}
-	return keyshares, ceremonySigsNew, nil
-}
-
-type KeySign struct {
-	ValidatorPK ssvspec_types.ValidatorPK
-	SigningRoot []byte
-}
-
-// Encode returns a msg encoded bytes or error
-func (msg *KeySign) Encode() ([]byte, error) {
-	return json.Marshal(msg)
-}
-
-// Decode returns error if decoding failed
-func (msg *KeySign) Decode(data []byte) error {
-	return json.Unmarshal(data, msg)
-}
-
-=======
->>>>>>> 31fee8a2
 // CreateVerifyFunc creates function to verify each participating operator RSA signature for incoming to initiator messages
 func CreateVerifyFunc(ops Operators) func(id uint64, msg []byte, sig []byte) error {
 	inst_ops := make(map[uint64]*rsa.PublicKey)
@@ -797,12 +691,8 @@
 			continue
 		}
 		if tsp.Message.Type != wire.OutputMessageType {
-<<<<<<< HEAD
-			return nil, fmt.Errorf("wrong DKG result message type, sender ID: %d, message type: %s", tsp.Signer, tsp.Message.Type.String())
-=======
 			finalErr = errors.Join(finalErr, fmt.Errorf("wrong DKG result message type: exp %s, got %s ", wire.OutputMessageType.String(), tsp.Message.Type.String()))
 			continue
->>>>>>> 31fee8a2
 		}
 		result := dkg.Result{}
 		if err := result.Decode(tsp.Message.Data); err != nil {
@@ -810,12 +700,8 @@
 			continue
 		}
 		if !bytes.Equal(result.RequestID[:], id[:]) {
-<<<<<<< HEAD
-			return nil, fmt.Errorf("DKG result has wrong ID, sender ID: %d, message type: %s", tsp.Signer, tsp.Message.Type.String())
-=======
-			finalErr = errors.Join(finalErr, fmt.Errorf("DKG result has wrong ID "))
+			finalErr = errors.Join(finalErr, fmt.Errorf("DKG result has wrong ID, sender ID: %d, message type: %s", tsp.Signer, tsp.Message.Type.String()))
 			continue
->>>>>>> 31fee8a2
 		}
 		dkgResults = append(dkgResults, result)
 	}
