package initiator

import (
	"bytes"
	"crypto/rsa"
	"crypto/x509"
	"encoding/base64"
	"encoding/hex"
	"encoding/json"
	"encoding/pem"
	"errors"
	"fmt"
	"io"
	"net/url"
	"sort"
	"time"

	"github.com/attestantio/go-eth2-client/spec/phase0"
	eth2_key_manager_core "github.com/bloxapp/eth2-key-manager/core"
	ssvspec_types "github.com/bloxapp/ssv-spec/types"
	"github.com/ethereum/go-ethereum/common"
	eth_crypto "github.com/ethereum/go-ethereum/crypto"
	"github.com/herumi/bls-eth-go-binary/bls"
	"github.com/imroc/req/v3"
	"go.uber.org/zap"

	"github.com/bloxapp/ssv-dkg/pkgs/consts"
	"github.com/bloxapp/ssv-dkg/pkgs/crypto"
	"github.com/bloxapp/ssv-dkg/pkgs/dkg"
	"github.com/bloxapp/ssv-dkg/pkgs/wire"
)

// b64 encrypted key length is 256
const encryptedKeyLength = 256

const (
	// MaxEffectiveBalanceInGwei is the max effective balance
	MaxEffectiveBalanceInGwei phase0.Gwei = 32000000000
)

// IsSupportedDepositNetwork returns true if the given network is supported
var IsSupportedDepositNetwork = func(network eth2_key_manager_core.Network) bool {
	return network == eth2_key_manager_core.PyrmontNetwork || network == eth2_key_manager_core.PraterNetwork || network == eth2_key_manager_core.MainNetwork
}

type Operator struct {
	Addr   string
	ID     uint64
	PubKey *rsa.PublicKey
}

type OperatorDataJson struct {
	Addr   string `json:"ip"`
	ID     uint64 `json:"id"`
	PubKey string `json:"public_key"`
}

type Operators map[uint64]Operator

type MockInitiator interface {
	SendAndCollect(op Operator, method string, data []byte) ([]byte, error)
	SendToAll(method string, msg []byte) ([][]byte, error)
	PakeMultiple(id [24]byte, allmsgs [][]byte) (*wire.MultipleSignedTransports, error)
	StartDKG(withdraw []byte, ids []uint64, threshold uint64, fork [4]byte, forkName string, owner common.Address, nonce uint64) (*DepositDataJson, *KeyShares, error)
	CreateVerifyFunc(ops []*wire.Operator) (func(id uint64, msg []byte, sig []byte) error, error)
	ProcessDKGResultResponse(responseResult [][]byte, id [24]byte) ([]dkg.Result, *bls.PublicKey, map[ssvspec_types.OperatorID]*bls.PublicKey, map[ssvspec_types.OperatorID]*bls.Sign, map[ssvspec_types.OperatorID]*bls.Sign, error)
	SendKyberMsgs(kyberDeals [][]byte, id [24]byte) ([][]byte, error)
	SendExchangeMsgs(exchangeMsgs [][]byte, id [24]byte) ([][]byte, error)
	SendInitMsg(init *wire.Init, id [24]byte) ([][]byte, error)
}

type Initiator struct {
	Logger     *zap.Logger
	Client     *req.Client
	Operators  Operators
	VerifyFunc func(id uint64, msg, sig []byte) error
	PrivateKey *rsa.PrivateKey
}

type DepositDataJson struct {
	PubKey                string      `json:"pubkey"`
	WithdrawalCredentials string      `json:"withdrawal_credentials"`
	Amount                phase0.Gwei `json:"amount"`
	Signature             string      `json:"signature"`
	DepositMessageRoot    string      `json:"deposit_message_root"`
	DepositDataRoot       string      `json:"deposit_data_root"`
	ForkVersion           string      `json:"fork_version"`
	NetworkName           string      `json:"network_name"`
	DepositCliVersion     string      `json:"deposit_cli_version"`
}

type KeyShares struct {
	Version   string    `json:"version"`
	CreatedAt time.Time `json:"createdAt"`
	Data      Data      `json:"data"`
	Payload   Payload   `json:"payload"`
}

type Data struct {
	PublicKey string         `json:"publicKey"`
	Operators []OperatorData `json:"operators"`
}

type OperatorData struct {
	ID          uint64 `json:"id"`
	OperatorKey string `json:"operatorKey"`
}

type KeySharesKeys struct {
	PublicKeys    []string `json:"publicKeys"`
	EncryptedKeys []string `json:"encryptedKeys"`
}

<<<<<<< HEAD
type KeySharesPayload struct {
	Readable ReadablePayload `json:"readable"`
	Raw      string          `json:"raw"`
}

type Commits struct {
	ID      string `json:"id"`
	Commits string `json:"commits"`
}

type ReadablePayload struct {
=======
type Payload struct {
>>>>>>> b623cbc7
	PublicKey   string   `json:"publicKey"`
	OperatorIDs []uint64 `json:"operatorIds"`
	SharesData  string   `json:"sharesData"`
}

func GeneratePayload(result []dkg.Result, sigOwnerNonce []byte) (*KeyShares, error) {
	// order the results by operatorID
	sort.SliceStable(result, func(i, j int) bool {
		return result[i].OperatorID < result[j].OperatorID
	})

	operatorData := make([]OperatorData, 0)
	operatorIds := make([]uint64, 0)

	var pubkeys []byte
	var encryptedShares []byte
	for _, operatorResult := range result {
		// Data for forming share string
		pubkeys = append(pubkeys, operatorResult.SharePubKey...)
		encryptedShares = append(encryptedShares, operatorResult.EncryptedShare...)

		encPubKey, err := crypto.EncodePublicKey(operatorResult.PubKeyRSA)
		if err != nil {
			return nil, err
		}
		operatorData = append(operatorData, OperatorData{
			ID:          operatorResult.OperatorID,
			OperatorKey: string(encPubKey),
		})
		operatorIds = append(operatorIds, operatorResult.OperatorID)
	}

	data := Data{
		PublicKey: "0x" + hex.EncodeToString(result[0].ValidatorPubKey),
		Operators: operatorData,
	}
	// Create share string for ssv contract
	sharesData := append(pubkeys, encryptedShares...)
	sharesDataSigned := append(sigOwnerNonce, sharesData...)

	operatorCount := len(result)
	signatureOffset := phase0.SignatureLength
	pubKeysOffset := phase0.PublicKeyLength*operatorCount + signatureOffset
	sharesExpectedLength := encryptedKeyLength*operatorCount + pubKeysOffset

	if sharesExpectedLength != len(sharesDataSigned) {
		return nil, fmt.Errorf("malformed ssv share data")
	}

	payload := Payload{
		PublicKey:   "0x" + hex.EncodeToString(result[0].ValidatorPubKey),
		OperatorIDs: operatorIds,
		SharesData:  "0x" + hex.EncodeToString(sharesDataSigned),
	}
	ks := &KeyShares{}
	ks.Version = "v4"
	ks.Data = data
	ks.Payload = payload
	ks.CreatedAt = time.Now().UTC()
	return ks, nil
}

func New(privKey *rsa.PrivateKey, operatorMap Operators, logger *zap.Logger) *Initiator {
	client := req.C()
	// Set timeout for operator responses
	client.SetTimeout(30 * time.Second)
	c := &Initiator{
		Logger:     logger,
		Client:     client,
		Operators:  operatorMap,
		PrivateKey: privKey,
	}
	return c
}

type opReqResult struct {
	operatorID uint64
	err        error
	result     []byte
}

func (c *Initiator) SendAndCollect(op Operator, method string, data []byte) ([]byte, error) {
	r := c.Client.R()
	r.SetBodyBytes(data)
	res, err := r.Post(fmt.Sprintf("%v/%v", op.Addr, method))
	if err != nil {
		return nil, err
	}
	resdata, err := io.ReadAll(res.Body)
	if err != nil {
		return nil, err
	}
	c.Logger.Debug("operator responded", zap.Uint64("operator", op.ID), zap.String("method", method))
	return resdata, nil
}

func (c *Initiator) SendToAll(method string, msg []byte, operatorsIDs []*wire.Operator) ([][]byte, error) {
	resc := make(chan opReqResult, len(operatorsIDs))
	for _, op := range operatorsIDs {
		go func(operator Operator) {
			res, err := c.SendAndCollect(operator, method, msg)
			resc <- opReqResult{
				operatorID: operator.ID,
				err:        err,
				result:     res,
			}
		}(c.Operators[op.ID])
	}
	final := make([][]byte, 0, len(operatorsIDs))

	errarr := make([]error, 0)

	for i := 0; i < len(operatorsIDs); i++ {
		res := <-resc
		if res.err != nil {
			errarr = append(errarr, res.err)
			continue
		}
		final = append(final, res.result)
	}

	finalerr := error(nil)

	if len(errarr) > 0 {
		finalerr = errors.Join(errarr...)
	}

	return final, finalerr
}

func parseAsError(msg []byte) (error, error) {
	sszerr := &wire.ErrSSZ{}
	err := sszerr.UnmarshalSSZ(msg)
	if err != nil {
		return nil, err
	}

	return errors.New(string(sszerr.Error)), nil
}

func (c *Initiator) VerifyAll(id [24]byte, allmsgs [][]byte) error {
	for i := 0; i < len(allmsgs); i++ {
		msg := allmsgs[i]
		tsp := &wire.SignedTransport{}
		if err := tsp.UnmarshalSSZ(msg); err != nil {
			errmsg, parseErr := parseAsError(msg)
			if parseErr == nil {
				return fmt.Errorf("operator %d returned err: %v", i, errmsg)
			}
			return err
		}
		signedBytes, err := tsp.Message.MarshalSSZ()
		if err != nil {
			return err
		}
		// Verify that incoming messages have valid DKG ceremony ID
		if !bytes.Equal(id[:], tsp.Message.Identifier[:]) {
			return fmt.Errorf("incoming message has wrong ID, aborting... operator %d, msg ID %x", tsp.Signer, tsp.Message.Identifier[:])
		}
		// Verification operator signatures
		if err := c.VerifyFunc(tsp.Signer, signedBytes, tsp.Signature); err != nil {
			return err
		}
	}
	return nil
}

func (c *Initiator) MakeMultiple(id [24]byte, allmsgs [][]byte) (*wire.MultipleSignedTransports, error) {
	// We are collecting responses at SendToAll which gives us int(msg)==int(oprators)
	final := &wire.MultipleSignedTransports{
		Identifier: id,
		Messages:   make([]*wire.SignedTransport, len(allmsgs)),
	}
	var allMsgsBytes []byte
	for i := 0; i < len(allmsgs); i++ {
		msg := allmsgs[i]
		tsp := &wire.SignedTransport{}
		if err := tsp.UnmarshalSSZ(msg); err != nil {
			errmsg, parseErr := parseAsError(msg)
			if parseErr == nil {
				return nil, fmt.Errorf("msg %d returned: %v", i, errmsg)
			}
			return nil, err
		}
		// Verify that incoming messages have valid DKG ceremony ID
		if !bytes.Equal(id[:], tsp.Message.Identifier[:]) {
			return nil, fmt.Errorf("incoming message has wrong ID, aborting... operator %d, msg ID %x", tsp.Signer, tsp.Message.Identifier[:])
		}
		final.Messages[i] = tsp
		allMsgsBytes = append(allMsgsBytes, msg...)
	}
	// sign message by initiator
	c.Logger.Debug("Signing combined messages from operators", zap.String("initiator_id", hex.EncodeToString(c.PrivateKey.N.Bytes())))
	sig, err := crypto.SignRSA(c.PrivateKey, allMsgsBytes)
	if err != nil {
		return nil, err
	}
	final.Signature = sig
	return final, nil
}

func validatedOperatorData(ids []uint64, operators Operators) ([]*wire.Operator, error) {
	if len(ids) < 4 {
		return nil, fmt.Errorf("minimum supported amount of operators is 4")
	}
	// limit amount of operators
	if len(ids) > 13 {
		return nil, fmt.Errorf("maximum supported amount of operators is 13")
	}

	ops := make([]*wire.Operator, 0)
	opMap := make(map[uint64]struct{})
	for _, id := range ids {
		op, ok := operators[id]
		if !ok {
			return nil, errors.New("operator is not in given operator data list")
		}

		_, exist := opMap[id]
		if exist {
			return nil, errors.New("operators ids should be unique in the list")
		}
		opMap[id] = struct{}{}

		pkBytes, err := crypto.EncodePublicKey(op.PubKey)
		if err != nil {
			return nil, fmt.Errorf("can't encode public key err: %v", err)
		}
		ops = append(ops, &wire.Operator{
			ID:     op.ID,
			PubKey: pkBytes,
		})
	}
	return ops, nil
}

func (c *Initiator) messageFlowHandlingInit(init *wire.Init, id [24]byte, operators []*wire.Operator) ([][]byte, error) {
	c.Logger.Info("phase 1: sending init message to operators")
	results, err := c.SendInitMsg(init, id, operators)
	if err != nil {
		return nil, err
	}
	err = c.VerifyAll(id, results)
	if err != nil {
		return nil, err
	}
	c.Logger.Info("phase 1: ✅ verified operator init responses signatures")

	c.Logger.Info("phase 2: ➡️ sending operator data (exchange messages) required for dkg")
	results, err = c.SendExchangeMsgs(results, id, operators)
	if err != nil {
		return nil, err
	}
	err = c.VerifyAll(id, results)
	if err != nil {
		return nil, err
	}
	c.Logger.Info("phase 2: ✅ verified operator responses (deal messages) signatures")
	c.Logger.Info("phase 3: ➡️ sending deal dkg data to all operators")
	dkgResult, err := c.SendKyberMsgs(results, id, operators)
	if err != nil {
		return nil, err
	}
	err = c.VerifyAll(id, results)
	if err != nil {
		return nil, err
	}
	c.Logger.Info("phase 2: ✅ verified operator dkg results signatures")
	return dkgResult, nil
}

func (c *Initiator) messageFlowHandlingReshare(reshare *wire.Reshare, newID [24]byte, oldOperators []*wire.Operator, newOperators []*wire.Operator) ([][]byte, error) {
	c.Logger.Info("phase 1: sending reshare message to old operators")
	allOps := c.JoinSets(oldOperators, newOperators)
	results, err := c.SendReshareMsg(reshare, newID, allOps)
	if err != nil {
		return nil, err
	}
	err = c.VerifyAll(newID, results)
	if err != nil {
		return nil, err
	}
	c.Logger.Info("phase 1: ✅ verified operator resharing responses signatures")
	c.Logger.Info("phase 2: ➡️ sending operator data (exchange messages) required for dkg")
	results, err = c.SendExchangeMsgs(results, newID, allOps)
	if err != nil {
		return nil, err
	}
	err = c.VerifyAll(newID, results)
	if err != nil {
		return nil, err
	}
	c.Logger.Info("phase 2: ✅ verified old operator responses (deal messages) signatures")
	c.Logger.Info("phase 3: ➡️ sending deal dkg data to new operators")

	dkgResult, err := c.SendKyberMsgs(results, newID, newOperators)
	if err != nil {
		return nil, err
	}
	err = c.VerifyAll(newID, results)
	if err != nil {
		return nil, err
	}
	c.Logger.Info("phase 2: ✅ verified operator dkg results signatures")
	return dkgResult, nil
}

func (c *Initiator) reconstructAndVerifyDepositData(withdrawCredentials []byte, validatorPubKey *bls.PublicKey, fork [4]byte, forkName string, sigDepositShares map[uint64]*bls.Sign, sharePks map[uint64]*bls.PublicKey) (*DepositDataJson, error) {
	shareRoot, err := crypto.DepositDataRoot(withdrawCredentials, validatorPubKey, getNetworkByFork(fork), MaxEffectiveBalanceInGwei)
	if err != nil {
		return nil, err
	}
	// Verify partial signatures and recovered threshold signature
	err = crypto.VerifyPartialSigs(sigDepositShares, sharePks, shareRoot)
	if err != nil {
		return nil, err
	}

	// Recover and verify Master Signature
	// 1. Recover validator pub key
	validatorRecoveredPK, err := crypto.RecoverValidatorPublicKey(sharePks)
	if err != nil {
		return nil, err
	}

	if !bytes.Equal(validatorPubKey.Serialize(), validatorRecoveredPK.Serialize()) {
		return nil, fmt.Errorf("incoming validator pub key is not equal recovered from shares: want %x, got %x", validatorRecoveredPK.Serialize(), validatorPubKey.Serialize())
	}
	// 2. Recover master signature from shares
	reconstructedDepositMasterSig, err := crypto.RecoverMasterSig(sigDepositShares)
	if err != nil {
		return nil, err
	}
	if !reconstructedDepositMasterSig.VerifyByte(validatorPubKey, shareRoot) {
		return nil, fmt.Errorf("deposit root signature recovered from shares is invalid")
	}

	depositData, root, err := crypto.DepositData(reconstructedDepositMasterSig.Serialize(), withdrawCredentials, validatorPubKey.Serialize(), getNetworkByFork(fork), MaxEffectiveBalanceInGwei)
	if err != nil {
		return nil, err
	}
	// Verify deposit data
	depositVerRes, err := crypto.VerifyDepositData(depositData, getNetworkByFork(fork))
	if err != nil {
		return nil, err
	}
	if !depositVerRes {
		return nil, fmt.Errorf("deposit data is invalid")
	}
	depositMsg := &phase0.DepositMessage{
		WithdrawalCredentials: depositData.WithdrawalCredentials,
		Amount:                MaxEffectiveBalanceInGwei,
	}
	copy(depositMsg.PublicKey[:], depositData.PublicKey[:])
	depositMsgRoot, _ := depositMsg.HashTreeRoot()
	// Final checks of prepared deposit data
	if !bytes.Equal(depositData.PublicKey[:], validatorRecoveredPK.Serialize()) {
		return nil, fmt.Errorf("deposit data is invalid. Wrong validator public key %x", depositData.PublicKey[:])
	}
	if !bytes.Equal(depositData.WithdrawalCredentials, crypto.ETH1WithdrawalCredentialsHash(withdrawCredentials)) {
		return nil, fmt.Errorf("deposit data is invalid. Wrong withdrawal address %x", depositData.WithdrawalCredentials)
	}
	if !(MaxEffectiveBalanceInGwei == depositData.Amount) {
		return nil, fmt.Errorf("deposit data is invalid. Wrong amount %d", depositData.Amount)
	}

	depositDataJson := &DepositDataJson{
		PubKey:                hex.EncodeToString(validatorPubKey.Serialize()),
		WithdrawalCredentials: hex.EncodeToString(depositData.WithdrawalCredentials),
		Amount:                MaxEffectiveBalanceInGwei,
		Signature:             hex.EncodeToString(reconstructedDepositMasterSig.Serialize()),
		DepositMessageRoot:    hex.EncodeToString(depositMsgRoot[:]),
		DepositDataRoot:       hex.EncodeToString(root[:]),
		ForkVersion:           hex.EncodeToString(fork[:]),
		NetworkName:           forkName,
		DepositCliVersion:     "2.5.0",
	}

	return depositDataJson, nil
}

func (c *Initiator) StartDKG(id [24]byte, withdraw []byte, ids []uint64, fork [4]byte, forkName string, owner common.Address, nonce uint64) (*DepositDataJson, *KeyShares, error) {

	ops, err := validatedOperatorData(ids, c.Operators)
	if err != nil {
		return nil, nil, err
	}

	// Add messages verification coming form operators
	verify, err := c.CreateVerifyFunc(ops)
	if err != nil {
		return nil, nil, err
	}
	c.VerifyFunc = verify

	pkBytes, err := crypto.EncodePublicKey(&c.PrivateKey.PublicKey)
	if err != nil {
		return nil, nil, err
	}

	instanceIDField := zap.String("instance_id", hex.EncodeToString(id[:]))
	c.Logger.Info("🚀 Starting dkg ceremony", zap.String("initiator_id", string(pkBytes)), zap.Uint64s("operator_ids", ids), instanceIDField)

	// compute threshold (3f+1)
	threshold := len(ids) - ((len(ids) - 1) / 3)
	// make init message
	init := &wire.Init{
		Operators:             ops,
		T:                     uint64(threshold),
		WithdrawalCredentials: withdraw,
		Fork:                  fork,
		Owner:                 owner,
		Nonce:                 nonce,
		InitiatorPublicKey:    pkBytes,
	}
	c.Logger = c.Logger.With(instanceIDField)

	dkgResult, err := c.messageFlowHandlingInit(init, id, ops)
	if err != nil {
		return nil, nil, err
	}

	dkgResults, validatorPubKey, sharePks, sigDepositShares, ssvContractOwnerNonceSigShares, err := c.ProcessDKGResultResponse(dkgResult, id)
	if err != nil {
		return nil, nil, err
	}
	c.Logger.Info("🏁 DKG completed, verifying deposit data and ssv payload")

	depositDataJson, err := c.reconstructAndVerifyDepositData(init.WithdrawalCredentials, validatorPubKey, fork, forkName, sigDepositShares, sharePks)
	if err != nil {
		return nil, nil, err
	}
	c.Logger.Info("✅ verified deposit data")

	// Verify partial signatures for SSV contract owner+nonce and recovered threshold signature
	data := []byte(fmt.Sprintf("%s:%d", common.Address(init.Owner).String(), init.Nonce))
	hash := eth_crypto.Keccak256([]byte(data))

	err = crypto.VerifyPartialSigs(ssvContractOwnerNonceSigShares, sharePks, hash)
	if err != nil {
		return nil, nil, err
	}
	c.Logger.Info("✅ verified partial signatures from operators")
	// Recover and verify Master Signature for SSV contract owner+nonce
	reconstructedOwnerNonceMasterSig, err := crypto.RecoverMasterSig(ssvContractOwnerNonceSigShares)
	if err != nil {
		return nil, nil, err
	}
	c.Logger.Info("✅ successfully reconstructed master signature from partial signatures (threshold holds)")
	err = crypto.VerifyOwnerNoceSignature(reconstructedOwnerNonceMasterSig.Serialize(), init.Owner, validatorPubKey.Serialize(), uint16(init.Nonce))
	if err != nil {
		return nil, nil, err
	}
	c.Logger.Info("✅ verified owner and nonce master signature")
	keyshares, err := GeneratePayload(dkgResults, reconstructedOwnerNonceMasterSig.Serialize())
	if err != nil {
		return nil, nil, err
	}
	c.Logger.Info("✅ verified master signature for ssv contract data")
	return depositDataJson, keyshares, nil
}

func (c *Initiator) StartReshare(newId, oldID [24]byte, oldIDs, newIDs []uint64, owner common.Address, nonce uint64) (*KeyShares, error) {

	oldOps, err := validatedOperatorData(oldIDs, c.Operators)
	if err != nil {
		return nil, err
	}
	newOps, err := validatedOperatorData(newIDs, c.Operators)
	if err != nil {
		return nil, err
	}

	allOps := append(oldOps, newOps...)
	// Add messages verification coming form operators
	verify, err := c.CreateVerifyFunc(allOps)
	if err != nil {
		return nil, err
	}
	c.VerifyFunc = verify

	pkBytes, err := crypto.EncodePublicKey(&c.PrivateKey.PublicKey)
	if err != nil {
		return nil, err
	}

	instanceIDField := zap.String("instance_id", hex.EncodeToString(newId[:]))
	c.Logger.Info("🚀 Starting ReSHARING ceremony", zap.String("initiator_id", string(pkBytes)), zap.Uint64s("old_operator_ids", oldIDs), zap.Uint64s("new_operator_ids", newIDs), instanceIDField)

	// compute threshold (3f+1)
	oldThreshold := len(oldIDs) - ((len(oldIDs) - 1) / 3)
	newThreshold := len(newIDs) - ((len(newIDs) - 1) / 3)

	reshare := &wire.Reshare{
		OldOperators:       oldOps,
		NewOperators:       newOps,
		OldT:               uint64(oldThreshold),
		NewT:               uint64(newThreshold),
		OldID:              oldID,
		Owner:              owner,
		Nonce:              nonce,
		InitiatorPublicKey: pkBytes,
	}
	dkgResult, err := c.messageFlowHandlingReshare(reshare, newId, oldOps, newOps)
	if err != nil {
		return nil, err
	}
	dkgResults, _, _, ssvContractOwnerNonceSigShares, err := c.ProcessReshareResultResponse(dkgResult, newId)
	if err != nil {
		return nil, err
	}
	c.Logger.Info("🏁 DKG completed, verifying deposit data and ssv payload")
	// Recover and verify Master Signature for SSV contract owner+nonce
	reconstructedOwnerNonceMasterSig, err := crypto.RecoverMasterSig(ssvContractOwnerNonceSigShares)
	if err != nil {
		return nil, err
	}
	keyshares, err := GeneratePayload(dkgResults, reconstructedOwnerNonceMasterSig.Serialize())
	if err != nil {
		return nil, err
	}
	c.Logger.Info("✅ verified master signature for ssv contract data")
	return keyshares, nil
}

type KeySign struct {
	ValidatorPK ssvspec_types.ValidatorPK
	SigningRoot []byte
}

// Encode returns a msg encoded bytes or error
func (msg *KeySign) Encode() ([]byte, error) {
	return json.Marshal(msg)
}

// Decode returns error if decoding failed
func (msg *KeySign) Decode(data []byte) error {
	return json.Unmarshal(data, msg)
}

func (c *Initiator) CreateVerifyFunc(ops []*wire.Operator) (func(id uint64, msg []byte, sig []byte) error, error) {
	inst_ops := make(map[uint64]*rsa.PublicKey)
	for _, op := range ops {
		pk, err := crypto.ParseRSAPubkey(op.PubKey)
		if err != nil {
			return nil, err
		}
		inst_ops[op.ID] = pk
	}
	return func(id uint64, msg []byte, sig []byte) error {
		pk, ok := inst_ops[id]
		if !ok {
			return fmt.Errorf("cant find operator, was it provided at operators information file %d", id)
		}
		return crypto.VerifyRSA(pk, msg, sig)
	}, nil
}

func getNetworkByFork(fork [4]byte) eth2_key_manager_core.Network {
	switch fork {
	case [4]byte{0x00, 0x00, 0x10, 0x20}:
		return eth2_key_manager_core.PraterNetwork
	case [4]byte{0, 0, 0, 0}:
		return eth2_key_manager_core.MainNetwork
	default:
		return eth2_key_manager_core.MainNetwork
	}
}

func (c *Initiator) ProcessDKGResultResponse(responseResult [][]byte, id [24]byte) ([]dkg.Result, *bls.PublicKey, map[ssvspec_types.OperatorID]*bls.PublicKey, map[ssvspec_types.OperatorID]*bls.Sign, map[ssvspec_types.OperatorID]*bls.Sign, error) {
	dkgResults := make([]dkg.Result, 0)
	validatorPubKey := bls.PublicKey{}
	sharePks := make(map[ssvspec_types.OperatorID]*bls.PublicKey)
	sigDepositShares := make(map[ssvspec_types.OperatorID]*bls.Sign)
	ssvContractOwnerNonceSigShares := make(map[ssvspec_types.OperatorID]*bls.Sign)
	for i := 0; i < len(responseResult); i++ {
		msg := responseResult[i]
		tsp := &wire.SignedTransport{}
		if err := tsp.UnmarshalSSZ(msg); err != nil {
			return nil, nil, nil, nil, nil, err
		}
		// check message type
		if tsp.Message.Type == wire.ErrorMessageType {
			var msgErr string
			err := json.Unmarshal(tsp.Message.Data, &msgErr)
			if err != nil {
				return nil, nil, nil, nil, nil, err
			}
			return nil, nil, nil, nil, nil, fmt.Errorf(msgErr)
		}
		if tsp.Message.Type != wire.OutputMessageType {
			return nil, nil, nil, nil, nil, fmt.Errorf("wrong DKG result message type")
		}
		result := &dkg.Result{}
		if err := result.Decode(tsp.Message.Data); err != nil {
			return nil, nil, nil, nil, nil, err
		}
		// If incoming result is with wrong ID, bail
		if !bytes.Equal(result.RequestID[:], id[:]) {
			return nil, nil, nil, nil, nil, fmt.Errorf("DKG result has wrong ID")
		}
		dkgResults = append(dkgResults, *result)
		if err := validatorPubKey.Deserialize(result.ValidatorPubKey); err != nil {
			return nil, nil, nil, nil, nil, err
		}
		sharePubKey := &bls.PublicKey{}
		if err := sharePubKey.Deserialize(result.SharePubKey); err != nil {
			return nil, nil, nil, nil, nil, err
		}
		sharePks[result.OperatorID] = sharePubKey
		depositShareSig := &bls.Sign{}
		if err := depositShareSig.Deserialize(result.DepositPartialSignature); err != nil {
			return nil, nil, nil, nil, nil, err
		}
		sigDepositShares[result.OperatorID] = depositShareSig
		ownerNonceShareSig := &bls.Sign{}
		if err := ownerNonceShareSig.Deserialize(result.OwnerNoncePartialSignature); err != nil {
			return nil, nil, nil, nil, nil, err
		}
		ssvContractOwnerNonceSigShares[result.OperatorID] = ownerNonceShareSig
		c.Logger.Debug("Received DKG result from operator", zap.Uint64("ID", result.OperatorID))
	}
	return dkgResults, &validatorPubKey, sharePks, sigDepositShares, ssvContractOwnerNonceSigShares, nil
}

func (c *Initiator) ProcessReshareResultResponse(responseResult [][]byte, id [24]byte) ([]dkg.Result, *bls.PublicKey, map[ssvspec_types.OperatorID]*bls.PublicKey, map[ssvspec_types.OperatorID]*bls.Sign, error) {
	dkgResults := make([]dkg.Result, 0)
	validatorPubKey := bls.PublicKey{}
	sharePks := make(map[ssvspec_types.OperatorID]*bls.PublicKey)
	ssvContractOwnerNonceSigShares := make(map[ssvspec_types.OperatorID]*bls.Sign)
	for i := 0; i < len(responseResult); i++ {
		msg := responseResult[i]
		tsp := &wire.SignedTransport{}
		if err := tsp.UnmarshalSSZ(msg); err != nil {
			return nil, nil, nil, nil, err
		}
		// check message type
		if tsp.Message.Type == wire.ErrorMessageType {
			var msgErr string
			err := json.Unmarshal(tsp.Message.Data, &msgErr)
			if err != nil {
				return nil, nil, nil, nil, err
			}
			return nil, nil, nil, nil, fmt.Errorf(msgErr)
		}
		if tsp.Message.Type != wire.OutputMessageType {
			return nil, nil, nil, nil, fmt.Errorf("wrong DKG result message type")
		}
		result := &dkg.Result{}
		if err := result.Decode(tsp.Message.Data); err != nil {
			return nil, nil, nil, nil, err
		}
		// If incoming result is with wrong ID, bail
		if !bytes.Equal(result.RequestID[:], id[:]) {
			return nil, nil, nil, nil, fmt.Errorf("DKG result has wrong ID")
		}
		dkgResults = append(dkgResults, *result)
		if err := validatorPubKey.Deserialize(result.ValidatorPubKey); err != nil {
			return nil, nil, nil, nil, err
		}
		sharePubKey := &bls.PublicKey{}
		if err := sharePubKey.Deserialize(result.SharePubKey); err != nil {
			return nil, nil, nil, nil, err
		}
		sharePks[result.OperatorID] = sharePubKey
		ownerNonceShareSig := &bls.Sign{}
		if err := ownerNonceShareSig.Deserialize(result.OwnerNoncePartialSignature); err != nil {
			return nil, nil, nil, nil, err
		}
		ssvContractOwnerNonceSigShares[result.OperatorID] = ownerNonceShareSig
		c.Logger.Debug("Received DKG result from operator", zap.Uint64("ID", result.OperatorID))
	}
	return dkgResults, &validatorPubKey, sharePks, ssvContractOwnerNonceSigShares, nil
}

func (c *Initiator) SendInitMsg(init *wire.Init, id [24]byte, operators []*wire.Operator) ([][]byte, error) {
	sszInit, err := init.MarshalSSZ()
	if err != nil {
		return nil, err
	}
	initMessage := &wire.Transport{
		Type:       wire.InitMessageType,
		Identifier: id,
		Data:       sszInit,
	}
	tsssz, err := initMessage.MarshalSSZ()
	if err != nil {
		return nil, err
	}
	sig, err := crypto.SignRSA(c.PrivateKey, tsssz)
	if err != nil {
		return nil, err
	}
	// Create signed init message
	signedInitMsg := &wire.SignedTransport{
		Message:   initMessage,
		Signer:    0,
		Signature: sig,
	}
	signedInitMsgBts, err := signedInitMsg.MarshalSSZ()
	if err != nil {
		return nil, err
	}
	results, err := c.SendToAll(consts.API_INIT_URL, signedInitMsgBts, operators)
	if err != nil {
		return nil, err
	}
	return results, nil
}

func (c *Initiator) SendReshareMsg(reshare *wire.Reshare, id [24]byte, ops []*wire.Operator) ([][]byte, error) {
	sszReshare, err := reshare.MarshalSSZ()
	if err != nil {
		return nil, err
	}
	reshareMessage := &wire.Transport{
		Type:       wire.ReshareMessageType,
		Identifier: id,
		Data:       sszReshare,
	}
	tsssz, err := reshareMessage.MarshalSSZ()
	if err != nil {
		return nil, err
	}
	sig, err := crypto.SignRSA(c.PrivateKey, tsssz)
	if err != nil {
		return nil, err
	}
	// Create signed resre message
	signedReshareMsg := &wire.SignedTransport{
		Message:   reshareMessage,
		Signer:    0,
		Signature: sig,
	}
	signedReshareMsgBts, err := signedReshareMsg.MarshalSSZ()
	if err != nil {
		return nil, err
	}
	results, err := c.SendToAll(consts.API_RESHARE_URL, signedReshareMsgBts, ops)
	if err != nil {
		return nil, err
	}
	return results, nil
}

func (c *Initiator) SendExchangeMsgs(exchangeMsgs [][]byte, id [24]byte, operators []*wire.Operator) ([][]byte, error) {
	mltpl, err := c.MakeMultiple(id, exchangeMsgs)
	if err != nil {
		return nil, err
	}
	mltplbyts, err := mltpl.MarshalSSZ()
	if err != nil {
		return nil, err
	}
	results, err := c.SendToAll(consts.API_DKG_URL, mltplbyts, operators)
	if err != nil {
		return nil, err
	}
	return results, nil
}

func (c *Initiator) SendKyberMsgs(kyberDeals [][]byte, id [24]byte, operators []*wire.Operator) ([][]byte, error) {
	mltpl2, err := c.MakeMultiple(id, kyberDeals)
	if err != nil {
		return nil, err
	}

	mltpl2byts, err := mltpl2.MarshalSSZ()
	if err != nil {
		return nil, err
	}
	responseResult, err := c.SendToAll(consts.API_DKG_URL, mltpl2byts, operators)
	if err != nil {
		return nil, err
	}
	return responseResult, nil
}

func LoadOperatorsJson(operatorsMetaData []byte) (Operators, error) {
	opmap := make(map[uint64]Operator)
	var operators []OperatorDataJson
	err := json.Unmarshal(bytes.TrimSpace(operatorsMetaData), &operators)
	if err != nil {
		return nil, err
	}
	for _, opdata := range operators {
		_, err := url.ParseRequestURI(opdata.Addr)
		if err != nil {
			return nil, fmt.Errorf("invalid operator URL %s", err.Error())
		}
		operatorKeyByte, err := base64.StdEncoding.DecodeString(opdata.PubKey)
		if err != nil {
			return nil, err
		}
		pemBlock, _ := pem.Decode(operatorKeyByte)
		if pemBlock == nil {
			return nil, fmt.Errorf("wrong pub key string")
		}
		pbKey, err := x509.ParsePKIXPublicKey(pemBlock.Bytes)
		if err != nil {
			return nil, err
		}

		opmap[opdata.ID] = Operator{
			Addr:   opdata.Addr,
			ID:     opdata.ID,
			PubKey: pbKey.(*rsa.PublicKey),
		}
	}
	return opmap, nil
}

func (c *Initiator) GetThreshold(ids []uint64) (int, error) {
	if len(ids) < 4 {
		return 0, fmt.Errorf("minimum supported amount of operators is 4")
	}
	// limit amount of operators
	if len(ids) > 13 {
		return 0, fmt.Errorf("maximum supported amount of operators is 13")
	}
	threshold := len(ids) - ((len(ids) - 1) / 3)
	return threshold, nil
}

func (c *Initiator) JoinSets(oldOperators []*wire.Operator, newOperators []*wire.Operator) []*wire.Operator {
	tmp := make(map[uint64]*wire.Operator)
	var set []*wire.Operator
	for _, op := range oldOperators {
		if tmp[op.ID] == nil {
			tmp[op.ID] = op
		}
	}
	for _, op := range newOperators {
		if tmp[op.ID] == nil {
			tmp[op.ID] = op
		}
	}
	for _, op := range tmp {
		set = append(set, op)
	}
	return set
}<|MERGE_RESOLUTION|>--- conflicted
+++ resolved
@@ -106,26 +106,7 @@
 	OperatorKey string `json:"operatorKey"`
 }
 
-type KeySharesKeys struct {
-	PublicKeys    []string `json:"publicKeys"`
-	EncryptedKeys []string `json:"encryptedKeys"`
-}
-
-<<<<<<< HEAD
-type KeySharesPayload struct {
-	Readable ReadablePayload `json:"readable"`
-	Raw      string          `json:"raw"`
-}
-
-type Commits struct {
-	ID      string `json:"id"`
-	Commits string `json:"commits"`
-}
-
-type ReadablePayload struct {
-=======
 type Payload struct {
->>>>>>> b623cbc7
 	PublicKey   string   `json:"publicKey"`
 	OperatorIDs []uint64 `json:"operatorIds"`
 	SharesData  string   `json:"sharesData"`
