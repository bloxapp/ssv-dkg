package initiator

import (
	"bytes"
	"crypto/rsa"
	"crypto/x509"
	"encoding/base64"
	"encoding/hex"
	"encoding/json"
	"encoding/pem"
	"errors"
	"fmt"
	"io"
	"net/url"
	"sort"
	"strings"
	"time"

	"github.com/attestantio/go-eth2-client/spec/phase0"
	"github.com/ethereum/go-ethereum/common"
	"github.com/ethereum/go-ethereum/common/hexutil"
	eth_crypto "github.com/ethereum/go-ethereum/crypto"
	"github.com/herumi/bls-eth-go-binary/bls"
	"github.com/imroc/req/v3"
	"go.uber.org/zap"

	eth2_key_manager_core "github.com/bloxapp/eth2-key-manager/core"
	"github.com/bloxapp/ssv-dkg/pkgs/consts"
	"github.com/bloxapp/ssv-dkg/pkgs/crypto"
	"github.com/bloxapp/ssv-dkg/pkgs/dkg"
	"github.com/bloxapp/ssv-dkg/pkgs/utils"
	"github.com/bloxapp/ssv-dkg/pkgs/wire"
	ssvspec_types "github.com/bloxapp/ssv-spec/types"
)

// Operator structure represents operators info which is public
type Operator struct {
	Addr   string         // ip:port
	ID     uint64         // operators ID
	PubKey *rsa.PublicKey // operators RSA public key
}

// OperatorDataJson is used to store operators info ar JSON
type OperatorDataJson struct {
	Addr   string `json:"ip"`
	ID     uint64 `json:"id"`
	PubKey string `json:"public_key"`
}

// Operators mapping storage for operator structs [ID]operator
type Operators map[uint64]Operator

func (o Operators) Clone() Operators {
	clone := make(Operators)
	for k, v := range o {
		clone[k] = v
	}
	return clone
}

// Initiator main structure for initiator
type Initiator struct {
	Logger     *zap.Logger                            // logger
	Client     *req.Client                            // http client
	Operators  Operators                              // operators info mapping
	VerifyFunc func(id uint64, msg, sig []byte) error // function to verify signatures of incoming messages
	PrivateKey *rsa.PrivateKey                        // a unique initiator's RSA private key used for signing messages and identity
	Version    []byte
}

// DepositDataJson structure to create a resulting deposit data JSON file according to ETH2 protocol
type DepositDataJson struct {
	PubKey                string      `json:"pubkey"`
	WithdrawalCredentials string      `json:"withdrawal_credentials"`
	Amount                phase0.Gwei `json:"amount"`
	Signature             string      `json:"signature"`
	DepositMessageRoot    string      `json:"deposit_message_root"`
	DepositDataRoot       string      `json:"deposit_data_root"`
	ForkVersion           string      `json:"fork_version"`
	NetworkName           string      `json:"network_name"`
	DepositCliVersion     string      `json:"deposit_cli_version"`
}

// DepositCliVersion is last version accepted by launchpad
const DepositCliVersion = "2.7.0"

// KeyShares structure to create an json file for ssv smart contract
type KeyShares struct {
	Version   string    `json:"version"`
	CreatedAt time.Time `json:"createdAt"`
	Shares    []Data    `json:"shares"`
}

// Data structure as a part of KeyShares representing BLS validator public key and information about validators
type Data struct {
	ShareData `json:"data"`
	Payload   Payload `json:"payload"`
}

type ShareData struct {
	OwnerNonce   uint64         `json:"ownerNonce"`
	OwnerAddress string         `json:"ownerAddress "`
	PublicKey    string         `json:"publicKey"`
	Operators    []OperatorData `json:"operators"`
}

// OperatorData structure to represent information about operators participating in signing validator's duty
type OperatorData struct {
	ID          uint64 `json:"id"`
	OperatorKey string `json:"operatorKey"` // encoded RSA public key
}

type Payload struct {
	PublicKey   string   `json:"publicKey"`   // validator's public key
	OperatorIDs []uint64 `json:"operatorIds"` // operators IDs
	SharesData  string   `json:"sharesData"`  // encrypted private BLS shares of each operator participating in DKG
}

type pongResult struct {
	ip     string
	err    error
	result []byte
}

type CeremonySigs struct {
	ValidatorPubKey    string   `json:"validator"`
	OperatorIDs        []uint64 `json:"operatorIds"`
	Sigs               string   `json:"ceremonySigs"`
	InitiatorPublicKey string   `json:"initiatorPublicKey"`
}

// GeneratePayload generates at initiator ssv smart contract payload using DKG result  received from operators participating in DKG ceremony
func GeneratePayload(result []dkg.Result, sigOwnerNonce []byte, owner common.Address, nonce uint64) (*KeyShares, error) {
	// check results sorted by operatorID
	sorted := sort.SliceIsSorted(result, func(p, q int) bool {
		return result[p].OperatorID < result[q].OperatorID
	})
	if !sorted {
		return nil, fmt.Errorf("fail to sort result slice by operator ID")
	}
	operatorData := make([]OperatorData, 0)
	operatorIds := make([]uint64, 0)

	var pubkeys []byte
	var encryptedShares []byte
	for i := 0; i < len(result); i++ {
		// Data for forming share string
		pubkeys = append(pubkeys, result[i].SharePubKey...)
		encryptedShares = append(encryptedShares, result[i].EncryptedShare...)

		encPubKey, err := crypto.EncodePublicKey(result[i].PubKeyRSA)
		if err != nil {
			return nil, err
		}
		operatorData = append(operatorData, OperatorData{
			ID:          result[i].OperatorID,
			OperatorKey: string(encPubKey),
		})
		operatorIds = append(operatorIds, result[i].OperatorID)
	}

	// Create share string for ssv contract
	pubkeys = append(pubkeys, encryptedShares...)
	sigOwnerNonce = append(sigOwnerNonce, pubkeys...)

	operatorCount := len(result)
	signatureOffset := phase0.SignatureLength
	pubKeysOffset := phase0.PublicKeyLength*operatorCount + signatureOffset
	sharesExpectedLength := crypto.EncryptedKeyLength*operatorCount + pubKeysOffset

	if sharesExpectedLength != len(sigOwnerNonce) {
		return nil, fmt.Errorf("malformed ssv share data")
	}

	data := []Data{{ShareData{
		OwnerNonce:   nonce,
		OwnerAddress: owner.Hex(),
		PublicKey:    "0x" + hex.EncodeToString(result[0].ValidatorPubKey),
		Operators:    operatorData,
	}, Payload{
		PublicKey:   "0x" + hex.EncodeToString(result[0].ValidatorPubKey),
		OperatorIDs: operatorIds,
		SharesData:  "0x" + hex.EncodeToString(sigOwnerNonce),
	}}}

	ks := &KeyShares{}
	ks.Version = "v1.1.0"
	ks.Shares = data
	ks.CreatedAt = time.Now().UTC()
	return ks, nil
}

func GenerateAggregatesKeyshares(keySharesArr []*KeyShares) (*KeyShares, error) {
	// order the keyshares by nonce
	sort.SliceStable(keySharesArr, func(i, j int) bool {
		return keySharesArr[i].Shares[0].OwnerNonce < keySharesArr[j].Shares[0].OwnerNonce
	})
	sorted := sort.SliceIsSorted(keySharesArr, func(p, q int) bool {
		return keySharesArr[p].Shares[0].OwnerNonce < keySharesArr[q].Shares[0].OwnerNonce
	})
	if !sorted {
		return nil, fmt.Errorf("slice is not sorted")
	}
	var data []Data
	for _, keyShares := range keySharesArr {
		data = append(data, keyShares.Shares...)
	}
	ks := &KeyShares{}
	ks.Version = "v1.1.0"
	ks.Shares = data
	ks.CreatedAt = time.Now().UTC()
	return ks, nil
}

// New creates a main initiator structure
func New(privKey *rsa.PrivateKey, operatorMap Operators, logger *zap.Logger, ver string) *Initiator {
	client := req.C()
	// Set timeout for operator responses
	client.SetTimeout(30 * time.Second)
	c := &Initiator{
		Logger:     logger,
		Client:     client,
		Operators:  operatorMap,
		PrivateKey: privKey,
		VerifyFunc: CreateVerifyFunc(operatorMap),
		Version:    []byte(ver),
	}
	return c
}

// opReqResult structure to represent http communication messages incoming to initiator from operators
type opReqResult struct {
	operatorID uint64
	err        error
	result     []byte
}

// SendAndCollect ssends http message to operator and read the response
func (c *Initiator) SendAndCollect(op Operator, method string, data []byte) ([]byte, error) {
	r := c.Client.R()
	r.SetBodyBytes(data)
	res, err := r.Post(fmt.Sprintf("%v/%v", op.Addr, method))
	if err != nil {
		return nil, err
	}
	resdata, err := io.ReadAll(res.Body)
	if err != nil {
		return nil, err
	}
	c.Logger.Debug("operator responded", zap.Uint64("operator", op.ID), zap.String("method", method))
	return resdata, nil
}

// GetAndCollect request Get at operator route
func (c *Initiator) GetAndCollect(op Operator, method string) ([]byte, error) {
	r := c.Client.R()
	res, err := r.Get(fmt.Sprintf("%v/%v", op.Addr, method))
	if err != nil {
		return nil, err
	}
	resdata, err := io.ReadAll(res.Body)
	if err != nil {
		return nil, err
	}
	c.Logger.Debug("operator responded", zap.String("IP", op.Addr), zap.String("method", method))
	return resdata, nil
}

// SendToAll sends http messages to all operators. Makes sure that all responses are received
func (c *Initiator) SendToAll(method string, msg []byte, operatorsIDs []*wire.Operator) ([][]byte, error) {
	resc := make(chan opReqResult, len(operatorsIDs))
	for _, op := range operatorsIDs {
		go func(operator Operator) {
			res, err := c.SendAndCollect(operator, method, msg)
			resc <- opReqResult{
				operatorID: operator.ID,
				err:        err,
				result:     res,
			}
		}(c.Operators[op.ID])
	}
	final := make([][]byte, 0, len(operatorsIDs))

	errarr := make([]error, 0)

	for i := 0; i < len(operatorsIDs); i++ {
		res := <-resc
		if res.err != nil {
			errarr = append(errarr, fmt.Errorf("operator ID: %d, %w", res.operatorID, res.err))
			continue
		}
		final = append(final, res.result)
	}

	finalerr := error(nil)

	if len(errarr) > 0 {
		finalerr = errors.Join(errarr...)
	}

	return final, finalerr
}

// parseAsError parses the error from an operator
func ParseAsError(msg []byte) (parsedErr, err error) {
	sszerr := &wire.ErrSSZ{}
	err = sszerr.UnmarshalSSZ(msg)
	if err != nil {
		return nil, err
	}
	return errors.New(string(sszerr.Error)), nil
}

// VerifyAll verifies incoming to initiator messages from operators.
// Incoming message from operator should have same DKG ceremony ID and a valid signature
func (c *Initiator) VerifyAll(id [24]byte, allmsgs [][]byte) error {
	var errs error
	for i := 0; i < len(allmsgs); i++ {
		msg := allmsgs[i]
		tsp := &wire.SignedTransport{}
		if err := tsp.UnmarshalSSZ(msg); err != nil {
			errmsg, parseErr := ParseAsError(msg)
			if parseErr == nil {
				errs = errors.Join(errs, fmt.Errorf("%v", errmsg))
				continue
			}
			return err
		}
		signedBytes, err := tsp.Message.MarshalSSZ()
		if err != nil {
			return err
		}
		// Verify that incoming messages have valid DKG ceremony ID
		if !bytes.Equal(id[:], tsp.Message.Identifier[:]) {
			return fmt.Errorf("incoming message has wrong ID, aborting... operator %d, msg ID %x", tsp.Signer, tsp.Message.Identifier[:])
		}
		// Verification operator signatures
		if err := c.VerifyFunc(tsp.Signer, signedBytes, tsp.Signature); err != nil {
			return err
		}
	}
	return errs
}

// MakeMultiple creates a one combined message from operators with initiator signature
func (c *Initiator) MakeMultiple(id [24]byte, allmsgs [][]byte) (*wire.MultipleSignedTransports, error) {
	// We are collecting responses at SendToAll which gives us int(msg)==int(oprators)
	final := &wire.MultipleSignedTransports{
		Identifier: id,
		Messages:   make([]*wire.SignedTransport, len(allmsgs)),
	}
	var allMsgsBytes []byte
	for i := 0; i < len(allmsgs); i++ {
		msg := allmsgs[i]
		tsp := &wire.SignedTransport{}
		if err := tsp.UnmarshalSSZ(msg); err != nil {
			errmsg, parseErr := ParseAsError(msg)
			if parseErr == nil {
				return nil, fmt.Errorf("msg %d returned: %v", i, errmsg)
			}
			return nil, err
		}
		// Verify that incoming messages have valid DKG ceremony ID
		if !bytes.Equal(id[:], tsp.Message.Identifier[:]) {
			return nil, fmt.Errorf("incoming message has wrong ID, aborting... operator %d, msg ID %x", tsp.Signer, tsp.Message.Identifier[:])
		}
		final.Messages[i] = tsp
		allMsgsBytes = append(allMsgsBytes, msg...)
	}
	// sign message by initiator
	c.Logger.Debug("Signing combined messages from operators", zap.String("initiator_id", hex.EncodeToString(c.PrivateKey.N.Bytes())))
	sig, err := crypto.SignRSA(c.PrivateKey, allMsgsBytes)
	if err != nil {
		return nil, err
	}
	final.Signature = sig
	return final, nil
}

// ValidatedOperatorData validates operators information data before starting a DKG ceremony
func ValidatedOperatorData(ids []uint64, operators Operators) ([]*wire.Operator, error) {
	if len(ids) < 4 {
		return nil, fmt.Errorf("wrong operators len: < 4")
	}
	if len(ids) > 13 {
		return nil, fmt.Errorf("wrong operators len: > 13")
	}
	if len(ids)%3 != 1 {
		return nil, fmt.Errorf("amount of operators should be 4,7,10,13")
	}

	ops := make([]*wire.Operator, 0)
	opMap := make(map[uint64]struct{})
	for _, id := range ids {
		op, ok := operators[id]
		if !ok {
			return nil, errors.New("operator is not in given operator data list")
		}

		_, exist := opMap[id]
		if exist {
			return nil, errors.New("operators ids should be unique in the list")
		}
		opMap[id] = struct{}{}

		pkBytes, err := crypto.EncodePublicKey(op.PubKey)
		if err != nil {
			return nil, fmt.Errorf("can't encode public key err: %v", err)
		}
		ops = append(ops, &wire.Operator{
			ID:     op.ID,
			PubKey: pkBytes,
		})
	}
	return ops, nil
}

// messageFlowHandling main steps of DKG at initiator
func (c *Initiator) messageFlowHandling(init *wire.Init, id [24]byte, operators []*wire.Operator) ([][]byte, error) {
	c.Logger.Info("phase 1: sending init message to operators")
	results, err := c.SendInitMsg(init, id, operators)
	if err != nil {
		return nil, err
	}
	err = c.VerifyAll(id, results)
	if err != nil {
		return nil, err
	}
	c.Logger.Info("phase 1: ✅ verified operator init responses signatures")

	c.Logger.Info("phase 2: ➡️ sending operator data (exchange messages) required for dkg")
	results, err = c.SendExchangeMsgs(results, id, operators)
	if err != nil {
		return nil, err
	}
	err = c.VerifyAll(id, results)
	if err != nil {
		return nil, err
	}
	c.Logger.Info("phase 2: ✅ verified operator responses (deal messages) signatures")
	c.Logger.Info("phase 3: ➡️ sending deal dkg data to all operators")
	dkgResult, err := c.SendKyberMsgs(results, id, operators)
	if err != nil {
		return nil, err
	}
	err = c.VerifyAll(id, results)
	if err != nil {
		return nil, err
	}
	c.Logger.Info("phase 2: ✅ verified operator dkg results signatures")
	return dkgResult, nil
}

func (c *Initiator) messageFlowHandlingReshare(reshare *wire.Reshare, newID [24]byte, oldOperators, newOperators []*wire.Operator) ([][]byte, error) {
	c.Logger.Info("phase 1: sending reshare message to old operators")
	allOps := utils.JoinSets(oldOperators, newOperators)
	results, err := c.SendReshareMsg(reshare, newID, allOps)
	if err != nil {
		return nil, err
	}
	err = c.VerifyAll(newID, results)
	if err != nil {
		return nil, err
	}
	c.Logger.Info("phase 1: ✅ verified operator resharing responses signatures")
	c.Logger.Info("phase 2: ➡️ sending operator data (exchange messages) required for dkg")
	results, err = c.SendExchangeMsgs(results, newID, allOps)
	if err != nil {
		return nil, err
	}
	err = c.VerifyAll(newID, results)
	if err != nil {
		return nil, err
	}
	c.Logger.Info("phase 2: ✅ verified old operator responses (deal messages) signatures")
	c.Logger.Info("phase 3: ➡️ sending deal dkg data to new operators")

	dkgResult, err := c.SendKyberMsgs(results, newID, newOperators)
	if err != nil {
		return nil, err
	}
	err = c.VerifyAll(newID, results)
	if err != nil {
		return nil, err
	}
	c.Logger.Info("phase 2: ✅ verified operator dkg results signatures")
	return dkgResult, nil
}

// reconstructAndVerifyDepositData verifies incoming from operators DKG result data and creates a resulting DepositDataJson structure to store as JSON file
func (c *Initiator) reconstructAndVerifyDepositData(ids []uint64, withdrawCredentials []byte, validatorPubKey *bls.PublicKey, network eth2_key_manager_core.Network, sigDepositShares []*bls.Sign, sharePks []*bls.PublicKey) (*DepositDataJson, error) {
	shareRoot, err := crypto.DepositDataRoot(withdrawCredentials, validatorPubKey, network, dkg.MaxEffectiveBalanceInGwei)
	if err != nil {
		return nil, fmt.Errorf("failed to compute deposit data root: %v", err)
	}
	// Verify partial signatures and recovered threshold signature
	err = crypto.VerifyPartialSigs(sigDepositShares, sharePks, shareRoot)
	if err != nil {
		return nil, fmt.Errorf("failed to verify partial signatures: %v", err)
	}

	// Recover and verify Master Signature
	// 1. Recover validator pub key
	validatorRecoveredPK, err := crypto.RecoverValidatorPublicKey(ids, sharePks)
	if err != nil {
		return nil, fmt.Errorf("failed to recover validator public key from shares: %v", err)
	}

	if !bytes.Equal(validatorPubKey.Serialize(), validatorRecoveredPK.Serialize()) {
		return nil, fmt.Errorf("incoming validator pub key is not equal recovered from shares: want %x, got %x", validatorRecoveredPK.Serialize(), validatorPubKey.Serialize())
	}
	// 2. Recover master signature from shares
	reconstructedDepositMasterSig, err := crypto.RecoverMasterSig(ids, sigDepositShares)
	if err != nil {
		return nil, fmt.Errorf("failed to recover master signature from shares: %v", err)
	}
	if !reconstructedDepositMasterSig.VerifyByte(validatorPubKey, shareRoot) {
		return nil, fmt.Errorf("deposit root signature recovered from shares is invalid")
	}

	depositData, root, err := crypto.DepositData(reconstructedDepositMasterSig.Serialize(), withdrawCredentials, validatorPubKey.Serialize(), network, dkg.MaxEffectiveBalanceInGwei)
	if err != nil {
		return nil, fmt.Errorf("failed to compute deposit data: %v", err)
	}
	// Verify deposit data
	depositVerRes, err := crypto.VerifyDepositData(depositData, network)
	if err != nil {
		return nil, fmt.Errorf("failed to verify deposit data: %v", err)
	}
	if !depositVerRes {
		return nil, fmt.Errorf("deposit data is invalid")
	}
	depositMsg := &phase0.DepositMessage{
		WithdrawalCredentials: depositData.WithdrawalCredentials,
		Amount:                dkg.MaxEffectiveBalanceInGwei,
	}
	copy(depositMsg.PublicKey[:], depositData.PublicKey[:])
	depositMsgRoot, err := depositMsg.HashTreeRoot()
	if err != nil {
		return nil, fmt.Errorf("failed to compute deposit message root: %v", err)
	}
	// Final checks of prepared deposit data
	if !bytes.Equal(depositData.PublicKey[:], validatorRecoveredPK.Serialize()) {
		return nil, fmt.Errorf("deposit data is invalid. Wrong validator public key %x", depositData.PublicKey[:])
	}
	if !bytes.Equal(depositData.WithdrawalCredentials, crypto.ETH1WithdrawalCredentialsHash(withdrawCredentials)) {
		return nil, fmt.Errorf("deposit data is invalid. Wrong withdrawal address %x", depositData.WithdrawalCredentials)
	}
	if !(dkg.MaxEffectiveBalanceInGwei == depositData.Amount) {
		return nil, fmt.Errorf("deposit data is invalid. Wrong amount %d", depositData.Amount)
	}
	forkbytes := network.GenesisForkVersion()
	depositDataJson := &DepositDataJson{
		PubKey:                hex.EncodeToString(validatorPubKey.Serialize()),
		WithdrawalCredentials: hex.EncodeToString(depositData.WithdrawalCredentials),
		Amount:                dkg.MaxEffectiveBalanceInGwei,
		Signature:             hex.EncodeToString(reconstructedDepositMasterSig.Serialize()),
		DepositMessageRoot:    hex.EncodeToString(depositMsgRoot[:]),
		DepositDataRoot:       hex.EncodeToString(root[:]),
		ForkVersion:           hex.EncodeToString(forkbytes[:]),
		NetworkName:           string(network),
		DepositCliVersion:     DepositCliVersion,
	}

	return depositDataJson, nil
}

// StartDKG starts DKG ceremony at initiator with requested parameters
func (c *Initiator) StartDKG(id [24]byte, withdraw []byte, ids []uint64, network eth2_key_manager_core.Network, owner common.Address, nonce uint64) (*DepositDataJson, *KeyShares, *CeremonySigs, error) {

	ops, err := ValidatedOperatorData(ids, c.Operators)
	if err != nil {
		return nil, nil, nil, err
	}

	pkBytes, err := crypto.EncodePublicKey(&c.PrivateKey.PublicKey)
	if err != nil {
		return nil, nil, nil, err
	}

	instanceIDField := zap.String("instance_id", hex.EncodeToString(id[:]))
	c.Logger.Info("🚀 Starting dkg ceremony", zap.String("initiator_id", string(pkBytes)), zap.Uint64s("operator_ids", ids), instanceIDField)

	// compute threshold (3f+1)
	threshold := len(ids) - ((len(ids) - 1) / 3)
	// make init message
	init := &wire.Init{
		Operators:             ops,
		T:                     uint64(threshold),
		WithdrawalCredentials: withdraw,
		Fork:                  network.GenesisForkVersion(),
		Owner:                 owner,
		Nonce:                 nonce,
		InitiatorPublicKey:    pkBytes,
	}
	c.Logger = c.Logger.With(instanceIDField)

	dkgResultsBytes, err := c.messageFlowHandling(init, id, ops)
	if err != nil {
		return nil, nil, nil, err
	}
	dkgResults, err := parseDKGResultsFromBytes(dkgResultsBytes, id)
	if err != nil {
		return nil, nil, nil, err
	}
	sharePks, sigDepositShares, ssvContractOwnerNonceSigShares, err := c.ProcessDKGResultResponse(dkgResults)
	if err != nil {
		return nil, nil, nil, err
	}
	c.Logger.Info("🏁 DKG completed, verifying deposit data and ssv payload")
	var validatorPubKey bls.PublicKey
	if err := validatorPubKey.Deserialize(dkgResults[0].ValidatorPubKey); err != nil {
		return nil, nil, nil, err
	}
	depositDataJson, err := c.reconstructAndVerifyDepositData(ids, init.WithdrawalCredentials, &validatorPubKey, network, sigDepositShares, sharePks)
	if err != nil {
		return nil, nil, nil, err
	}
	c.Logger.Info("✅ verified deposit data")

	// Verify partial signatures for SSV contract owner+nonce and recovered threshold signature
	data := []byte(fmt.Sprintf("%s:%d", common.Address(init.Owner).String(), init.Nonce))
	hash := eth_crypto.Keccak256([]byte(data))

	err = crypto.VerifyPartialSigs(ssvContractOwnerNonceSigShares, sharePks, hash)
	if err != nil {
		return nil, nil, nil, err
	}
	c.Logger.Info("✅ verified partial signatures from operators")
	// Recover and verify Master Signature for SSV contract owner+nonce
	reconstructedOwnerNonceMasterSig, err := crypto.RecoverMasterSig(ids, ssvContractOwnerNonceSigShares)
	if err != nil {
		return nil, nil, nil, err
	}
	c.Logger.Info("✅ successfully reconstructed master signature from partial signatures (threshold holds)")
	err = crypto.VerifyOwnerNonceSignature(reconstructedOwnerNonceMasterSig.Serialize(), init.Owner, validatorPubKey.Serialize(), uint16(init.Nonce))
	if err != nil {
		return nil, nil, nil, err
	}
	c.Logger.Info("✅ verified owner and nonce master signature")
	keyshares, err := GeneratePayload(dkgResults, reconstructedOwnerNonceMasterSig.Serialize(), owner, nonce)
	if err != nil {
		return nil, nil, nil, err
	}
	c.Logger.Info("✅ verified master signature for ssv contract data")
	// sending back to operators results
	depositData, err := json.Marshal(depositDataJson)
	if err != nil {
		return nil, nil, nil, err
	}
	keysharesData, err := json.Marshal(keyshares)
	if err != nil {
		return nil, nil, nil, err
	}
	ceremonySigs, err := c.GetCeremonySigs(dkgResults)
	if err != nil {
		return nil, nil, nil, err
	}
	ceremonySigsBytes, err := json.Marshal(ceremonySigs)
	if err != nil {
		return nil, nil, nil, err
	}
	resultMsg := &wire.ResultData{
		Operators:     ops,
		Identifier:    id,
		DepositData:   depositData,
		KeysharesData: keysharesData,
		CeremonySigs:  ceremonySigsBytes,
	}
	err = c.sendResult(resultMsg, ops, consts.API_RESULTS_URL, id)
	if err != nil {
		return nil, nil, nil, fmt.Errorf("🤖 Error storing results at operators %w", err)
	}
	return depositDataJson, keyshares, ceremonySigs, nil
}

func (c *Initiator) StartReshare(id [24]byte, newOpIDs []uint64, keysharesFile, ceremonySigs []byte, nonce uint64) (*KeyShares, *CeremonySigs, error) {
	var ks *KeyShares
	if err := json.Unmarshal(keysharesFile, &ks); err != nil {
		return nil, nil, err
	}
	var cSigs *CeremonySigs
	if err := json.Unmarshal(ceremonySigs, &cSigs); err != nil {
		return nil, nil, err
	}
	cSigBytes, err := hex.DecodeString(cSigs.Sigs)
	if err != nil {
		return nil, nil, err
	}
	oldOpIDs := ks.Shares[0].Payload.OperatorIDs
	owner := common.HexToAddress(ks.Shares[0].OwnerAddress)
	oldOps, err := ValidatedOperatorData(oldOpIDs, c.Operators)
	if err != nil {
		return nil, nil, err
	}
	newOps, err := ValidatedOperatorData(newOpIDs, c.Operators)
	if err != nil {
		return nil, nil, err
	}
	pkBytes, err := crypto.EncodePublicKey(&c.PrivateKey.PublicKey)
	if err != nil {
		return nil, nil, err
	}
	instanceIDField := zap.String("instance_id", hex.EncodeToString(id[:]))
	c.Logger.Info("🚀 Starting ReSHARING ceremony", zap.String("initiator_id", string(pkBytes)), zap.Uint64s("old_operator_ids", oldOpIDs), zap.Uint64s("new_operator_ids", newOpIDs), instanceIDField)
	// compute threshold (3f+1)
	oldThreshold := len(oldOpIDs) - ((len(oldOpIDs) - 1) / 3)
	newThreshold := len(newOpIDs) - ((len(newOpIDs) - 1) / 3)
	sharesData, err := hex.DecodeString(ks.Shares[0].Payload.SharesData[2:])
	if err != nil {
		return nil, nil, err
	}
	reshare := &wire.Reshare{
		OldOperators:       oldOps,
		NewOperators:       newOps,
		OldT:               uint64(oldThreshold),
		NewT:               uint64(newThreshold),
		Owner:              owner,
		Nonce:              nonce,
		Keyshares:          sharesData,
		CeremonySigs:       cSigBytes,
		InitiatorPublicKey: pkBytes,
	}
	dkgResultsBytes, err := c.messageFlowHandlingReshare(reshare, id, oldOps, newOps)
	if err != nil {
		return nil, nil, err
	}
	dkgResults, err := parseDKGResultsFromBytes(dkgResultsBytes, id)
	if err != nil {
		return nil, nil, err
	}
	_, _, ssvContractOwnerNonceSigShares, err := c.ProcessDKGResultResponse(dkgResults)
	if err != nil {
		return nil, nil, err
	}
	c.Logger.Info("🏁 DKG completed, verifying deposit data and ssv payload")
	// Recover and verify Master Signature for SSV contract owner+nonce
	reconstructedOwnerNonceMasterSig, err := crypto.RecoverMasterSig(newOpIDs, ssvContractOwnerNonceSigShares)
	if err != nil {
		return nil, nil, err
	}
	keyshares, err := GeneratePayload(dkgResults, reconstructedOwnerNonceMasterSig.Serialize(), owner, nonce)
	if err != nil {
		return nil, nil, err
	}
	c.Logger.Info("✅ verified master signature for ssv contract data")
	// sending back to operators results
	keysharesData, err := json.Marshal(keyshares)
	if err != nil {
		return nil, nil, err
	}
	ceremonySigsNew, err := c.GetCeremonySigs(dkgResults)
	if err != nil {
		return nil, nil, err
	}
	ceremonySigsNewBytes, err := json.Marshal(ceremonySigsNew)
	if err != nil {
		return nil, nil, err
	}
	resultMsg := &wire.ResultData{
		Operators:     newOps,
		Identifier:    id,
		DepositData:   nil,
		KeysharesData: keysharesData,
		CeremonySigs:  ceremonySigsNewBytes,
	}
	err = c.sendResult(resultMsg, newOps, consts.API_RESULTS_URL, id)
	if err != nil {
		c.Logger.Error("🤖 Error storing results at operators", zap.Error(err))
	}
	return keyshares, ceremonySigsNew, nil
}

type KeySign struct {
	ValidatorPK ssvspec_types.ValidatorPK
	SigningRoot []byte
}

// Encode returns a msg encoded bytes or error
func (msg *KeySign) Encode() ([]byte, error) {
	return json.Marshal(msg)
}

// Decode returns error if decoding failed
func (msg *KeySign) Decode(data []byte) error {
	return json.Unmarshal(data, msg)
}

// CreateVerifyFunc creates function to verify each participating operator RSA signature for incoming to initiator messages
func CreateVerifyFunc(ops Operators) func(id uint64, msg []byte, sig []byte) error {
	inst_ops := make(map[uint64]*rsa.PublicKey)
	for _, op := range ops {
		inst_ops[op.ID] = op.PubKey
	}
	return func(id uint64, msg []byte, sig []byte) error {
		pk, ok := inst_ops[id]
		if !ok {
			return fmt.Errorf("cant find operator, was it provided at operators information file %d", id)
		}
		return crypto.VerifyRSA(pk, msg, sig)
	}
}

// ProcessDKGResultResponse deserializes incoming DKG result messages from operators
func (c *Initiator) ProcessDKGResultResponse(dkgResults []dkg.Result) (sharePks []*bls.PublicKey, sigDepositShares, ssvContractOwnerNonceSigShares []*bls.Sign, err error) {
	// check results sorted by operatorID
	sorted := sort.SliceIsSorted(dkgResults, func(p, q int) bool {
		return dkgResults[p].OperatorID < dkgResults[q].OperatorID
	})
	if !sorted {
		return nil, nil, nil, fmt.Errorf("slice is not sorted")
	}
	for i := 0; i < len(dkgResults); i++ {
		sharePubKey := &bls.PublicKey{}
		if err := sharePubKey.Deserialize(dkgResults[i].SharePubKey); err != nil {
			return nil, nil, nil, err
		}
		sharePks = append(sharePks, sharePubKey)
		depositShareSig := &bls.Sign{}
		if dkgResults[i].DepositPartialSignature != nil {
			if err := depositShareSig.Deserialize(dkgResults[i].DepositPartialSignature); err != nil {
				return nil, nil, nil, err
			}
			sigDepositShares = append(sigDepositShares, depositShareSig)
		}
		ownerNonceShareSig := &bls.Sign{}
		if err := ownerNonceShareSig.Deserialize(dkgResults[i].OwnerNoncePartialSignature); err != nil {
			return nil, nil, nil, err
		}
		ssvContractOwnerNonceSigShares = append(ssvContractOwnerNonceSigShares, ownerNonceShareSig)
		c.Logger.Debug("Received DKG result from operator", zap.Uint64("ID", dkgResults[i].OperatorID))
	}
	return sharePks, sigDepositShares, ssvContractOwnerNonceSigShares, nil
}

func parseDKGResultsFromBytes(responseResult [][]byte, id [24]byte) (dkgResults []dkg.Result, err error) {
	for i := 0; i < len(responseResult); i++ {
		msg := responseResult[i]
		tsp := &wire.SignedTransport{}
		if err := tsp.UnmarshalSSZ(msg); err != nil {
			return nil, err
		}
		// check message type
		if tsp.Message.Type == wire.ErrorMessageType {
			var msgErr string
			err := json.Unmarshal(tsp.Message.Data, &msgErr)
			if err != nil {
				return nil, err
			}
			return nil, fmt.Errorf("%s", msgErr)
		}
		if tsp.Message.Type != wire.OutputMessageType {
<<<<<<< HEAD
			return nil, nil, nil, nil, nil, fmt.Errorf("wrong DKG result message type, sender ID: %d, message type: %s", tsp.Signer, tsp.Message.Type.String())
=======
			return nil, fmt.Errorf("wrong DKG result message type")
>>>>>>> a0db1f25
		}
		result := dkg.Result{}
		if err := result.Decode(tsp.Message.Data); err != nil {
			return nil, err
		}
		if !bytes.Equal(result.RequestID[:], id[:]) {
<<<<<<< HEAD
			return nil, nil, nil, nil, nil, fmt.Errorf("DKG result has wrong ID, sender ID: %d, message type: %s", tsp.Signer, tsp.Message.Type.String())
		}
		dkgResults = append(dkgResults, *result)
		if err := validatorPubKey.Deserialize(dkgResults[0].ValidatorPubKey); err != nil {
			return nil, nil, nil, nil, nil, err
=======
			return nil, fmt.Errorf("DKG result has wrong ID")
>>>>>>> a0db1f25
		}
		dkgResults = append(dkgResults, result)
	}
	// sort the results by operatorID
	sort.SliceStable(dkgResults, func(i, j int) bool {
		return dkgResults[i].OperatorID < dkgResults[j].OperatorID
	})
	return dkgResults, nil
}

// SendInitMsg sends initial DKG ceremony message to participating operators from initiator
func (c *Initiator) SendInitMsg(init *wire.Init, id [24]byte, operators []*wire.Operator) ([][]byte, error) {
	signedInitMsgBts, err := c.prepareAndSignMessage(init, wire.InitMessageType, id, c.Version)
	if err != nil {
		return nil, err
	}
	return c.SendToAll(consts.API_INIT_URL, signedInitMsgBts, operators)
}

func (c *Initiator) SendReshareMsg(reshare *wire.Reshare, id [24]byte, ops []*wire.Operator) ([][]byte, error) {
	signedReshareMsgBts, err := c.prepareAndSignMessage(reshare, wire.ReshareMessageType, id, c.Version)
	if err != nil {
		return nil, err
	}
	return c.SendToAll(consts.API_RESHARE_URL, signedReshareMsgBts, ops)
}

// SendExchangeMsgs sends combined exchange messages to each operator participating in DKG ceremony
func (c *Initiator) SendExchangeMsgs(exchangeMsgs [][]byte, id [24]byte, operators []*wire.Operator) ([][]byte, error) {
	mltpl, err := c.MakeMultiple(id, exchangeMsgs)
	if err != nil {
		return nil, err
	}
	mltplbyts, err := mltpl.MarshalSSZ()
	if err != nil {
		return nil, err
	}
	return c.SendToAll(consts.API_DKG_URL, mltplbyts, operators)
}

// SendKyberMsgs sends combined kyber messages to each operator participating in DKG ceremony
func (c *Initiator) SendKyberMsgs(kyberDeals [][]byte, id [24]byte, operators []*wire.Operator) ([][]byte, error) {
	mltpl2, err := c.MakeMultiple(id, kyberDeals)
	if err != nil {
		return nil, err
	}

	mltpl2byts, err := mltpl2.MarshalSSZ()
	if err != nil {
		return nil, err
	}
	return c.SendToAll(consts.API_DKG_URL, mltpl2byts, operators)
}

func (c *Initiator) SendPingMsg(ping *wire.Ping, operators []*wire.Operator) ([][]byte, error) {
	signedPingMsgBts, err := c.prepareAndSignMessage(ping, wire.PingMessageType, [24]byte{}, c.Version)
	if err != nil {
		return nil, err
	}
	if err != nil {
		return nil, err
	}
	return c.SendToAll(consts.API_HEALTH_CHECK_URL, signedPingMsgBts, operators)
}

func (c *Initiator) sendResult(resData *wire.ResultData, operators []*wire.Operator, method string, id [24]byte) error {
	signedMsgBts, err := c.prepareAndSignMessage(resData, wire.ResultMessageType, id, c.Version)
	if err != nil {
		return err
	}
	_, err = c.SendToAll(method, signedMsgBts, operators)
	if err != nil {
		return err
	}
	return nil
}

// LoadOperatorsJson deserialize operators data from JSON
func LoadOperatorsJson(operatorsMetaData []byte) (Operators, error) {
	opmap := make(map[uint64]Operator)
	var operators []OperatorDataJson
	err := json.Unmarshal(bytes.TrimSpace(operatorsMetaData), &operators)
	if err != nil {
		return nil, err
	}
	for _, opdata := range operators {
		_, err := url.ParseRequestURI(opdata.Addr)
		if err != nil {
			return nil, fmt.Errorf("invalid operator URL %s", err.Error())
		}
		operatorKeyByte, err := base64.StdEncoding.DecodeString(opdata.PubKey)
		if err != nil {
			return nil, err
		}
		pemBlock, _ := pem.Decode(operatorKeyByte)
		if pemBlock == nil {
			return nil, errors.New("decode PEM block")
		}
		pbKey, err := x509.ParsePKIXPublicKey(pemBlock.Bytes)
		if err != nil {
			return nil, err
		}

		opmap[opdata.ID] = Operator{
			Addr:   strings.TrimRight(opdata.Addr, "/"),
			ID:     opdata.ID,
			PubKey: pbKey.(*rsa.PublicKey),
		}
	}
	return opmap, nil
}

func VerifyDepositData(depsitDataJson *DepositDataJson, withdrawCred []byte, owner common.Address, nonce uint16) error {
	if !bytes.Equal(crypto.ETH1WithdrawalCredentialsHash(withdrawCred), hexutil.MustDecode("0x"+depsitDataJson.WithdrawalCredentials)) {
		return fmt.Errorf("wrong WithdrawalCredentials at result")
	}
	masterSig := &bls.Sign{}
	if err := masterSig.DeserializeHexStr(depsitDataJson.Signature); err != nil {
		return err
	}
	valdatorPubKey := &bls.PublicKey{}
	if err := valdatorPubKey.DeserializeHexStr(depsitDataJson.PubKey); err != nil {
		return err
	}
	// Check root
	var fork [4]byte
	copy(fork[:], hexutil.MustDecode("0x"+depsitDataJson.ForkVersion))
	depositDataRoot, err := crypto.DepositDataRoot(withdrawCred, valdatorPubKey, utils.GetNetworkByFork(fork), dkg.MaxEffectiveBalanceInGwei)
	if err != nil {
		return err
	}
	res := masterSig.VerifyByte(valdatorPubKey, depositDataRoot)
	if !res {
		return fmt.Errorf("wrong master sig at result")
	}
	depositData, _, err := crypto.DepositData(masterSig.Serialize(), withdrawCred, valdatorPubKey.Serialize(), utils.GetNetworkByFork(fork), dkg.MaxEffectiveBalanceInGwei)
	if err != nil {
		return err
	}
	res, err = crypto.VerifyDepositData(depositData, utils.GetNetworkByFork(fork))
	if err != nil {
		return err
	}
	if !res {
		return fmt.Errorf("wrong deposit data")
	}
	depositMsg := &phase0.DepositMessage{
		WithdrawalCredentials: depositData.WithdrawalCredentials,
		Amount:                dkg.MaxEffectiveBalanceInGwei,
	}
	copy(depositMsg.PublicKey[:], depositData.PublicKey[:])
	depositMsgRoot, err := depositMsg.HashTreeRoot()
	if err != nil {
		return fmt.Errorf("failed to compute deposit message root: %v", err)
	}
	if !bytes.Equal(depositMsgRoot[:], hexutil.MustDecode("0x"+depsitDataJson.DepositMessageRoot)) {
		return fmt.Errorf("wrong DepositMessageRoot at result")
	}
	return nil
}

func (c *Initiator) Ping(ips []string) error {
	client := req.C()
	// Set timeout for operator responses
	client.SetTimeout(30 * time.Second)
	resc := make(chan pongResult, len(ips))
	for _, ip := range ips {
		go func(ip string) {
			resdata, err := c.GetAndCollect(Operator{Addr: ip}, consts.API_HEALTH_CHECK_URL)
			resc <- pongResult{
				ip:     ip,
				err:    err,
				result: resdata,
			}
		}(ip)
	}
	for i := 0; i < len(ips); i++ {
		res := <-resc
		err := c.processPongMessage(res)
		if err != nil {
			c.Logger.Error("😥 Operator not healthy: ", zap.Error(err), zap.String("IP", res.ip))
			continue
		}
	}
	return nil
}

func (c *Initiator) prepareAndSignMessage(msg wire.SSZMarshaller, msgType wire.TransportType, identifier [24]byte, version []byte) ([]byte, error) {
	// Marshal the provided message
	marshaledMsg, err := msg.MarshalSSZ()
	if err != nil {
		return nil, err
	}

	// Create the transport message
	transportMsg := &wire.Transport{
		Type:       msgType,
		Identifier: identifier,
		Data:       marshaledMsg,
		Version:    version,
	}

	// Marshal the transport message
	tssz, err := transportMsg.MarshalSSZ()
	if err != nil {
		return nil, err
	}

	// Sign the message
	sig, err := crypto.SignRSA(c.PrivateKey, tssz)
	if err != nil {
		return nil, err
	}

	// Create and marshal the signed transport message
	signedTransportMsg := &wire.SignedTransport{
		Message:   transportMsg,
		Signer:    0, // Ensure this value is correctly set as per your application logic
		Signature: sig,
	}
	return signedTransportMsg.MarshalSSZ()
}

func (c *Initiator) processPongMessage(res pongResult) error {
	if res.err != nil {
		return res.err
	}
	signedPongMsg := &wire.SignedTransport{}
	if err := signedPongMsg.UnmarshalSSZ(res.result); err != nil {
		errmsg, parseErr := ParseAsError(res.result)
		if parseErr == nil {
			return fmt.Errorf("operator returned err: %v", errmsg)
		}
		return err
	}
	// Validate that incoming message is an pong message
	if signedPongMsg.Message.Type != wire.PongMessageType {
		return fmt.Errorf("wrong incoming message type from operator")
	}
	pong := &wire.Pong{}
	if err := pong.UnmarshalSSZ(signedPongMsg.Message.Data); err != nil {
		return err
	}
	pongBytes, err := signedPongMsg.Message.MarshalSSZ()
	if err != nil {
		return err
	}
	pub, err := crypto.ParseRSAPubkey(pong.PubKey)
	if err != nil {
		return err
	}
	if err := crypto.VerifyRSA(pub, pongBytes, signedPongMsg.Signature); err != nil {
		return err
	}
	c.Logger.Info("🍎 operator online and healthy", zap.String("ID", fmt.Sprint(signedPongMsg.Signer)), zap.String("IP", res.ip), zap.String("Version", string(signedPongMsg.Message.Version)), zap.String("Public key", string(pong.PubKey)))
	return nil
}

func (c *Initiator) GetCeremonySigs(dkgResults []dkg.Result) (*CeremonySigs, error) {
	// order the results by operatorID
	sort.SliceStable(dkgResults, func(i, j int) bool {
		return dkgResults[i].OperatorID < dkgResults[j].OperatorID
	})
	ceremonySigs := &CeremonySigs{}
	var sigsBytes []byte
	for i := 0; i < len(dkgResults); i++ {
		ceremonySigs.OperatorIDs = append(ceremonySigs.OperatorIDs, dkgResults[i].OperatorID)
		sigsBytes = append(sigsBytes, dkgResults[i].CeremonySig...)
	}
	ceremonySigs.Sigs = hex.EncodeToString(sigsBytes)
	encInitPub, err := crypto.EncodePublicKey(&c.PrivateKey.PublicKey)
	if err != nil {
		return nil, err
	}
	ceremonySigs.InitiatorPublicKey = hex.EncodeToString(encInitPub)
	ceremonySigs.ValidatorPubKey = "0x" + hex.EncodeToString(dkgResults[0].ValidatorPubKey)
	return ceremonySigs, nil
}<|MERGE_RESOLUTION|>--- conflicted
+++ resolved
@@ -850,26 +850,14 @@
 			return nil, fmt.Errorf("%s", msgErr)
 		}
 		if tsp.Message.Type != wire.OutputMessageType {
-<<<<<<< HEAD
-			return nil, nil, nil, nil, nil, fmt.Errorf("wrong DKG result message type, sender ID: %d, message type: %s", tsp.Signer, tsp.Message.Type.String())
-=======
 			return nil, fmt.Errorf("wrong DKG result message type")
->>>>>>> a0db1f25
 		}
 		result := dkg.Result{}
 		if err := result.Decode(tsp.Message.Data); err != nil {
 			return nil, err
 		}
 		if !bytes.Equal(result.RequestID[:], id[:]) {
-<<<<<<< HEAD
-			return nil, nil, nil, nil, nil, fmt.Errorf("DKG result has wrong ID, sender ID: %d, message type: %s", tsp.Signer, tsp.Message.Type.String())
-		}
-		dkgResults = append(dkgResults, *result)
-		if err := validatorPubKey.Deserialize(dkgResults[0].ValidatorPubKey); err != nil {
-			return nil, nil, nil, nil, nil, err
-=======
 			return nil, fmt.Errorf("DKG result has wrong ID")
->>>>>>> a0db1f25
 		}
 		dkgResults = append(dkgResults, result)
 	}
