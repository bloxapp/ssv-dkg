package initiator

import (
	"bytes"
	"crypto/rsa"
	"crypto/x509"
	"encoding/base64"
	"encoding/hex"
	"encoding/json"
	"encoding/pem"
	"errors"
	"fmt"
	"io"
	"net/url"
	"sort"
	"strings"
	"time"

	"github.com/attestantio/go-eth2-client/spec/phase0"
	"github.com/ethereum/go-ethereum/common"
	"github.com/ethereum/go-ethereum/common/hexutil"
	eth_crypto "github.com/ethereum/go-ethereum/crypto"
	"github.com/herumi/bls-eth-go-binary/bls"
	"github.com/imroc/req/v3"
	"go.uber.org/zap"

	eth2_key_manager_core "github.com/bloxapp/eth2-key-manager/core"
	"github.com/bloxapp/ssv-dkg/pkgs/consts"
	"github.com/bloxapp/ssv-dkg/pkgs/crypto"
	"github.com/bloxapp/ssv-dkg/pkgs/dkg"
	"github.com/bloxapp/ssv-dkg/pkgs/utils"
	"github.com/bloxapp/ssv-dkg/pkgs/wire"
	ssvspec_types "github.com/bloxapp/ssv-spec/types"
)

// Operator structure represents operators info which is public
type Operator struct {
	Addr   string         // ip:port
	ID     uint64         // operators ID
	PubKey *rsa.PublicKey // operators RSA public key
}

// OperatorDataJson is used to store operators info ar JSON
type OperatorDataJson struct {
	Addr   string `json:"ip"`
	ID     uint64 `json:"id"`
	PubKey string `json:"public_key"`
}

// Operators mapping storage for operator structs [ID]operator
type Operators map[uint64]Operator

// Initiator main structure for initiator
type Initiator struct {
	Logger     *zap.Logger                            // logger
	Client     *req.Client                            // http client
	Operators  Operators                              // operators info mapping
	VerifyFunc func(id uint64, msg, sig []byte) error // function to verify signatures of incoming messages
	PrivateKey *rsa.PrivateKey                        // a unique initiator's RSA private key used for signing messages and identity
	Version    []byte
}

// DepositDataJson structure to create a resulting deposit data JSON file according to ETH2 protocol
type DepositDataJson struct {
	PubKey                string      `json:"pubkey"`
	WithdrawalCredentials string      `json:"withdrawal_credentials"`
	Amount                phase0.Gwei `json:"amount"`
	Signature             string      `json:"signature"`
	DepositMessageRoot    string      `json:"deposit_message_root"`
	DepositDataRoot       string      `json:"deposit_data_root"`
	ForkVersion           string      `json:"fork_version"`
	NetworkName           string      `json:"network_name"`
	DepositCliVersion     string      `json:"deposit_cli_version"`
}

// DepositCliVersion is last version accepted by launchpad
const DepositCliVersion = "2.7.0"

// KeyShares structure to create an json file for ssv smart contract
type KeyShares struct {
	Version   string    `json:"version"`
	CreatedAt time.Time `json:"createdAt"`
	Shares    []Data    `json:"shares"`
}

// Data structure as a part of KeyShares representing BLS validator public key and information about validators
type Data struct {
	ShareData `json:"data"`
	Payload   Payload `json:"payload"`
}

type ShareData struct {
	OwnerNonce   uint64         `json:"ownerNonce"`
	OwnerAddress string         `json:"ownerAddress "`
	PublicKey    string         `json:"publicKey"`
	Operators    []OperatorData `json:"operators"`
}

// OperatorData structure to represent information about operators participating in signing validator's duty
type OperatorData struct {
	ID          uint64 `json:"id"`
	OperatorKey string `json:"operatorKey"` // encoded RSA public key
}

type Payload struct {
	PublicKey   string   `json:"publicKey"`   // validator's public key
	OperatorIDs []uint64 `json:"operatorIds"` // operators IDs
	SharesData  string   `json:"sharesData"`  // encrypted private BLS shares of each operator participating in DKG
}

type pongResult struct {
	ip     string
	err    error
	result []byte
}

type CeremonySigs struct {
	OperatorIDs        []uint64 `json:"operatorIds"`
	Sigs               string   `json:"ceremonySigs"`
	InitiatorPublicKey string   `json:"initiatorPublicKey"`
}

// GeneratePayload generates at initiator ssv smart contract payload using DKG result  received from operators participating in DKG ceremony
func GeneratePayload(result []dkg.Result, sigOwnerNonce []byte, owner common.Address, nonce uint64) (*KeyShares, error) {
	// order the results by operatorID
	sort.SliceStable(result, func(i, j int) bool {
		return result[i].OperatorID < result[j].OperatorID
	})
	sorted := sort.SliceIsSorted(result, func(p, q int) bool {
		return result[p].OperatorID < result[q].OperatorID
	})
	if !sorted {
		return nil, fmt.Errorf("slice isnt sorted")
	}
	operatorData := make([]OperatorData, 0)
	operatorIds := make([]uint64, 0)

	var pubkeys []byte
	var encryptedShares []byte
	for _, operatorResult := range result {
		// Data for forming share string
		pubkeys = append(pubkeys, operatorResult.SharePubKey...)
		encryptedShares = append(encryptedShares, operatorResult.EncryptedShare...)

		encPubKey, err := crypto.EncodePublicKey(operatorResult.PubKeyRSA)
		if err != nil {
			return nil, err
		}
		operatorData = append(operatorData, OperatorData{
			ID:          operatorResult.OperatorID,
			OperatorKey: string(encPubKey),
		})
		operatorIds = append(operatorIds, operatorResult.OperatorID)
	}

	// Create share string for ssv contract
	sharesData := append(pubkeys, encryptedShares...)
	sharesDataSigned := append(sigOwnerNonce, sharesData...)

	operatorCount := len(result)
	signatureOffset := phase0.SignatureLength
	pubKeysOffset := phase0.PublicKeyLength*operatorCount + signatureOffset
	sharesExpectedLength := crypto.EncryptedKeyLength*operatorCount + pubKeysOffset

	if sharesExpectedLength != len(sharesDataSigned) {
		return nil, fmt.Errorf("malformed ssv share data")
	}

	data := []Data{{ShareData{
		OwnerNonce:   nonce,
		OwnerAddress: owner.Hex(),
		PublicKey:    "0x" + hex.EncodeToString(result[0].ValidatorPubKey),
		Operators:    operatorData,
	}, Payload{
		PublicKey:   "0x" + hex.EncodeToString(result[0].ValidatorPubKey),
		OperatorIDs: operatorIds,
		SharesData:  "0x" + hex.EncodeToString(sharesDataSigned),
	}}}

	ks := &KeyShares{}
	ks.Version = "v1.1.0"
	ks.Shares = data
	ks.CreatedAt = time.Now().UTC()
	return ks, nil
}

func GenerateAggregatesKeyshares(keySharesArr []*KeyShares) (*KeyShares, error) {
	// order the keyshares by nonce
	sort.SliceStable(keySharesArr, func(i, j int) bool {
		return keySharesArr[i].Shares[0].OwnerNonce < keySharesArr[j].Shares[0].OwnerNonce
	})
	sorted := sort.SliceIsSorted(keySharesArr, func(p, q int) bool {
		return keySharesArr[p].Shares[0].OwnerNonce < keySharesArr[q].Shares[0].OwnerNonce
	})
	if !sorted {
		return nil, fmt.Errorf("slice is not sorted")
	}
	var data []Data
	for _, keyShares := range keySharesArr {
		data = append(data, keyShares.Shares...)
	}
	ks := &KeyShares{}
	ks.Version = "v1.1.0"
	ks.Shares = data
	ks.CreatedAt = time.Now().UTC()
	return ks, nil
}

// New creates a main initiator structure
func New(privKey *rsa.PrivateKey, operatorMap Operators, logger *zap.Logger, ver string) *Initiator {
	client := req.C()
	// Set timeout for operator responses
	client.SetTimeout(30 * time.Second)
	c := &Initiator{
		Logger:     logger,
		Client:     client,
		Operators:  operatorMap,
		PrivateKey: privKey,
		VerifyFunc: CreateVerifyFunc(operatorMap),
		Version:    []byte(ver),
	}
	return c
}

// opReqResult structure to represent http communication messages incoming to initiator from operators
type opReqResult struct {
	operatorID uint64
	err        error
	result     []byte
}

// SendAndCollect ssends http message to operator and read the response
func (c *Initiator) SendAndCollect(op Operator, method string, data []byte) ([]byte, error) {
	r := c.Client.R()
	r.SetBodyBytes(data)
	res, err := r.Post(fmt.Sprintf("%v/%v", op.Addr, method))
	if err != nil {
		return nil, err
	}
	resdata, err := io.ReadAll(res.Body)
	if err != nil {
		return nil, err
	}
	c.Logger.Debug("operator responded", zap.Uint64("operator", op.ID), zap.String("method", method))
	return resdata, nil
}

// SendAndCollect ssends http message to operator and read the response
func (c *Initiator) GetAndCollect(op Operator, method string) ([]byte, error) {
	r := c.Client.R()
	res, err := r.Get(fmt.Sprintf("%v/%v", op.Addr, method))
	if err != nil {
		return nil, err
	}
	resdata, err := io.ReadAll(res.Body)
	if err != nil {
		return nil, err
	}
	c.Logger.Debug("operator responded", zap.String("IP", op.Addr), zap.String("method", method))
	return resdata, nil
}

// SendToAll sends http messages to all operators. Makes sure that all responses are received
func (c *Initiator) SendToAll(method string, msg []byte, operatorsIDs []*wire.Operator) ([][]byte, error) {
	resc := make(chan opReqResult, len(operatorsIDs))
	for _, op := range operatorsIDs {
		go func(operator Operator) {
			res, err := c.SendAndCollect(operator, method, msg)
			resc <- opReqResult{
				operatorID: operator.ID,
				err:        err,
				result:     res,
			}
		}(c.Operators[op.ID])
	}
	final := make([][]byte, 0, len(operatorsIDs))

	errarr := make([]error, 0)

	for i := 0; i < len(operatorsIDs); i++ {
		res := <-resc
		if res.err != nil {
			errarr = append(errarr, fmt.Errorf("operator ID: %d, %w", res.operatorID, res.err))
			continue
		}
		final = append(final, res.result)
	}

	finalerr := error(nil)

	if len(errarr) > 0 {
		finalerr = errors.Join(errarr...)
	}

	return final, finalerr
}

// parseAsError parses the error from an operator
func parseAsError(msg []byte) (error, error) {
	sszerr := &wire.ErrSSZ{}
	err := sszerr.UnmarshalSSZ(msg)
	if err != nil {
		return nil, err
	}
	return errors.New(string(sszerr.Error)), nil
}

// VerifyAll verifies incoming to initiator messages from operators.
// Incoming message from operator should have same DKG ceremony ID and a valid signature
func (c *Initiator) VerifyAll(id [24]byte, allmsgs [][]byte) error {
	for i := 0; i < len(allmsgs); i++ {
		msg := allmsgs[i]
		tsp := &wire.SignedTransport{}
		if err := tsp.UnmarshalSSZ(msg); err != nil {
			errmsg, parseErr := parseAsError(msg)
			if parseErr == nil {
				return fmt.Errorf("operator %d returned err: %v", i, errmsg)
			}
			return err
		}
		signedBytes, err := tsp.Message.MarshalSSZ()
		if err != nil {
			return err
		}
		// Verify that incoming messages have valid DKG ceremony ID
		if !bytes.Equal(id[:], tsp.Message.Identifier[:]) {
			return fmt.Errorf("incoming message has wrong ID, aborting... operator %d, msg ID %x", tsp.Signer, tsp.Message.Identifier[:])
		}
		// Verification operator signatures
		if err := c.VerifyFunc(tsp.Signer, signedBytes, tsp.Signature); err != nil {
			return err
		}
	}
	return nil
}

// MakeMultiple creates a one combined message from operators with initiator signature
func (c *Initiator) MakeMultiple(id [24]byte, allmsgs [][]byte) (*wire.MultipleSignedTransports, error) {
	// We are collecting responses at SendToAll which gives us int(msg)==int(oprators)
	final := &wire.MultipleSignedTransports{
		Identifier: id,
		Messages:   make([]*wire.SignedTransport, len(allmsgs)),
	}
	var allMsgsBytes []byte
	for i := 0; i < len(allmsgs); i++ {
		msg := allmsgs[i]
		tsp := &wire.SignedTransport{}
		if err := tsp.UnmarshalSSZ(msg); err != nil {
			errmsg, parseErr := parseAsError(msg)
			if parseErr == nil {
				return nil, fmt.Errorf("msg %d returned: %v", i, errmsg)
			}
			return nil, err
		}
		// Verify that incoming messages have valid DKG ceremony ID
		if !bytes.Equal(id[:], tsp.Message.Identifier[:]) {
			return nil, fmt.Errorf("incoming message has wrong ID, aborting... operator %d, msg ID %x", tsp.Signer, tsp.Message.Identifier[:])
		}
		final.Messages[i] = tsp
		allMsgsBytes = append(allMsgsBytes, msg...)
	}
	// sign message by initiator
	c.Logger.Debug("Signing combined messages from operators", zap.String("initiator_id", hex.EncodeToString(c.PrivateKey.N.Bytes())))
	sig, err := crypto.SignRSA(c.PrivateKey, allMsgsBytes)
	if err != nil {
		return nil, err
	}
	final.Signature = sig
	return final, nil
}

// ValidatedOperatorData validates operators information data before starting a DKG ceremony
func ValidatedOperatorData(ids []uint64, operators Operators) ([]*wire.Operator, error) {
	if len(ids) < 4 {
		return nil, fmt.Errorf("minimum supported amount of operators is 4")
	}
	// limit amount of operators
	if len(ids) > 13 {
		return nil, fmt.Errorf("maximum supported amount of operators is 13")
	}

	ops := make([]*wire.Operator, 0)
	opMap := make(map[uint64]struct{})
	for _, id := range ids {
		op, ok := operators[id]
		if !ok {
			return nil, errors.New("operator is not in given operator data list")
		}

		_, exist := opMap[id]
		if exist {
			return nil, errors.New("operators ids should be unique in the list")
		}
		opMap[id] = struct{}{}

		pkBytes, err := crypto.EncodePublicKey(op.PubKey)
		if err != nil {
			return nil, fmt.Errorf("can't encode public key err: %v", err)
		}
		ops = append(ops, &wire.Operator{
			ID:     op.ID,
			PubKey: pkBytes,
		})
	}
	return ops, nil
}

// messageFlowHandling main steps of DKG at initiator
func (c *Initiator) messageFlowHandling(init *wire.Init, id [24]byte, operators []*wire.Operator) ([][]byte, error) {
	c.Logger.Info("phase 1: sending init message to operators")
	results, err := c.SendInitMsg(init, id, operators)
	if err != nil {
		return nil, err
	}
	err = c.VerifyAll(id, results)
	if err != nil {
		return nil, err
	}
	c.Logger.Info("phase 1: ✅ verified operator init responses signatures")

	c.Logger.Info("phase 2: ➡️ sending operator data (exchange messages) required for dkg")
	results, err = c.SendExchangeMsgs(results, id, operators)
	if err != nil {
		return nil, err
	}
	err = c.VerifyAll(id, results)
	if err != nil {
		return nil, err
	}
	c.Logger.Info("phase 2: ✅ verified operator responses (deal messages) signatures")
	c.Logger.Info("phase 3: ➡️ sending deal dkg data to all operators")
	dkgResult, err := c.SendKyberMsgs(results, id, operators)
	if err != nil {
		return nil, err
	}
	err = c.VerifyAll(id, results)
	if err != nil {
		return nil, err
	}
	c.Logger.Info("phase 2: ✅ verified operator dkg results signatures")
	return dkgResult, nil
}

func (c *Initiator) messageFlowHandlingReshare(reshare *wire.Reshare, newID [24]byte, oldOperators, newOperators []*wire.Operator) ([][]byte, error) {
	c.Logger.Info("phase 1: sending reshare message to old operators")
	allOps := utils.JoinSets(oldOperators, newOperators)
	results, err := c.SendReshareMsg(reshare, newID, allOps)
	if err != nil {
		return nil, err
	}
	err = c.VerifyAll(newID, results)
	if err != nil {
		return nil, err
	}
	c.Logger.Info("phase 1: ✅ verified operator resharing responses signatures")
	c.Logger.Info("phase 2: ➡️ sending operator data (exchange messages) required for dkg")
	results, err = c.SendExchangeMsgs(results, newID, allOps)
	if err != nil {
		return nil, err
	}
	err = c.VerifyAll(newID, results)
	if err != nil {
		return nil, err
	}
	c.Logger.Info("phase 2: ✅ verified old operator responses (deal messages) signatures")
	c.Logger.Info("phase 3: ➡️ sending deal dkg data to new operators")

	dkgResult, err := c.SendKyberMsgs(results, newID, newOperators)
	if err != nil {
		return nil, err
	}
	err = c.VerifyAll(newID, results)
	if err != nil {
		return nil, err
	}
	c.Logger.Info("phase 2: ✅ verified operator dkg results signatures")
	return dkgResult, nil
}

// reconstructAndVerifyDepositData verifies incoming from operators DKG result data and creates a resulting DepositDataJson structure to store as JSON file
func (c *Initiator) reconstructAndVerifyDepositData(IDs []uint64, withdrawCredentials []byte, validatorPubKey *bls.PublicKey, network eth2_key_manager_core.Network, sigDepositShares []*bls.Sign, sharePks []*bls.PublicKey) (*DepositDataJson, error) {
	shareRoot, err := crypto.DepositDataRoot(withdrawCredentials, validatorPubKey, network, dkg.MaxEffectiveBalanceInGwei)
	if err != nil {
		return nil, err
	}
	// Verify partial signatures and recovered threshold signature
	err = crypto.VerifyPartialSigs(sigDepositShares, sharePks, shareRoot)
	if err != nil {
		return nil, err
	}

	// Recover and verify Master Signature
	// 1. Recover validator pub key
	validatorRecoveredPK, err := crypto.RecoverValidatorPublicKey(IDs, sharePks)
	if err != nil {
		return nil, err
	}

	if !bytes.Equal(validatorPubKey.Serialize(), validatorRecoveredPK.Serialize()) {
		return nil, fmt.Errorf("incoming validator pub key is not equal recovered from shares: want %x, got %x", validatorRecoveredPK.Serialize(), validatorPubKey.Serialize())
	}
	// 2. Recover master signature from shares
	reconstructedDepositMasterSig, err := crypto.RecoverMasterSig(IDs, sigDepositShares)
	if err != nil {
		return nil, err
	}
	if !reconstructedDepositMasterSig.VerifyByte(validatorPubKey, shareRoot) {
		return nil, fmt.Errorf("deposit root signature recovered from shares is invalid")
	}

	depositData, root, err := crypto.DepositData(reconstructedDepositMasterSig.Serialize(), withdrawCredentials, validatorPubKey.Serialize(), network, dkg.MaxEffectiveBalanceInGwei)
	if err != nil {
		return nil, err
	}
	// Verify deposit data
	depositVerRes, err := crypto.VerifyDepositData(depositData, network)
	if err != nil {
		return nil, err
	}
	if !depositVerRes {
		return nil, fmt.Errorf("deposit data is invalid")
	}
	depositMsg := &phase0.DepositMessage{
		WithdrawalCredentials: depositData.WithdrawalCredentials,
		Amount:                dkg.MaxEffectiveBalanceInGwei,
	}
	copy(depositMsg.PublicKey[:], depositData.PublicKey[:])
	depositMsgRoot, _ := depositMsg.HashTreeRoot()
	// Final checks of prepared deposit data
	if !bytes.Equal(depositData.PublicKey[:], validatorRecoveredPK.Serialize()) {
		return nil, fmt.Errorf("deposit data is invalid. Wrong validator public key %x", depositData.PublicKey[:])
	}
	if !bytes.Equal(depositData.WithdrawalCredentials, crypto.ETH1WithdrawalCredentialsHash(withdrawCredentials)) {
		return nil, fmt.Errorf("deposit data is invalid. Wrong withdrawal address %x", depositData.WithdrawalCredentials)
	}
	if !(dkg.MaxEffectiveBalanceInGwei == depositData.Amount) {
		return nil, fmt.Errorf("deposit data is invalid. Wrong amount %d", depositData.Amount)
	}
	forkbytes := network.GenesisForkVersion()
	depositDataJson := &DepositDataJson{
		PubKey:                hex.EncodeToString(validatorPubKey.Serialize()),
		WithdrawalCredentials: hex.EncodeToString(depositData.WithdrawalCredentials),
		Amount:                dkg.MaxEffectiveBalanceInGwei,
		Signature:             hex.EncodeToString(reconstructedDepositMasterSig.Serialize()),
		DepositMessageRoot:    hex.EncodeToString(depositMsgRoot[:]),
		DepositDataRoot:       hex.EncodeToString(root[:]),
		ForkVersion:           hex.EncodeToString(forkbytes[:]),
		NetworkName:           string(network),
		DepositCliVersion:     DepositCliVersion,
	}

	return depositDataJson, nil
}

// StartDKG starts DKG ceremony at initiator with requested parameters
func (c *Initiator) StartDKG(id [24]byte, withdraw []byte, ids []uint64, network eth2_key_manager_core.Network, owner common.Address, nonce uint64) (*DepositDataJson, *KeyShares, *CeremonySigs, error) {

	ops, err := ValidatedOperatorData(ids, c.Operators)
	if err != nil {
		return nil, nil, nil, err
	}

	pkBytes, err := crypto.EncodePublicKey(&c.PrivateKey.PublicKey)
	if err != nil {
		return nil, nil, nil, err
	}

	instanceIDField := zap.String("instance_id", hex.EncodeToString(id[:]))
	c.Logger.Info("🚀 Starting dkg ceremony", zap.String("initiator_id", string(pkBytes)), zap.Uint64s("operator_ids", ids), instanceIDField)

	// compute threshold (3f+1)
	threshold := len(ids) - ((len(ids) - 1) / 3)
	// make init message
	init := &wire.Init{
		Operators:             ops,
		T:                     uint64(threshold),
		WithdrawalCredentials: withdraw,
		Fork:                  network.GenesisForkVersion(),
		Owner:                 owner,
		Nonce:                 nonce,
		InitiatorPublicKey:    pkBytes,
	}
	c.Logger = c.Logger.With(instanceIDField)

	dkgResult, err := c.messageFlowHandling(init, id, ops)
	if err != nil {
		return nil, nil, nil, err
	}

	dkgResults, validatorPubKey, sharePks, sigDepositShares, ssvContractOwnerNonceSigShares, err := c.ProcessDKGResultResponse(dkgResult, id)
	if err != nil {
		return nil, nil, nil, err
	}
	c.Logger.Info("🏁 DKG completed, verifying deposit data and ssv payload")
	depositDataJson, err := c.reconstructAndVerifyDepositData(ids, init.WithdrawalCredentials, validatorPubKey, network, sigDepositShares, sharePks)
	if err != nil {
		return nil, nil, nil, err
	}
	c.Logger.Info("✅ verified deposit data")

	// Verify partial signatures for SSV contract owner+nonce and recovered threshold signature
	data := []byte(fmt.Sprintf("%s:%d", common.Address(init.Owner).String(), init.Nonce))
	hash := eth_crypto.Keccak256([]byte(data))

	err = crypto.VerifyPartialSigs(ssvContractOwnerNonceSigShares, sharePks, hash)
	if err != nil {
		return nil, nil, nil, err
	}
	c.Logger.Info("✅ verified partial signatures from operators")
	// Recover and verify Master Signature for SSV contract owner+nonce
	reconstructedOwnerNonceMasterSig, err := crypto.RecoverMasterSig(ids, ssvContractOwnerNonceSigShares)
	if err != nil {
		return nil, nil, nil, err
	}
	c.Logger.Info("✅ successfully reconstructed master signature from partial signatures (threshold holds)")
	err = crypto.VerifyOwnerNonceSignature(reconstructedOwnerNonceMasterSig.Serialize(), init.Owner, validatorPubKey.Serialize(), uint16(init.Nonce))
	if err != nil {
		return nil, nil, nil, err
	}
	c.Logger.Info("✅ verified owner and nonce master signature")
	keyshares, err := GeneratePayload(dkgResults, reconstructedOwnerNonceMasterSig.Serialize(), owner, nonce)
	if err != nil {
		return nil, nil, nil, err
	}
	c.Logger.Info("✅ verified master signature for ssv contract data")
	// sending back to operators results
	depositData, err := json.Marshal(depositDataJson)
	if err != nil {
		return nil, nil, nil, err
	}
	keysharesData, err := json.Marshal(keyshares)
	if err != nil {
		return nil, nil, nil, err
	}
	ceremonySigs, err := c.GetCeremonySigs(dkgResults)
	if err != nil {
		return nil, nil, nil, err
	}
	ceremonySigsBytes, err := json.Marshal(ceremonySigs)
	if err != nil {
		return nil, nil, nil, err
	}
	resultMsg := &wire.ResultData{
		Operators:     ops,
		Identifier:    id,
		DepositData:   depositData,
		KeysharesData: keysharesData,
		CeremonySigs:  ceremonySigsBytes,
	}
	err = c.sendResult(resultMsg, ops, consts.API_RESULTS_URL, id)
	if err != nil {
		return nil, nil, nil, fmt.Errorf("🤖 Error storing results at operators %w", err)
	}
	return depositDataJson, keyshares, ceremonySigs, nil
}

func (c *Initiator) StartReshare(id [24]byte, newIDs []uint64, keysharesFile []byte, ceremonySigs []byte) (*KeyShares, *CeremonySigs, error) {
	var ks *KeyShares
	if err := json.Unmarshal(keysharesFile, &ks); err != nil {
		return nil, nil, err
	}
	var cSigs *CeremonySigs
	if err := json.Unmarshal(ceremonySigs, &cSigs); err != nil {
		return nil, nil, err
	}
	cSigBytes, err := hex.DecodeString(cSigs.Sigs)
	if err != nil {
		return nil, nil, err
	}
	oldIDs := ks.Shares[0].Payload.OperatorIDs
	owner := common.HexToAddress(ks.Shares[0].OwnerAddress)
	nonce := ks.Shares[0].OwnerNonce
	oldOps, err := ValidatedOperatorData(oldIDs, c.Operators)
	if err != nil {
		return nil, nil, err
	}
	newOps, err := ValidatedOperatorData(newIDs, c.Operators)
	if err != nil {
		return nil, nil, err
	}
	pkBytes, err := crypto.EncodePublicKey(&c.PrivateKey.PublicKey)
	if err != nil {
		return nil, nil, err
	}
	instanceIDField := zap.String("instance_id", hex.EncodeToString(id[:]))
	c.Logger.Info("🚀 Starting ReSHARING ceremony", zap.String("initiator_id", string(pkBytes)), zap.Uint64s("old_operator_ids", oldIDs), zap.Uint64s("new_operator_ids", newIDs), instanceIDField)
	// compute threshold (3f+1)
	oldThreshold := len(oldIDs) - ((len(oldIDs) - 1) / 3)
	newThreshold := len(newIDs) - ((len(newIDs) - 1) / 3)
	sharesData, err := hex.DecodeString(ks.Shares[0].Payload.SharesData[2:])
	if err != nil {
		return nil, nil, err
	}
	reshare := &wire.Reshare{
		OldOperators:       oldOps,
		NewOperators:       newOps,
		OldT:               uint64(oldThreshold),
		NewT:               uint64(newThreshold),
		Owner:              owner,
		Nonce:              nonce,
		Keyshares:          sharesData,
		CeremonySigs:       cSigBytes,
		InitiatorPublicKey: pkBytes,
	}
	dkgResult, err := c.messageFlowHandlingReshare(reshare, id, oldOps, newOps)
	if err != nil {
		return nil, nil, err
	}
<<<<<<< HEAD
	dkgResults, _, _, ssvContractOwnerNonceSigShares, err := c.ProcessReshareResultResponse(dkgResult, id)
=======
	dkgResults, _, _, _, ssvContractOwnerNonceSigShares, err := c.ProcessDKGResultResponse(dkgResult, newId)
>>>>>>> 04381022
	if err != nil {
		return nil, nil, err
	}
	c.Logger.Info("🏁 DKG completed, verifying deposit data and ssv payload")
	// Recover and verify Master Signature for SSV contract owner+nonce
	reconstructedOwnerNonceMasterSig, err := crypto.RecoverMasterSig(newIDs, ssvContractOwnerNonceSigShares)
	if err != nil {
		return nil, nil, err
	}
	keyshares, err := GeneratePayload(dkgResults, reconstructedOwnerNonceMasterSig.Serialize(), owner, nonce)
	if err != nil {
		return nil, nil, err
	}
	c.Logger.Info("✅ verified master signature for ssv contract data")
	// sending back to operators results
	keysharesData, err := json.Marshal(keyshares)
	if err != nil {
		return nil, nil, err
	}
	ceremonySigsNew, err := c.GetCeremonySigs(dkgResults)
	if err != nil {
		return nil, nil, err
	}
	ceremonySigsNewBytes, err := json.Marshal(ceremonySigsNew)
	if err != nil {
		return nil, nil, err
	}
	resultMsg := &wire.ResultData{
		Operators:     newOps,
		Identifier:    id,
		DepositData:   nil,
		KeysharesData: keysharesData,
		CeremonySigs:  ceremonySigsNewBytes,
	}
	err = c.sendResult(resultMsg, newOps, consts.API_RESULTS_URL, id)
	if err != nil {
		c.Logger.Error("🤖 Error storing results at operators", zap.Error(err))
	}
	return keyshares, ceremonySigsNew, nil
}

type KeySign struct {
	ValidatorPK ssvspec_types.ValidatorPK
	SigningRoot []byte
}

// Encode returns a msg encoded bytes or error
func (msg *KeySign) Encode() ([]byte, error) {
	return json.Marshal(msg)
}

// Decode returns error if decoding failed
func (msg *KeySign) Decode(data []byte) error {
	return json.Unmarshal(data, msg)
}

// CreateVerifyFunc creates function to verify each participating operator RSA signature for incoming to initiator messages
func CreateVerifyFunc(ops Operators) func(id uint64, msg []byte, sig []byte) error {
	inst_ops := make(map[uint64]*rsa.PublicKey)
	for _, op := range ops {
		inst_ops[op.ID] = op.PubKey
	}
	return func(id uint64, msg []byte, sig []byte) error {
		pk, ok := inst_ops[id]
		if !ok {
			return fmt.Errorf("cant find operator, was it provided at operators information file %d", id)
		}
		return crypto.VerifyRSA(pk, msg, sig)
	}
}

// ProcessDKGResultResponse deserializes incoming DKG result messages from operators
func (c *Initiator) ProcessDKGResultResponse(responseResult [][]byte, id [24]byte) ([]dkg.Result, *bls.PublicKey, []*bls.PublicKey, []*bls.Sign, []*bls.Sign, error) {
	dkgResults := make([]dkg.Result, 0)
	validatorPubKey := bls.PublicKey{}
	sharePks := make([]*bls.PublicKey, 0)
	sigDepositShares := make([]*bls.Sign, 0)
	ssvContractOwnerNonceSigShares := make([]*bls.Sign, 0)
	for i := 0; i < len(responseResult); i++ {
		msg := responseResult[i]
		tsp := &wire.SignedTransport{}
		if err := tsp.UnmarshalSSZ(msg); err != nil {
			return nil, nil, nil, nil, nil, err
		}
		// check message type
		if tsp.Message.Type == wire.ErrorMessageType {
			var msgErr string
			err := json.Unmarshal(tsp.Message.Data, &msgErr)
			if err != nil {
				return nil, nil, nil, nil, nil, err
			}
			return nil, nil, nil, nil, nil, fmt.Errorf("%s", msgErr)
		}
		if tsp.Message.Type != wire.OutputMessageType {
			return nil, nil, nil, nil, nil, fmt.Errorf("wrong DKG result message type")
		}
		result := &dkg.Result{}
		if err := result.Decode(tsp.Message.Data); err != nil {
			return nil, nil, nil, nil, nil, err
		}
		// If incoming result is with wrong ID, bail
		if !bytes.Equal(result.RequestID[:], id[:]) {
			return nil, nil, nil, nil, nil, fmt.Errorf("DKG result has wrong ID")
		}
		dkgResults = append(dkgResults, *result)
		if err := validatorPubKey.Deserialize(dkgResults[0].ValidatorPubKey); err != nil {
			return nil, nil, nil, nil, nil, err
		}
	}
	// order the results by operatorID
	sort.SliceStable(dkgResults, func(i, j int) bool {
		return dkgResults[i].OperatorID < dkgResults[j].OperatorID
	})
	sorted := sort.SliceIsSorted(dkgResults, func(p, q int) bool {
		return dkgResults[p].OperatorID < dkgResults[q].OperatorID
	})
	if !sorted {
		return nil, nil, nil, nil, nil, fmt.Errorf("slice is not sorted")
	}
	for _, result := range dkgResults {
		sharePubKey := &bls.PublicKey{}
		if err := sharePubKey.Deserialize(result.SharePubKey); err != nil {
			return nil, nil, nil, nil, nil, err
		}
		sharePks = append(sharePks, sharePubKey)
		depositShareSig := &bls.Sign{}
		if result.DepositPartialSignature != nil {
			if err := depositShareSig.Deserialize(result.DepositPartialSignature); err != nil {
				return nil, nil, nil, nil, nil, err
			}
			sigDepositShares = append(sigDepositShares, depositShareSig)
		}
		ownerNonceShareSig := &bls.Sign{}
		if err := ownerNonceShareSig.Deserialize(result.OwnerNoncePartialSignature); err != nil {
			return nil, nil, nil, nil, nil, err
		}
		ssvContractOwnerNonceSigShares = append(ssvContractOwnerNonceSigShares, ownerNonceShareSig)
		c.Logger.Debug("Received DKG result from operator", zap.Uint64("ID", result.OperatorID))
	}
	return dkgResults, &validatorPubKey, sharePks, sigDepositShares, ssvContractOwnerNonceSigShares, nil
}

// SendInitMsg sends initial DKG ceremony message to participating operators from initiator
func (c *Initiator) SendInitMsg(init *wire.Init, id [24]byte, operators []*wire.Operator) ([][]byte, error) {
	signedInitMsgBts, err := c.prepareAndSignMessage(init, wire.InitMessageType, id, c.Version)
	if err != nil {
		return nil, err
	}
	return c.SendToAll(consts.API_INIT_URL, signedInitMsgBts, operators)
}

func (c *Initiator) SendReshareMsg(reshare *wire.Reshare, id [24]byte, ops []*wire.Operator) ([][]byte, error) {
	signedReshareMsgBts, err := c.prepareAndSignMessage(reshare, wire.ReshareMessageType, id, c.Version)
	if err != nil {
		return nil, err
	}
	return c.SendToAll(consts.API_RESHARE_URL, signedReshareMsgBts, ops)
}

// SendExchangeMsgs sends combined exchange messages to each operator participating in DKG ceremony
func (c *Initiator) SendExchangeMsgs(exchangeMsgs [][]byte, id [24]byte, operators []*wire.Operator) ([][]byte, error) {
	mltpl, err := c.MakeMultiple(id, exchangeMsgs)
	if err != nil {
		return nil, err
	}
	mltplbyts, err := mltpl.MarshalSSZ()
	if err != nil {
		return nil, err
	}
	return c.SendToAll(consts.API_DKG_URL, mltplbyts, operators)
}

// SendKyberMsgs sends combined kyber messages to each operator participating in DKG ceremony
func (c *Initiator) SendKyberMsgs(kyberDeals [][]byte, id [24]byte, operators []*wire.Operator) ([][]byte, error) {
	mltpl2, err := c.MakeMultiple(id, kyberDeals)
	if err != nil {
		return nil, err
	}

	mltpl2byts, err := mltpl2.MarshalSSZ()
	if err != nil {
		return nil, err
	}
	return c.SendToAll(consts.API_DKG_URL, mltpl2byts, operators)
}

func (c *Initiator) SendPingMsg(ping *wire.Ping, operators []*wire.Operator) ([][]byte, error) {
	signedPingMsgBts, err := c.prepareAndSignMessage(ping, wire.PingMessageType, [24]byte{}, c.Version)
	if err != nil {
		return nil, err
	}
	if err != nil {
		return nil, err
	}
	return c.SendToAll(consts.API_HEALTH_CHECK_URL, signedPingMsgBts, operators)
}

func (c *Initiator) sendResult(resData *wire.ResultData, operators []*wire.Operator, method string, id [24]byte) error {
	signedMsgBts, err := c.prepareAndSignMessage(resData, wire.ResultMessageType, id, c.Version)
	if err != nil {
		return err
	}
	_, err = c.SendToAll(method, signedMsgBts, operators)
	if err != nil {
		return err
	}
	return nil
}

// LoadOperatorsJson deserialize operators data from JSON
func LoadOperatorsJson(operatorsMetaData []byte) (Operators, error) {
	opmap := make(map[uint64]Operator)
	var operators []OperatorDataJson
	err := json.Unmarshal(bytes.TrimSpace(operatorsMetaData), &operators)
	if err != nil {
		return nil, err
	}
	for _, opdata := range operators {
		_, err := url.ParseRequestURI(opdata.Addr)
		if err != nil {
			return nil, fmt.Errorf("invalid operator URL %s", err.Error())
		}
		operatorKeyByte, err := base64.StdEncoding.DecodeString(opdata.PubKey)
		if err != nil {
			return nil, err
		}
		pemBlock, _ := pem.Decode(operatorKeyByte)
		if pemBlock == nil {
			return nil, errors.New("decode PEM block")
		}
		pbKey, err := x509.ParsePKIXPublicKey(pemBlock.Bytes)
		if err != nil {
			return nil, err
		}

		opmap[opdata.ID] = Operator{
			Addr:   strings.TrimRight(opdata.Addr, "/"),
			ID:     opdata.ID,
			PubKey: pbKey.(*rsa.PublicKey),
		}
	}
	return opmap, nil
}

func VerifyDepositData(depsitDataJson *DepositDataJson, withdrawCred []byte, owner common.Address, nonce uint16) error {
	if !bytes.Equal(crypto.ETH1WithdrawalCredentialsHash(withdrawCred), hexutil.MustDecode("0x"+depsitDataJson.WithdrawalCredentials)) {
		return fmt.Errorf("wrong WithdrawalCredentials at result")
	}
	masterSig := &bls.Sign{}
	if err := masterSig.DeserializeHexStr(depsitDataJson.Signature); err != nil {
		return err
	}
	valdatorPubKey := &bls.PublicKey{}
	if err := valdatorPubKey.DeserializeHexStr(depsitDataJson.PubKey); err != nil {
		return err
	}
	// Check root
	var fork [4]byte
	copy(fork[:], hexutil.MustDecode("0x"+depsitDataJson.ForkVersion))
	depositDataRoot, err := crypto.DepositDataRoot(withdrawCred, valdatorPubKey, utils.GetNetworkByFork(fork), dkg.MaxEffectiveBalanceInGwei)
	if err != nil {
		return err
	}
	res := masterSig.VerifyByte(valdatorPubKey, depositDataRoot)
	if !res {
		return fmt.Errorf("wrong master sig at result")
	}
	depositData, _, err := crypto.DepositData(masterSig.Serialize(), withdrawCred, valdatorPubKey.Serialize(), utils.GetNetworkByFork(fork), dkg.MaxEffectiveBalanceInGwei)
	if err != nil {
		return err
	}
	res, err = crypto.VerifyDepositData(depositData, utils.GetNetworkByFork(fork))
	if err != nil {
		return err
	}
	if !res {
		return fmt.Errorf("wrong deposit data")
	}
	depositMsg := &phase0.DepositMessage{
		WithdrawalCredentials: depositData.WithdrawalCredentials,
		Amount:                dkg.MaxEffectiveBalanceInGwei,
	}
	copy(depositMsg.PublicKey[:], depositData.PublicKey[:])
	depositMsgRoot, _ := depositMsg.HashTreeRoot()
	if !bytes.Equal(depositMsgRoot[:], hexutil.MustDecode("0x"+depsitDataJson.DepositMessageRoot)) {
		return fmt.Errorf("wrong DepositMessageRoot at result")
	}
	return nil
}

func (c *Initiator) Ping(ips []string) error {
	client := req.C()
	// Set timeout for operator responses
	client.SetTimeout(30 * time.Second)
	resc := make(chan pongResult, len(ips))
	for _, ip := range ips {
		go func(ip string) {
			resdata, err := c.GetAndCollect(Operator{Addr: ip}, consts.API_HEALTH_CHECK_URL)
			resc <- pongResult{
				ip:     ip,
				err:    err,
				result: resdata,
			}
		}(ip)
	}
	for i := 0; i < len(ips); i++ {
		res := <-resc
		err := c.processPongMessage(res)
		if err != nil {
			c.Logger.Error("😥 Operator not healthy: ", zap.Error(err), zap.String("IP", res.ip))
			continue
		}
	}
	return nil
}

func (c *Initiator) prepareAndSignMessage(msg wire.SSZMarshaller, msgType wire.TransportType, identifier [24]byte, version []byte) ([]byte, error) {
	// Marshal the provided message
	marshaledMsg, err := msg.MarshalSSZ()
	if err != nil {
		return nil, err
	}

	// Create the transport message
	transportMsg := &wire.Transport{
		Type:       msgType,
		Identifier: identifier,
		Data:       marshaledMsg,
		Version:    version,
	}

	// Marshal the transport message
	tssz, err := transportMsg.MarshalSSZ()
	if err != nil {
		return nil, err
	}

	// Sign the message
	sig, err := crypto.SignRSA(c.PrivateKey, tssz)
	if err != nil {
		return nil, err
	}

	// Create and marshal the signed transport message
	signedTransportMsg := &wire.SignedTransport{
		Message:   transportMsg,
		Signer:    0, // Ensure this value is correctly set as per your application logic
		Signature: sig,
	}
	return signedTransportMsg.MarshalSSZ()
}

func (c *Initiator) processPongMessage(res pongResult) error {
	if res.err != nil {
		return res.err
	}
	signedPongMsg := &wire.SignedTransport{}
	if err := signedPongMsg.UnmarshalSSZ(res.result); err != nil {
		errmsg, parseErr := parseAsError(res.result)
		if parseErr == nil {
			return fmt.Errorf("operator returned err: %v", errmsg)
		}
		return err
	}
	// Validate that incoming message is an pong message
	if signedPongMsg.Message.Type != wire.PongMessageType {
		return fmt.Errorf("wrong incoming message type from operator")
	}
	pong := &wire.Pong{}
	if err := pong.UnmarshalSSZ(signedPongMsg.Message.Data); err != nil {
		return err
	}
	pongBytes, err := signedPongMsg.Message.MarshalSSZ()
	if err != nil {
		return err
	}
	pub, err := crypto.ParseRSAPubkey(pong.PubKey)
	if err != nil {
		return err
	}
	if err := crypto.VerifyRSA(pub, pongBytes, signedPongMsg.Signature); err != nil {
		return err
	}
	c.Logger.Info("🍎 operator online and healthy", zap.String("ID", fmt.Sprint(signedPongMsg.Signer)), zap.String("IP", res.ip), zap.String("Version", string(signedPongMsg.Message.Version)), zap.String("Public key", string(pong.PubKey)))
	return nil
}

func (c *Initiator) GetCeremonySigs(dkgResults []dkg.Result) (*CeremonySigs, error) {
	ceremonySigs := &CeremonySigs{}
	var sigsBytes []byte
	for _, res := range dkgResults {
		ceremonySigs.OperatorIDs = append(ceremonySigs.OperatorIDs, res.OperatorID)
		sigsBytes = append(sigsBytes, res.CeremonySig...)
	}
	ceremonySigs.Sigs = hex.EncodeToString(sigsBytes)
	encInitPub, err := crypto.EncodePublicKey(&c.PrivateKey.PublicKey)
	if err != nil {
		return nil, err
	}
	ceremonySigs.InitiatorPublicKey = hex.EncodeToString(encInitPub)
	return ceremonySigs, nil
}<|MERGE_RESOLUTION|>--- conflicted
+++ resolved
@@ -706,11 +706,7 @@
 	if err != nil {
 		return nil, nil, err
 	}
-<<<<<<< HEAD
-	dkgResults, _, _, ssvContractOwnerNonceSigShares, err := c.ProcessReshareResultResponse(dkgResult, id)
-=======
-	dkgResults, _, _, _, ssvContractOwnerNonceSigShares, err := c.ProcessDKGResultResponse(dkgResult, newId)
->>>>>>> 04381022
+	dkgResults, _, _, _, ssvContractOwnerNonceSigShares, err := c.ProcessDKGResultResponse(dkgResult, id)
 	if err != nil {
 		return nil, nil, err
 	}
