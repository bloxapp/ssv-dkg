--- conflicted
+++ resolved
@@ -30,113 +30,6 @@
 // TODO: either do all json or all SSZ
 const ErrTooManyRouteRequests = `{"error": "too many requests to /route"}`
 
-<<<<<<< HEAD
-// RegisterRoutes creates routes at operator to process messages incoming from initiator
-func RegisterRoutes(s *Server) {
-	// Add general rate limiter
-	s.Router.Use(rateLimit(s.Logger, generalLimit))
-
-	s.Router.With(rateLimit(s.Logger, routeLimit)).
-		Post("/init", func(writer http.ResponseWriter, request *http.Request) {
-			s.Logger.Debug("incoming INIT msg")
-			rawdata, err := io.ReadAll(request.Body)
-			if err != nil {
-				utils.WriteErrorResponse(s.Logger, writer, fmt.Errorf("operator %d, failed to read request body, err: %v", s.State.OperatorID, err), http.StatusBadRequest)
-				return
-			}
-			signedInitMsg := &wire.SignedTransport{}
-			if err := signedInitMsg.UnmarshalSSZ(rawdata); err != nil {
-				utils.WriteErrorResponse(s.Logger, writer, fmt.Errorf("operator %d, failed to unmarshal SSZ, err: %v", s.State.OperatorID, err), http.StatusBadRequest)
-				return
-			}
-
-			// Validate that incoming message is an init message
-			if signedInitMsg.Message.Type != wire.InitMessageType {
-				utils.WriteErrorResponse(s.Logger, writer, fmt.Errorf("operator %d, received non-init message to init route, err: %v", s.State.OperatorID, errors.New("not init message to init route")), http.StatusBadRequest)
-				return
-			}
-			reqid := signedInitMsg.Message.Identifier
-			logger := s.Logger.With(zap.String("reqid", hex.EncodeToString(reqid[:])))
-			logger.Debug("initiating instance with init data")
-			b, err := s.State.InitInstance(reqid, signedInitMsg.Message, signedInitMsg.Signer, signedInitMsg.Signature)
-			if err != nil {
-				utils.WriteErrorResponse(s.Logger, writer, fmt.Errorf("operator %d, failed to initialize instance, err: %v", s.State.OperatorID, err), http.StatusBadRequest)
-				return
-			}
-			logger.Info("✅ Instance started successfully")
-
-			writer.WriteHeader(http.StatusOK)
-			if _, err := writer.Write(b); err != nil {
-				logger.Error("error writing init response: " + err.Error())
-				return
-			}
-		})
-
-	s.Router.With(rateLimit(s.Logger, routeLimit)).
-		Post("/dkg", func(writer http.ResponseWriter, request *http.Request) {
-			s.Logger.Debug("received a dkg protocol message")
-			rawdata, err := io.ReadAll(request.Body)
-			if err != nil {
-				utils.WriteErrorResponse(s.Logger, writer, fmt.Errorf("operator %d, err: %v", s.State.OperatorID, err), http.StatusBadRequest)
-				return
-			}
-			b, err := s.State.ProcessMessage(rawdata)
-			if err != nil {
-				utils.WriteErrorResponse(s.Logger, writer, fmt.Errorf("operator %d, err: %v", s.State.OperatorID, err), http.StatusBadRequest)
-				return
-			}
-			writer.WriteHeader(http.StatusOK)
-			if _, err := writer.Write(b); err != nil {
-				s.Logger.Error("error writing dkg response: " + err.Error())
-				return
-			}
-		})
-
-	s.Router.With(rateLimit(s.Logger, routeLimit)).
-		Get("/health_check", func(writer http.ResponseWriter, request *http.Request) {
-			b, err := s.State.Pong()
-			if err != nil {
-				utils.WriteErrorResponse(s.Logger, writer, err, http.StatusBadRequest)
-				return
-			}
-			writer.WriteHeader(http.StatusOK)
-			if _, err := writer.Write(b); err != nil {
-				s.Logger.Error("error writing health_check response: " + err.Error())
-				return
-			}
-		})
-
-	s.Router.With(rateLimit(s.Logger, routeLimit)).
-		Post("/results", func(writer http.ResponseWriter, request *http.Request) {
-			rawdata, err := io.ReadAll(request.Body)
-			if err != nil {
-				utils.WriteErrorResponse(s.Logger, writer, err, http.StatusBadRequest)
-				return
-			}
-			signedResultMsg := &wire.SignedTransport{}
-			if err := signedResultMsg.UnmarshalSSZ(rawdata); err != nil {
-				utils.WriteErrorResponse(s.Logger, writer, err, http.StatusBadRequest)
-				return
-			}
-
-			// Validate that incoming message is a result message
-			if signedResultMsg.Message.Type != wire.ResultMessageType {
-				utils.WriteErrorResponse(s.Logger, writer, errors.New("received wrong message type"), http.StatusBadRequest)
-				return
-			}
-			s.Logger.Debug("received a result message")
-			err = s.State.SaveResultData(signedResultMsg)
-			if err != nil {
-				err := &utils.SensitiveError{Err: err, PresentedErr: "failed to write results"}
-				utils.WriteErrorResponse(s.Logger, writer, err, http.StatusBadRequest)
-				return
-			}
-			writer.WriteHeader(http.StatusOK)
-		})
-}
-
-=======
->>>>>>> 3b117492
 // New creates Server structure using operator's RSA private key
 func New(key *rsa.PrivateKey, logger *zap.Logger, ver []byte, id uint64) (*Server, error) {
 	r := chi.NewRouter()
