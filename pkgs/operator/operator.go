--- conflicted
+++ resolved
@@ -220,18 +220,8 @@
 }
 
 // New creates Server structure using operator's RSA private key
-<<<<<<< HEAD
-func New(key *rsa.PrivateKey, logger *zap.Logger, ver []byte, id uint64) *Server {
+func New(key *rsa.PrivateKey, logger *zap.Logger, ver []byte, id uint64) (*Server, error) {
 	r := chi.NewRouter()
-=======
-func New(key *rsa.PrivateKey, logger *zap.Logger, dbOptions basedb.Options, ver []byte, id uint64) (*Server, error) {
-	r := chi.NewRouter()
-	db, err := setupDB(logger, dbOptions)
-	// todo: handle error
-	if err != nil {
-		return nil, err
-	}
->>>>>>> 04381022
 	operatorPubKey := key.Public().(*rsa.PublicKey)
 	pkBytes, err := crypto.EncodePublicKey(operatorPubKey)
 	if err != nil {
