--- conflicted
+++ resolved
@@ -298,13 +298,8 @@
 
 func (s *Switch) Pong() ([]byte, error) {
 	pong := &wire.Pong{
-<<<<<<< HEAD
-		OperatorID: s.OperatorID,
-		PubKey:     s.PubKeyBytes,
-=======
 		ID:     s.OperatorID,
 		PubKey: s.PubKeyBytes,
->>>>>>> 266cbb50
 	}
 	return s.MarshallAndSign(pong, wire.PongMessageType, s.OperatorID, [24]byte{})
 }
