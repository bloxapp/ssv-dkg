--- conflicted
+++ resolved
@@ -15,13 +15,10 @@
 	"github.com/bloxapp/ssv-dkg/pkgs/dkg"
 	"github.com/bloxapp/ssv-dkg/pkgs/utils"
 	"github.com/bloxapp/ssv-dkg/pkgs/wire"
-<<<<<<< HEAD
 	"github.com/bloxapp/ssv/storage/basedb"
 	"github.com/bloxapp/ssv/storage/kv"
+	"github.com/bloxapp/ssv/utils/rsaencryption"
 	"github.com/drand/kyber"
-=======
-	"github.com/bloxapp/ssv/utils/rsaencryption"
->>>>>>> c3c1dcde
 	bls3 "github.com/drand/kyber-bls12381"
 	"github.com/drand/kyber/share"
 	kyber_dkg "github.com/drand/kyber/share/dkg"
@@ -97,19 +94,6 @@
 	}
 
 	opts := dkg.OwnerOpts{
-<<<<<<< HEAD
-		Logger:             s.Logger.With(zap.String("instance", hex.EncodeToString(reqID[:]))),
-		BroadcastF:         broadcast,
-		SignFunc:           s.Sign,
-		VerifyFunc:         verify,
-		Suite:              bls3.NewBLS12381Suite(),
-		ID:                 operatorID,
-		OpPrivKey:          s.PrivateKey,
-		Owner:              init.Owner,
-		Nonce:              init.Nonce,
-		InitiatorPublicKey: initiatorPublicKey,
-		DB:                 s.DB,
-=======
 		Logger:      s.Logger.With(zap.String("instance", hex.EncodeToString(reqID[:]))),
 		BroadcastF:  broadcast,
 		SignFunc:    s.Sign,
@@ -121,7 +105,7 @@
 		RSAPub:      &s.PrivateKey.PublicKey,
 		Owner:       init.Owner,
 		Nonce:       init.Nonce,
->>>>>>> c3c1dcde
+		DB:          s.DB,
 	}
 	owner := dkg.New(opts)
 	// wait for exchange msg
@@ -164,17 +148,18 @@
 		return nil
 	}
 	opts := dkg.OwnerOpts{
-		Logger:             s.Logger.With(zap.String("instance", hex.EncodeToString(reqID[:]))),
-		BroadcastF:         broadcast,
-		SignFunc:           s.Sign,
-		VerifyFunc:         verify,
-		Suite:              bls3.NewBLS12381Suite(),
-		ID:                 operatorID,
-		OpPrivKey:          s.PrivateKey,
-		Owner:              reshare.Owner,
-		Nonce:              reshare.Nonce,
-		InitiatorPublicKey: initiatorPublicKey,
-		DB:                 s.DB,
+		Logger:      s.Logger.With(zap.String("instance", hex.EncodeToString(reqID[:]))),
+		BroadcastF:  broadcast,
+		SignFunc:    s.Sign,
+		EncryptFunc: s.Encrypt,
+		DecryptFunc: s.Decrypt,
+		VerifyFunc:  verify,
+		Suite:       bls3.NewBLS12381Suite(),
+		ID:          operatorID,
+		RSAPub:      &s.PrivateKey.PublicKey,
+		Owner:       reshare.Owner,
+		Nonce:       reshare.Nonce,
+		DB:          s.DB,
 	}
 	owner := dkg.New(opts)
 	// wait for exchange msg
@@ -194,7 +179,7 @@
 		return nil, nil, err
 	}
 	res := <-bchan
-	return &instWrapper{owner, bchan, owner.ErrorChan}, res, nil
+	return &instWrapper{owner, initiatorPublicKey, bchan, owner.ErrorChan}, res, nil
 }
 
 func (s *Switch) Sign(msg []byte) ([]byte, error) {
