package dkg

import (
	"bytes"
	"crypto/rsa"
	"encoding/hex"
	"encoding/json"
	"fmt"

	"github.com/attestantio/go-eth2-client/spec/phase0"
	eth2_key_manager_core "github.com/bloxapp/eth2-key-manager/core"
	ssvspec_types "github.com/bloxapp/ssv-spec/types"
	"github.com/bloxapp/ssv/storage/kv"
	"github.com/drand/kyber"
	"github.com/drand/kyber/pairing"
	"github.com/drand/kyber/share/dkg"
	"github.com/drand/kyber/util/random"
	"github.com/ethereum/go-ethereum/common"
	eth_crypto "github.com/ethereum/go-ethereum/crypto"
	"github.com/herumi/bls-eth-go-binary/bls"
	"github.com/pkg/errors"
	"go.uber.org/zap"

	"github.com/bloxapp/ssv-dkg/pkgs/board"
	"github.com/bloxapp/ssv-dkg/pkgs/crypto"
	"github.com/bloxapp/ssv-dkg/pkgs/utils"
	"github.com/bloxapp/ssv-dkg/pkgs/wire"
)

var OutputPath string
var StoreShare bool

const (
	// MaxEffectiveBalanceInGwei is the max effective balance
	MaxEffectiveBalanceInGwei phase0.Gwei = 32000000000
	// BLSWithdrawalPrefixByte is the BLS withdrawal prefix
	BLSWithdrawalPrefixByte = byte(0)
)

// IsSupportedDepositNetwork returns true if the given network is supported
var IsSupportedDepositNetwork = func(network eth2_key_manager_core.Network) bool {
	return network == eth2_key_manager_core.PyrmontNetwork || network == eth2_key_manager_core.PraterNetwork || network == eth2_key_manager_core.MainNetwork
}

// Operator structure contains information about external operator participating in the DKG ceremony
type Operator struct {
	IP     string
	ID     uint64
	Pubkey *rsa.PublicKey
}

type DKGData struct {
	ReqID   [24]byte
	Init    *wire.Init
	Reshare *wire.Reshare
	Secret  kyber.Scalar
}

// Result is the last message in every DKG which marks a specific node's end of process
type Result struct {
	// Operator ID
	OperatorID uint64
	// Operator RSA pubkey
	PubKeyRSA *rsa.PublicKey
	// RequestID for the DKG instance (not used for signing)
	RequestID [24]byte
	// EncryptedShare standard SSV encrypted shares
	EncryptedShare []byte
	// SharePubKey is the share's BLS pubkey
	SharePubKey []byte
	// ValidatorPubKey the resulting public key corresponding to the shared private key
	ValidatorPubKey []byte
	// Partial Operator Signature of Deposit Data
	DepositPartialSignature []byte
	// SSV owner + nonce signature
	OwnerNoncePartialSignature []byte
	// Public poly commitments
	Commits []byte
}

// Encode returns a msg encoded bytes or error
func (msg *Result) Encode() ([]byte, error) {
	return json.Marshal(msg)
}

// Decode returns error if decoding failed
func (msg *Result) Decode(data []byte) error {
	return json.Unmarshal(data, msg)
}

type PriShare struct {
	I int    `json:"index"`
	V []byte `json:"secret_point"`
}

type DistKeyShare struct {
	Commits []byte   `json:"commits"`
	Share   PriShare `json:"secret_share"`
}

// Encode returns a msg encoded bytes or error
func (msg *DistKeyShare) Encode() ([]byte, error) {
	return json.Marshal(msg)
}

// Decode returns error if decoding failed
func (msg *DistKeyShare) Decode(data []byte) error {
	return json.Unmarshal(data, msg)
}

var ErrAlreadyExists = errors.New("duplicate message")

// LocalOwner as a main structure created for a new DKG initiation or resharing ceremony
type LocalOwner struct {
	Logger      *zap.Logger
	StartedDKG  chan struct{}
	ErrorChan   chan error
	ID          uint64
	Data        *DKGData
	Board       *board.Board
	Suite       pairing.Suite
	BroadcastF  func([]byte) error
	Exchanges   map[uint64]*wire.Exchange
	Deals       map[uint64]*dkg.DealBundle
	SecretShare *dkg.DistKeyShare
	VerifyFunc  func(id uint64, msg, sig []byte) error
	SignFunc    func([]byte) ([]byte, error)
	EncryptFunc func([]byte) ([]byte, error)
	DecryptFunc func([]byte) ([]byte, error)
	DB          *kv.BadgerDB
	RSAPub      *rsa.PublicKey
	Owner       common.Address
	Nonce       uint64
	Done        chan struct{}
}

// OwnerOpts structure to pass parameters from Switch to LocalOwner structure
type OwnerOpts struct {
	Logger      *zap.Logger
	ID          uint64
	BroadcastF  func([]byte) error
	Suite       pairing.Suite
	VerifyFunc  func(id uint64, msg, sig []byte) error
	SignFunc    func([]byte) ([]byte, error)
	EncryptFunc func([]byte) ([]byte, error)
	DecryptFunc func([]byte) ([]byte, error)
	RSAPub      *rsa.PublicKey
	Owner       [20]byte
	Nonce       uint64
	DB          *kv.BadgerDB
	SecretShare *dkg.DistKeyShare
}

// New creates a LocalOwner structure. We create it for each new DKG ceremony.
func New(opts OwnerOpts) *LocalOwner {
	owner := &LocalOwner{
		Logger:      opts.Logger,
		StartedDKG:  make(chan struct{}, 1),
		ErrorChan:   make(chan error, 1),
		ID:          opts.ID,
		BroadcastF:  opts.BroadcastF,
		Exchanges:   make(map[uint64]*wire.Exchange),
		Deals:       make(map[uint64]*dkg.DealBundle),
		SignFunc:    opts.SignFunc,
		VerifyFunc:  opts.VerifyFunc,
		EncryptFunc: opts.EncryptFunc,
		DecryptFunc: opts.DecryptFunc,
		DB:          opts.DB,
		RSAPub:      opts.RSAPub,
		Done:        make(chan struct{}, 1),
		Suite:       opts.Suite,
		Owner:       opts.Owner,
		Nonce:       opts.Nonce,
	}
	return owner
}

// StartDKG initializes and starts DKG protocol
func (o *LocalOwner) StartDKG() error {
	o.Logger.Info("Starting DKG")
	nodes := make([]dkg.Node, 0)
	// Create nodes using public points of all operators participating in the protocol
	// Each operator creates a random secret/public points at G1 when initiating new LocalOwner instance
	for id, e := range o.Exchanges {
		p := o.Suite.G1().Point()
		if err := p.UnmarshalBinary(e.PK); err != nil {
			return err
		}

		nodes = append(nodes, dkg.Node{
			Index:  dkg.Index(id - 1),
			Public: p,
		})
	}
	o.Logger.Debug("Staring DKG with nodes: ")
	for _, n := range nodes {
		o.Logger.Debug("node: ", zap.String("nodes", n.Public.String()))
	}
	// New protocol
	p, err := wire.NewDKGProtocol(&wire.Config{
		Identifier: o.Data.ReqID[:],
		Secret:     o.Data.Secret,
		NewNodes:   nodes,
		Suite:      o.Suite,
		T:          int(o.Data.Init.T),
		Board:      o.Board,
		Logger:     o.Logger,
	})
	if err != nil {
		return err
	}
	// Wait when the protocol exchanges finish and process the result
	go func(p *dkg.Protocol, postF func(res *dkg.OptionResult) error) {
		res := <-p.WaitEnd()
		postF(&res)
	}(p, o.PostDKG)
	close(o.StartedDKG)
	return nil
}

func (o *LocalOwner) StartReshareDKGOldNodes() error {
	o.Logger.Info("Starting Resharing DKG ceremony at old nodes")
	NewNodes := make([]dkg.Node, 0)
	for _, op := range o.Data.Reshare.NewOperators {
		if o.Exchanges[op.ID] == nil {
			return fmt.Errorf("no operator at Exchanges")
		}
		e := o.Exchanges[op.ID]
		p := o.Suite.G1().Point()
		if err := p.UnmarshalBinary(e.PK); err != nil {
			return err
		}

		NewNodes = append(NewNodes, dkg.Node{
			Index:  dkg.Index(op.ID - 1),
			Public: p,
		})
	}
	OldNodes := make([]dkg.Node, 0)
	for _, op := range o.Data.Reshare.OldOperators {
		if o.Exchanges[op.ID] == nil {
			return fmt.Errorf("no operator at Exchanges")
		}
		e := o.Exchanges[op.ID]
		p := o.Suite.G1().Point()
		if err := p.UnmarshalBinary(e.PK); err != nil {
			return err
		}

		OldNodes = append(OldNodes, dkg.Node{
			Index:  dkg.Index(op.ID - 1),
			Public: p,
		})
	}
	o.Logger.Debug("Staring DKG with nodes: ")
	for _, n := range append(OldNodes, NewNodes...) {
		o.Logger.Debug("node: ", zap.String("nodes", n.Public.String()))
	}
	// New protocol
	logger := o.Logger.With(zap.Uint64("ID", o.ID))
	p, err := wire.NewReshareProtocolOldNodes(&wire.Config{
		Identifier: o.Data.ReqID[:],
		Secret:     o.Data.Secret,
		OldNodes:   OldNodes,
		NewNodes:   NewNodes,
		Suite:      o.Suite,
		T:          int(o.Data.Reshare.OldT),
		NewT:       int(o.Data.Reshare.NewT),
		Board:      o.Board,
		Share:      o.SecretShare,
		Logger:     logger,
	})
	if err != nil {
		return err
	}

	go func(p *dkg.Protocol, postF func(res *dkg.OptionResult) error) {
		res := <-p.WaitEnd()
		postF(&res)
	}(p, o.PostReshare)
	close(o.StartedDKG)
	return nil
}

func (o *LocalOwner) StartReshareDKGNewNodes() error {
	o.Logger.Info("Starting Resharing DKG ceremony at new nodes")
	NewNodes := make([]dkg.Node, 0)
	for _, op := range o.Data.Reshare.NewOperators {
		if o.Exchanges[op.ID] == nil {
			return fmt.Errorf("no operator at Exchanges")
		}
		e := o.Exchanges[op.ID]
		p := o.Suite.G1().Point()
		if err := p.UnmarshalBinary(e.PK); err != nil {
			return err
		}

		NewNodes = append(NewNodes, dkg.Node{
			Index:  dkg.Index(op.ID - 1),
			Public: p,
		})
	}
	OldNodes := make([]dkg.Node, 0)
	var commits []byte
	var coefs []kyber.Point
	for _, op := range o.Data.Reshare.OldOperators {
		if o.Exchanges[op.ID] == nil {
			return fmt.Errorf("no operator at Exchanges")
		}
		e := o.Exchanges[op.ID]
		if e.Commits == nil {
			return fmt.Errorf("no commits at Exchanges")
		}
		o.Logger.Debug("Commits at exchange", zap.Uint64("ID", op.ID), zap.Binary("commits", e.Commits))
		commits = e.Commits
		p := o.Suite.G1().Point()
		if err := p.UnmarshalBinary(e.PK); err != nil {
			return err
		}

		OldNodes = append(OldNodes, dkg.Node{
			Index:  dkg.Index(op.ID - 1),
			Public: p,
		})
	}
	o.Logger.Debug("Staring resharing DKG with nodes: ")
	for _, n := range append(OldNodes, NewNodes...) {
		o.Logger.Debug("node: ", zap.String("nodes", n.Public.String()))
	}
	coefsBytes := utils.SplitBytes(commits, 48)
	for _, c := range coefsBytes {
		p := o.Suite.G1().Point()
		err := p.UnmarshalBinary(c)
		if err != nil {
			return err
		}
		coefs = append(coefs, p)
	}

	// New protocol
	logger := o.Logger.With(zap.Uint64("ID", o.ID))
	p, err := wire.NewReshareProtocolNewNodes(&wire.Config{
		Identifier:   o.Data.ReqID[:],
		Secret:       o.Data.Secret,
		OldNodes:     OldNodes,
		NewNodes:     NewNodes,
		Suite:        o.Suite,
		T:            int(o.Data.Reshare.OldT),
		NewT:         int(o.Data.Reshare.NewT),
		Board:        o.Board,
		PublicCoeffs: coefs,
		Logger:       logger,
	})
	if err != nil {
		return err
	}
	for _, b := range o.Deals {
		o.Board.DealC <- *b
	}
	go func(p *dkg.Protocol, postF func(res *dkg.OptionResult) error) {
		res := <-p.WaitEnd()
		postF(&res)
	}(p, o.PostReshare)
	// close(o.startedDKG)
	return nil
}

func (o *LocalOwner) PushDealsOldNodes() error {
	for _, b := range o.Deals {
		o.Board.DealC <- *b
	}
	return nil
}

// Function to send signed messages back to initiator
func (o *LocalOwner) Broadcast(ts *wire.Transport) error {
	bts, err := ts.MarshalSSZ()
	if err != nil {
		return err
	}
	// Sign message with RSA private key
	sign, err := o.SignFunc(bts)
	if err != nil {
		return err
	}

	signed := &wire.SignedTransport{
		Message:   ts,
		Signer:    o.ID,
		Signature: sign,
	}

	final, err := signed.MarshalSSZ()
	if err != nil {
		return err
	}

	return o.BroadcastF(final)
}

// PostDKG stores the resulting key share, convert it to BLS points acceptable by ETH2
// and creates the Result structure to send back to initiator
func (o *LocalOwner) PostDKG(res *dkg.OptionResult) error {
	if res.Error != nil {
		o.Logger.Error("DKG ceremony returned error: ", zap.Error(res.Error))
		o.broadcastError(res.Error)
		return res.Error
	}
	o.Logger.Info("DKG ceremony finished successfully")
	// Store result share a instance
	o.SecretShare = res.Result.Key
	// encode priv share
	secret := &DistKeyShare{}
	var commits []byte
	for _, point := range o.SecretShare.Commits {
		b, _ := point.MarshalBinary()
		commits = append(commits, b...)
	}
	secret.Commits = commits
	secterPoint, err := o.SecretShare.Share.V.MarshalBinary()
	if err != nil {
		o.broadcastError(err)
		return err
	}
	secret.Share.V = secterPoint
	secret.Share.I = o.SecretShare.Share.I
	bin, err := secret.Encode()
	if err != nil {
		o.broadcastError(err)
		return err
	}
	encBin, err := o.EncryptSecretDB(bin)
	if err != nil {
		o.broadcastError(err)
		return err
	}
	err = o.DB.Set([]byte("secret"), o.Data.ReqID[:], encBin)
	if err != nil {
		o.broadcastError(err)
		return err
	}
	// Get validator BLS public key from result
	validatorPubKey, err := crypto.ResultToValidatorPK(res.Result, o.Suite.G1().(dkg.Suite))
	if err != nil {
		o.broadcastError(err)
		return err
	}
	o.Logger.Debug("Validator`s public key %x", zap.String("key", fmt.Sprintf("%x", validatorPubKey.Serialize())))

	// Get BLS partial secret key share from DKG
	secretKeyBLS, err := crypto.ResultToShareSecretKey(res.Result)
	if err != nil {
		o.broadcastError(err)
		return err
	}
	// Store secret if requested
<<<<<<< HEAD
	if viper.GetBool("storeShare") {
		type shareStorage struct {
			ID     uint64 `json:"ID"`
			Secret string `json:"secret"`
		}
		data := shareStorage{
			ID:     o.ID,
			Secret: hex.EncodeToString(encBin),
		}
		err = utils.WriteJSON("./secret_share_"+hex.EncodeToString(o.Data.ReqID[:]), &data)
=======
	if StoreShare {
		err := o.storeSecretShareToFile(OutputPath, res.Result.Key.Share.I, secretKeyBLS, validatorPubKey)
>>>>>>> b755ccc4
		if err != nil {
			o.Logger.Error("Cant write secret share to file: ", zap.Error(err))
			o.broadcastError(err)
			return err
		}
	}

	// Encrypt BLS share for SSV contract
	rawshare := secretKeyBLS.SerializeToHexStr()
	ciphertext, err := o.EncryptFunc([]byte(rawshare))
	if err != nil {
		o.broadcastError(err)
		return fmt.Errorf("cant encrypt private share")
	}
	// check that we encrypt correctly
	shareSecretDecrypted := &bls.SecretKey{}
	decryptedSharePrivateKey, err := o.DecryptFunc(ciphertext)
	if err != nil {
		o.broadcastError(err)
		return err
	}
	if err = shareSecretDecrypted.SetHexString(string(decryptedSharePrivateKey)); err != nil {
		o.broadcastError(err)
		return err
	}

	if !bytes.Equal(shareSecretDecrypted.Serialize(), secretKeyBLS.Serialize()) {
		o.broadcastError(err)
		return err
	}

	o.Logger.Debug("Encrypted share", zap.String("share", fmt.Sprintf("%x", ciphertext)))
	o.Logger.Debug("Withdrawal Credentials", zap.String("creds", fmt.Sprintf("%x", o.Data.Init.WithdrawalCredentials)))
	o.Logger.Debug("Fork Version", zap.String("v", fmt.Sprintf("%x", o.Data.Init.Fork[:])))
	o.Logger.Debug("Domain", zap.String("bytes", fmt.Sprintf("%x", ssvspec_types.DomainDeposit[:])))

	// Sign root
	depositRootSig, signRoot, err := crypto.SignDepositData(secretKeyBLS, o.Data.Init.WithdrawalCredentials[:], validatorPubKey, GetNetworkByFork(o.Data.Init.Fork), MaxEffectiveBalanceInGwei)
	o.Logger.Debug("Root", zap.String("", fmt.Sprintf("%x", signRoot)))
	// Validate partial signature
	val := depositRootSig.VerifyByte(secretKeyBLS.GetPublicKey(), signRoot)
	if !val {
		o.broadcastError(err)
		return fmt.Errorf("partial deposit root signature is not valid %x", depositRootSig.Serialize())
	}
	// Sign SSV owner + nonce
	data := []byte(fmt.Sprintf("%s:%d", o.Owner.String(), o.Nonce))
	hash := eth_crypto.Keccak256([]byte(data))
	o.Logger.Debug("Owner, Nonce", zap.String("owner", o.Owner.String()), zap.Uint64("nonce", o.Nonce))
	o.Logger.Debug("SSV Keccak 256 hash of owner + nonce", zap.String("hash", fmt.Sprintf("%x", hash)))
	sigOwnerNonce := secretKeyBLS.SignByte(hash)
	if err != nil {
		o.broadcastError(err)
		return err
	}
	// Verify partial SSV owner + nonce signature
	val = sigOwnerNonce.VerifyByte(secretKeyBLS.GetPublicKey(), hash)
	if !val {
		o.broadcastError(err)
		return fmt.Errorf("partial owner + nonce signature isnt valid %x", sigOwnerNonce.Serialize())
	}
	out := Result{
		RequestID:                  o.Data.ReqID,
		EncryptedShare:             ciphertext,
		SharePubKey:                secretKeyBLS.GetPublicKey().Serialize(),
		ValidatorPubKey:            validatorPubKey.Serialize(),
		DepositPartialSignature:    depositRootSig.Serialize(),
		PubKeyRSA:                  o.RSAPub,
		OperatorID:                 o.ID,
		OwnerNoncePartialSignature: sigOwnerNonce.Serialize(),
		Commits:                    commits,
	}

	encodedOutput, err := out.Encode()
	if err != nil {
		o.broadcastError(err)
		return err
	}

	tsMsg := &wire.Transport{
		Type:       wire.OutputMessageType,
		Identifier: o.Data.ReqID,
		Data:       encodedOutput,
	}

	o.Broadcast(tsMsg)
	close(o.Done)
	return nil
}

func (o *LocalOwner) PostReshare(res *dkg.OptionResult) error {
	if res.Error != nil {
		o.Logger.Error("DKG ceremony returned error: ", zap.Error(res.Error))
		o.broadcastError(res.Error)
		return res.Error
	}
	o.Logger.Info("DKG resharing ceremony finished successfully")
	// Store result share a instance
	o.SecretShare = res.Result.Key
	// encode priv share
	secret := &DistKeyShare{}
	var commits []byte
	for _, point := range o.SecretShare.Commits {
		b, _ := point.MarshalBinary()
		commits = append(commits, b...)
	}
	secret.Commits = commits
	secterPoint, err := o.SecretShare.Share.V.MarshalBinary()
	if err != nil {
		o.broadcastError(err)
		return err
	}
	secret.Share.V = secterPoint
	secret.Share.I = o.SecretShare.Share.I
	bin, err := secret.Encode()
	if err != nil {
		o.broadcastError(err)
		return err
	}
	encBin, err := o.EncryptSecretDB(bin)
	if err != nil {
		o.broadcastError(err)
		return err
	}
	err = o.DB.Set([]byte("secret"), o.Data.ReqID[:], encBin)
	if err != nil {
		o.broadcastError(err)
		return err
	}
	// Get validator BLS public key from result
	validatorPubKey, err := crypto.ResultToValidatorPK(res.Result, o.Suite.G1().(dkg.Suite))
	if err != nil {
		o.broadcastError(err)
		return err
	}
	o.Logger.Debug("Validator`s public key %x", zap.String("key", fmt.Sprintf("%x", validatorPubKey.Serialize())))

	// Get BLS partial secret key share from DKG
	secretKeyBLS, err := crypto.ResultToShareSecretKey(res.Result)
	if err != nil {
		o.broadcastError(err)
		return err
	}
	// Store secret if requested
	if viper.GetBool("storeShare") {
		type shareStorage struct {
			ID     uint64 `json:"ID"`
			Secret string `json:"secret"`
		}
		data := shareStorage{
			ID:     o.ID,
			Secret: hex.EncodeToString(encBin),
		}
		err = utils.WriteJSON("./secret_share_"+hex.EncodeToString(o.Data.ReqID[:]), &data)
		if err != nil {
			o.Logger.Error("Cant write secret share to file: ", zap.Error(err))
			o.broadcastError(err)
			return err
		}
	}

	// Encrypt BLS share for SSV contract
	rawshare := secretKeyBLS.SerializeToHexStr()
	ciphertext, err := o.EncryptFunc([]byte(rawshare))
	if err != nil {
		o.broadcastError(err)
		return fmt.Errorf("cant encrypt private share")
	}
	// check that we encrypt right
	shareSecretDecrypted := &bls.SecretKey{}
	decryptedSharePrivateKey, err := o.DecryptFunc(ciphertext)
	if err != nil {
		o.broadcastError(err)
		return err
	}
	if err = shareSecretDecrypted.SetHexString(string(decryptedSharePrivateKey)); err != nil {
		o.broadcastError(err)
		return err
	}

	if !bytes.Equal(shareSecretDecrypted.Serialize(), secretKeyBLS.Serialize()) {
		o.broadcastError(err)
		return err
	}

	o.Logger.Debug("Encrypted share", zap.String("share", fmt.Sprintf("%x", ciphertext)))

	// Sign SSV owner + nonce
	data := []byte(fmt.Sprintf("%s:%d", o.Owner.String(), o.Nonce))
	hash := eth_crypto.Keccak256([]byte(data))
	o.Logger.Debug("Owner, Nonce", zap.String("owner", o.Owner.String()), zap.Uint64("nonce", o.Nonce))
	o.Logger.Debug("SSV Keccak 256 hash of owner + nonce", zap.String("hash", fmt.Sprintf("%x", hash)))
	sigOwnerNonce := secretKeyBLS.SignByte(hash)
	if err != nil {
		o.broadcastError(err)
		return err
	}
	// Verify partial SSV owner + nonce signature
	val := sigOwnerNonce.VerifyByte(secretKeyBLS.GetPublicKey(), hash)
	if !val {
		o.broadcastError(err)
		return fmt.Errorf("partial owner + nonce signature isnt valid %x", sigOwnerNonce.Serialize())
	}
	out := Result{
		RequestID:                  o.Data.ReqID,
		EncryptedShare:             ciphertext,
		SharePubKey:                secretKeyBLS.GetPublicKey().Serialize(),
		ValidatorPubKey:            validatorPubKey.Serialize(),
		PubKeyRSA:                  o.RSAPub,
		OperatorID:                 o.ID,
		OwnerNoncePartialSignature: sigOwnerNonce.Serialize(),
		Commits:                    commits,
	}

	encodedOutput, err := out.Encode()
	if err != nil {
		o.broadcastError(err)
		return err
	}

	tsMsg := &wire.Transport{
		Type:       wire.OutputMessageType,
		Identifier: o.Data.ReqID,
		Data:       encodedOutput,
	}

	o.Broadcast(tsMsg)
	close(o.Done)
	return nil
}

// Init function creates an interface for DKG (Board) which process protocol messages
// Here we randomly create a point at G1 as a DKG public key for the node
func (o *LocalOwner) Init(reqID [24]byte, init *wire.Init) (*wire.Transport, error) {
	if o.Data == nil {
		o.Data = &DKGData{}
	}
	o.Data.Init = init
	o.Data.ReqID = reqID
	kyberLogger := o.Logger.With(zap.String("reqid", fmt.Sprintf("%x", o.Data.ReqID[:])))
	o.Board = board.NewBoard(
		kyberLogger,
		func(msg *wire.KyberMessage) error {
			kyberLogger.Debug("server: broadcasting kyber message")
			byts, err := msg.MarshalSSZ()
			if err != nil {
				return err
			}

			trsp := &wire.Transport{
				Type:       wire.KyberMessageType,
				Identifier: o.Data.ReqID,
				Data:       byts,
			}

			// todo not loop with channels
			go func(trsp *wire.Transport) {
				if err := o.Broadcast(trsp); err != nil {
					o.Logger.Error("broadcasting failed", zap.Error(err))
				}
			}(trsp)

			return nil
		},
	)
	// Generate random k scalar (secret) and corresponding public key k*G where G is a G1 generator
	eciesSK, pk := InitSecret(o.Suite)
	o.Data.Secret = eciesSK
	bts, _, err := CreateExchange(pk, nil)
	if err != nil {
		return nil, err
	}
	return ExchangeWireMessage(bts, reqID), nil
}

func (o *LocalOwner) CreateInstanceReshare(reqID [24]byte, reshare *wire.Reshare, commits []byte) (*wire.Transport, error) {
	if o.Data == nil {
		o.Data = &DKGData{}
	}
	o.Data.Reshare = reshare
	o.Data.ReqID = reqID
	kyberLogger := o.Logger.With(zap.String("reqid", fmt.Sprintf("%x", o.Data.ReqID[:])))
	o.Board = board.NewBoard(
		kyberLogger,
		func(msg *wire.KyberMessage) error {
			kyberLogger.Debug("server: broadcasting kyber message")
			byts, err := msg.MarshalSSZ()
			if err != nil {
				return err
			}

			trsp := &wire.Transport{
				Type:       wire.ReshareKyberMessageType,
				Identifier: o.Data.ReqID,
				Data:       byts,
			}

			// todo not loop with channels
			go func(trsp *wire.Transport) {
				if err := o.Broadcast(trsp); err != nil {
					o.Logger.Error("broadcasting failed", zap.Error(err))
				}
			}(trsp)

			return nil
		},
	)

	eciesSK, pk := InitSecret(o.Suite)
	o.Data.Secret = eciesSK
	bts, _, err := CreateExchange(pk, commits)
	if err != nil {
		return nil, err
	}
	return ReshareExchangeWireMessage(bts, reqID), nil
}

// processDKG after receiving a kyber message type at /dkg route
// KyberDealBundleMessageType - message that contains all the deals and the public polynomial from participating party
// KyberResponseBundleMessageType - status for the deals received at deal bundle
// KyberJustificationBundleMessageType - all justifications for each complaint for received deals bundles
func (o *LocalOwner) processDKG(from uint64, msg *wire.Transport) error {
	kyberMsg := &wire.KyberMessage{}
	if err := kyberMsg.UnmarshalSSZ(msg.Data); err != nil {
		return err
	}

	o.Logger.Debug("operator: received kyber msg", zap.String("type", kyberMsg.Type.String()), zap.Uint64("from", from))

	switch kyberMsg.Type {
	case wire.KyberDealBundleMessageType:
		b, err := wire.DecodeDealBundle(kyberMsg.Data, o.Suite.G1().(dkg.Suite))
		if err != nil {
			return err
		}
		o.Logger.Debug("operator: received deal bundle from", zap.Uint64("ID", from))
		o.Board.DealC <- *b
	case wire.KyberResponseBundleMessageType:

		b, err := wire.DecodeResponseBundle(kyberMsg.Data)
		if err != nil {
			return err
		}
		o.Logger.Debug("operator: received response bundle from", zap.Uint64("ID", from))
		o.Board.ResponseC <- *b
	case wire.KyberJustificationBundleMessageType:
		b, err := wire.DecodeJustificationBundle(kyberMsg.Data, o.Suite.G1().(dkg.Suite))
		if err != nil {
			return err
		}
		o.Logger.Debug("operator: received justification bundle from", zap.Uint64("ID", from))
		o.Board.JustificationC <- *b
	default:
		return fmt.Errorf("unknown kyber message type")
	}
	return nil
}

// Process processes incoming messages from initiator at /dkg route
func (o *LocalOwner) Process(from uint64, st *wire.SignedTransport) error {
	msgbts, err := st.Message.MarshalSSZ()
	if err != nil {
		return err
	}
	// Verify operator signatures
	if err := o.VerifyFunc(st.Signer, msgbts, st.Signature); err != nil {
		return err
	}
	t := st.Message
	o.Logger.Info("✅ Successfully verified incoming DKG", zap.String("message type", t.Type.String()), zap.Uint64("from", st.Signer))
	switch t.Type {
	case wire.ExchangeMessageType:
		exchMsg := &wire.Exchange{}
		if err := exchMsg.UnmarshalSSZ(t.Data); err != nil {
			return err
		}
		if _, ok := o.Exchanges[from]; ok {
			return ErrAlreadyExists
		}

		o.Exchanges[from] = exchMsg

		// check if have all participating operators pub keys, then start dkg protocol
		if o.checkOperators() {
			if err := o.StartDKG(); err != nil {
				return err
			}
		}
	case wire.ReshareExchangeMessageType:
		exchMsg := &wire.Exchange{}
		if err := exchMsg.UnmarshalSSZ(t.Data); err != nil {
			return err
		}
		if _, ok := o.Exchanges[from]; ok {
			return ErrAlreadyExists
		}

		o.Exchanges[from] = exchMsg
		allOps := append(o.Data.Reshare.OldOperators, o.Data.Reshare.NewOperators...)
		for _, op := range allOps {
			if o.Exchanges[op.ID] == nil {
				return nil
			}
		}
		for _, op := range o.Data.Reshare.OldOperators {
			if o.ID == op.ID {
				if err := o.StartReshareDKGOldNodes(); err != nil {
					return err
				}
			}
		}
		for _, op := range o.GetDisjointNewOperators(o.Data.Reshare.OldOperators, o.Data.Reshare.NewOperators) {
			if o.ID == op.ID {
				bundle := &dkg.DealBundle{}
				b, err := wire.EncodeDealBundle(bundle)
				if err != nil {
					return err
				}
				msg := &wire.ReshareKyberMessage{
					Type: wire.KyberDealBundleMessageType,
					Data: b,
				}

				byts, err := msg.MarshalSSZ()
				if err != nil {
					return err
				}
				trsp := &wire.Transport{
					Type:       wire.ReshareKyberMessageType,
					Identifier: o.Data.ReqID,
					Data:       byts,
				}
				o.Broadcast(trsp)
			}
		}
	case wire.ReshareKyberMessageType:
		kyberMsg := &wire.ReshareKyberMessage{}
		if err := kyberMsg.UnmarshalSSZ(t.Data); err != nil {
			return err
		}
		b, err := wire.DecodeDealBundle(kyberMsg.Data, o.Suite.G1().(dkg.Suite))
		if err != nil {
			return err
		}
		if _, ok := o.Deals[from]; ok {
			return ErrAlreadyExists
		}
		if len(b.Deals) != 0 {
			o.Deals[from] = b
		}
		oldNodes := o.GetDisjointOldOperators(o.Data.Reshare.OldOperators, o.Data.Reshare.NewOperators)
		newNodes := o.GetDisjointNewOperators(o.Data.Reshare.OldOperators, o.Data.Reshare.NewOperators)
		if len(o.Deals) == len(o.Data.Reshare.OldOperators) {
			for _, op := range oldNodes {
				if o.ID == op.ID {
					if err := o.PushDealsOldNodes(); err != nil {
						return err
					}
				}
			}
			for _, op := range newNodes {
				if o.ID == op.ID {
					if err := o.StartReshareDKGNewNodes(); err != nil {
						return err
					}
				}
			}
		}

	case wire.KyberMessageType:
		<-o.StartedDKG
		return o.processDKG(from, t)
	default:
		return fmt.Errorf("unknown message type")
	}
	return nil
}

// InitSecret generates a random scalar and computes public point k*G where G is a generator of the field
func InitSecret(suite pairing.Suite) (kyber.Scalar, kyber.Point) {
	eciesSK := suite.G1().Scalar().Pick(random.New())
	pk := suite.G1().Point().Mul(eciesSK, nil)
	return eciesSK, pk
}

func CreateExchange(pk kyber.Point, commits []byte) ([]byte, *wire.Exchange, error) {
	pkByts, err := pk.MarshalBinary()
	if err != nil {
		return nil, nil, err
	}
	exch := wire.Exchange{
		PK:      pkByts,
		Commits: commits,
	}
	exchByts, err := exch.MarshalSSZ()
	if err != nil {
		return nil, nil, err
	}

	return exchByts, &exch, nil
}

// ExchangeWireMessage creates a transport message with operator DKG public key
func ExchangeWireMessage(exchData []byte, reqID [24]byte) *wire.Transport {
	return &wire.Transport{
		Type:       wire.ExchangeMessageType,
		Identifier: reqID,
		Data:       exchData,
	}
}

func ReshareExchangeWireMessage(exchData []byte, reqID [24]byte) *wire.Transport {
	return &wire.Transport{
		Type:       wire.ReshareExchangeMessageType,
		Identifier: reqID,
		Data:       exchData,
	}
}

// get network name by fork identity bytes
func GetNetworkByFork(fork [4]byte) eth2_key_manager_core.Network {
	switch fork {
	case [4]byte{0x00, 0x00, 0x10, 0x20}:
		return eth2_key_manager_core.PraterNetwork
	case [4]byte{0, 0, 0, 0}:
		return eth2_key_manager_core.MainNetwork
	default:
		return eth2_key_manager_core.MainNetwork
	}
}

// broadcastError propagates the error at operator back to initiator
func (o *LocalOwner) broadcastError(err error) {
	errMsgEnc, _ := json.Marshal(err.Error())
	errMsg := &wire.Transport{
		Type:       wire.ErrorMessageType,
		Identifier: o.Data.ReqID,
		Data:       errMsgEnc,
	}
	o.Broadcast(errMsg)
	close(o.Done)
}

// checkOperators checks that operator received all participating parties DKG public keys
func (o *LocalOwner) checkOperators() bool {
	for _, op := range o.Data.Init.Operators {
		if o.Exchanges[op.ID] == nil {
			return false
		}
	}
	return true
}

<<<<<<< HEAD
func (o *LocalOwner) GetLocalOwner() *LocalOwner {
	return o
}

func (o *LocalOwner) EncryptSecretDB(bin []byte) ([]byte, error) {
	// brake to chunks of 256 byte
	chuncks := utils.SplitBytes(bin, 128)
	var encrypted []byte
	for _, chunk := range chuncks {
		encBin, err := o.EncryptFunc(chunk)
		if err != nil {
			return nil, err
		}
		encrypted = append(encrypted, encBin...)
	}
	return encrypted, nil
}

func (o *LocalOwner) GetDisjointOldOperators(oldOperators []*wire.Operator, newOperators []*wire.Operator) []*wire.Operator {
	tmp := make(map[uint64]*wire.Operator)
	var set []*wire.Operator
	for _, op := range newOperators {
		if tmp[op.ID] == nil {
			tmp[op.ID] = op
		}
	}
	for _, op := range oldOperators {
		if tmp[op.ID] != nil {
			set = append(set, op)
		}
	}
	// for _, op := range tmp {
	// 	set = append(set, op)
	// }
	return set
}

func (o *LocalOwner) GetDisjointNewOperators(oldOperators []*wire.Operator, newOperators []*wire.Operator) []*wire.Operator {
	tmp := make(map[uint64]*wire.Operator)
	var set []*wire.Operator
	for _, op := range newOperators {
		if tmp[op.ID] == nil {
			tmp[op.ID] = op
		}
	}
	for _, op := range oldOperators {
		if tmp[op.ID] != nil {
			delete(tmp, op.ID)
		}
	}
	for _, op := range tmp {
		set = append(set, op)
	}
	return set
=======
func (o *LocalOwner) storeSecretShareToFile(outputPath string, index int, secretKeyBLS *bls.SecretKey, validatorPubKey *bls.PublicKey) error {
	type shareStorage struct {
		Index  int    `json:"index"`
		Secret string `json:"secret"`
	}
	// Encrypt before storing to file
	rawKey := secretKeyBLS.SerializeToHexStr()
	encryptedSecretShare, err := o.EncryptFunc([]byte(rawKey))
	if err != nil {
		return fmt.Errorf("cant encrypt private share")
	}
	data := shareStorage{
		Index:  index,
		Secret: hex.EncodeToString(encryptedSecretShare),
	}
	err = utils.WriteJSON(outputPath+"secret_share_"+fmt.Sprintf("%d", data.Index)+"_"+validatorPubKey.SerializeToHexStr(), &data)
	if err != nil {
		return err
	}
	return nil
>>>>>>> b755ccc4
}<|MERGE_RESOLUTION|>--- conflicted
+++ resolved
@@ -454,21 +454,8 @@
 		return err
 	}
 	// Store secret if requested
-<<<<<<< HEAD
-	if viper.GetBool("storeShare") {
-		type shareStorage struct {
-			ID     uint64 `json:"ID"`
-			Secret string `json:"secret"`
-		}
-		data := shareStorage{
-			ID:     o.ID,
-			Secret: hex.EncodeToString(encBin),
-		}
-		err = utils.WriteJSON("./secret_share_"+hex.EncodeToString(o.Data.ReqID[:]), &data)
-=======
 	if StoreShare {
 		err := o.storeSecretShareToFile(OutputPath, res.Result.Key.Share.I, secretKeyBLS, validatorPubKey)
->>>>>>> b755ccc4
 		if err != nil {
 			o.Logger.Error("Cant write secret share to file: ", zap.Error(err))
 			o.broadcastError(err)
@@ -613,16 +600,8 @@
 		return err
 	}
 	// Store secret if requested
-	if viper.GetBool("storeShare") {
-		type shareStorage struct {
-			ID     uint64 `json:"ID"`
-			Secret string `json:"secret"`
-		}
-		data := shareStorage{
-			ID:     o.ID,
-			Secret: hex.EncodeToString(encBin),
-		}
-		err = utils.WriteJSON("./secret_share_"+hex.EncodeToString(o.Data.ReqID[:]), &data)
+	if StoreShare {
+		err := o.storeSecretShareToFile(OutputPath, res.Result.Key.Share.I, secretKeyBLS, validatorPubKey)
 		if err != nil {
 			o.Logger.Error("Cant write secret share to file: ", zap.Error(err))
 			o.broadcastError(err)
@@ -1022,7 +1001,6 @@
 	return true
 }
 
-<<<<<<< HEAD
 func (o *LocalOwner) GetLocalOwner() *LocalOwner {
 	return o
 }
@@ -1077,7 +1055,8 @@
 		set = append(set, op)
 	}
 	return set
-=======
+}
+
 func (o *LocalOwner) storeSecretShareToFile(outputPath string, index int, secretKeyBLS *bls.SecretKey, validatorPubKey *bls.PublicKey) error {
 	type shareStorage struct {
 		Index  int    `json:"index"`
@@ -1098,5 +1077,4 @@
 		return err
 	}
 	return nil
->>>>>>> b755ccc4
 }