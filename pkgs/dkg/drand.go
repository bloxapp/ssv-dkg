package dkg

import (
	"bytes"
	"crypto/rsa"
	"encoding/hex"
	"encoding/json"
	"fmt"

	"github.com/attestantio/go-eth2-client/spec/phase0"
	eth2_key_manager_core "github.com/bloxapp/eth2-key-manager/core"
	"github.com/bloxapp/ssv-dkg/pkgs/board"
	"github.com/bloxapp/ssv-dkg/pkgs/crypto"
	"github.com/bloxapp/ssv-dkg/pkgs/utils"
	"github.com/bloxapp/ssv-dkg/pkgs/wire"
	ssvspec_types "github.com/bloxapp/ssv-spec/types"
<<<<<<< HEAD
	"github.com/bloxapp/ssv/storage/kv"
	"github.com/bloxapp/ssv/utils/rsaencryption"
=======
>>>>>>> c3c1dcde
	"github.com/drand/kyber"
	"github.com/drand/kyber/pairing"
	"github.com/drand/kyber/share/dkg"
	"github.com/drand/kyber/util/random"
	"github.com/ethereum/go-ethereum/common"
	eth_crypto "github.com/ethereum/go-ethereum/crypto"
	"github.com/herumi/bls-eth-go-binary/bls"
	"github.com/pkg/errors"
	"github.com/spf13/viper"
	"go.uber.org/zap"
)

const (
	// MaxEffectiveBalanceInGwei is the max effective balance
	MaxEffectiveBalanceInGwei phase0.Gwei = 32000000000

	// BLSWithdrawalPrefixByte is the BLS withdrawal prefix
	BLSWithdrawalPrefixByte = byte(0)
)

// IsSupportedDepositNetwork returns true if the given network is supported
var IsSupportedDepositNetwork = func(network eth2_key_manager_core.Network) bool {
	return network == eth2_key_manager_core.PyrmontNetwork || network == eth2_key_manager_core.PraterNetwork || network == eth2_key_manager_core.MainNetwork
}

type Operator struct {
	IP     string
	ID     uint64
	Pubkey *rsa.PublicKey
}

type DKGData struct {
	ReqID   [24]byte
	Init    *wire.Init
	Reshare *wire.Reshare
	Secret  kyber.Scalar
}

// Result is the last message in every DKG which marks a specific node's end of process
type Result struct {
	// Operator ID
	OperatorID uint64
	// Operator RSA pubkey
	PubKeyRSA *rsa.PublicKey
	// RequestID for the DKG instance (not used for signing)
	RequestID [24]byte
	// EncryptedShare standard SSV encrypted shares
	EncryptedShare []byte
	// SharePubKey is the share's BLS pubkey
	SharePubKey []byte
	// ValidatorPubKey the resulting public key corresponding to the shared private key
	ValidatorPubKey []byte
	// Partial Operator Signature of Deposit Data
	DepositPartialSignature []byte
	// SSV owner + nonce signature
	OwnerNoncePartialSignature []byte
	// Public poly commitments
	Commits []byte
}

// Encode returns a msg encoded bytes or error
func (msg *Result) Encode() ([]byte, error) {
	return json.Marshal(msg)
}

// Decode returns error if decoding failed
func (msg *Result) Decode(data []byte) error {
	return json.Unmarshal(data, msg)
}

type PriShare struct {
	I int    `json:"index"`
	V []byte `json:"secret_point"`
}

type DistKeyShare struct {
	Commits []byte   `json:"commits"`
	Share   PriShare `json:"secret_share"`
}

// Encode returns a msg encoded bytes or error
func (msg *DistKeyShare) Encode() ([]byte, error) {
	return json.Marshal(msg)
}

// Decode returns error if decoding failed
func (msg *DistKeyShare) Decode(data []byte) error {
	return json.Unmarshal(data, msg)
}

var ErrAlreadyExists = errors.New("duplicate message")

type LocalOwner struct {
	Logger      *zap.Logger
	startedDKG  chan struct{}
	ErrorChan   chan error
	ID          uint64
	data        *DKGData
	b           *board.Board
	suite       pairing.Suite
	BroadcastF  func([]byte) error
	Exchanges   map[uint64]*wire.Exchange
<<<<<<< HEAD
	Deals       map[uint64]*dkg.DealBundle
	OpPrivKey   *rsa.PrivateKey
	SecretShare *dkg.DistKeyShare

	VerifyFunc func(id uint64, msg, sig []byte) error
	SignFunc   func([]byte) ([]byte, error)

	Owner              common.Address
	Nonce              uint64
	done               chan struct{}
	InitiatorPublicKey *rsa.PublicKey
	DB                 *kv.BadgerDB
}

type OwnerOpts struct {
	Logger             *zap.Logger
	ID                 uint64
	BroadcastF         func([]byte) error
	Suite              pairing.Suite
	VerifyFunc         func(id uint64, msg, sig []byte) error
	SignFunc           func([]byte) ([]byte, error)
	OpPrivKey          *rsa.PrivateKey
	Owner              [20]byte
	Nonce              uint64
	InitiatorPublicKey *rsa.PublicKey
	DB                 *kv.BadgerDB
=======
	SecretShare *dkg.DistKeyShare
	VerifyFunc  func(id uint64, msg, sig []byte) error
	SignFunc    func([]byte) ([]byte, error)
	EncryptFunc func([]byte) ([]byte, error)
	DecryptFunc func([]byte) ([]byte, error)
	RSAPub      *rsa.PublicKey
	Owner       common.Address
	Nonce       uint64
	done        chan struct{}
}

type OwnerOpts struct {
	Logger      *zap.Logger
	ID          uint64
	BroadcastF  func([]byte) error
	Suite       pairing.Suite
	VerifyFunc  func(id uint64, msg, sig []byte) error
	SignFunc    func([]byte) ([]byte, error)
	EncryptFunc func([]byte) ([]byte, error)
	DecryptFunc func([]byte) ([]byte, error)
	RSAPub      *rsa.PublicKey
	Owner       [20]byte
	Nonce       uint64
>>>>>>> c3c1dcde
}

func New(opts OwnerOpts) *LocalOwner {
	owner := &LocalOwner{
<<<<<<< HEAD
		Logger:             opts.Logger,
		startedDKG:         make(chan struct{}, 1),
		ErrorChan:          make(chan error, 1),
		ID:                 opts.ID,
		BroadcastF:         opts.BroadcastF,
		Exchanges:          make(map[uint64]*wire.Exchange),
		Deals:              make(map[uint64]*dkg.DealBundle),
		SignFunc:           opts.SignFunc,
		VerifyFunc:         opts.VerifyFunc,
		done:               make(chan struct{}, 1),
		suite:              opts.Suite,
		OpPrivKey:          opts.OpPrivKey,
		Owner:              opts.Owner,
		Nonce:              opts.Nonce,
		InitiatorPublicKey: opts.InitiatorPublicKey,
		DB:                 opts.DB,
=======
		Logger:      opts.Logger,
		startedDKG:  make(chan struct{}, 1),
		ErrorChan:   make(chan error, 1),
		ID:          opts.ID,
		BroadcastF:  opts.BroadcastF,
		Exchanges:   make(map[uint64]*wire.Exchange),
		SignFunc:    opts.SignFunc,
		VerifyFunc:  opts.VerifyFunc,
		EncryptFunc: opts.EncryptFunc,
		DecryptFunc: opts.DecryptFunc,
		RSAPub:      opts.RSAPub,
		done:        make(chan struct{}, 1),
		suite:       opts.Suite,
		Owner:       opts.Owner,
		Nonce:       opts.Nonce,
>>>>>>> c3c1dcde
	}
	return owner
}

func (o *LocalOwner) StartDKG() error {
	o.Logger.Info("Starting DKG")
	nodes := make([]dkg.Node, 0)
	for id, e := range o.Exchanges {
		p := o.suite.G1().Point()
		if err := p.UnmarshalBinary(e.PK); err != nil {
			return err
		}

		nodes = append(nodes, dkg.Node{
			Index:  dkg.Index(id - 1),
			Public: p,
		})
	}
	o.Logger.Debug("Staring DKG with nodes: ")
	for _, n := range nodes {
		o.Logger.Debug("node: ", zap.String("nodes", n.Public.String()))
	}
	// New protocol
	p, err := wire.NewDKGProtocol(&wire.Config{
		Identifier: o.data.ReqID[:],
		Secret:     o.data.Secret,
		NewNodes:   nodes,
		Suite:      o.suite,
		T:          int(o.data.Init.T),
		Board:      o.b,
		Logger:     o.Logger,
	})
	if err != nil {
		return err
	}

	go func(p *dkg.Protocol, postF func(res *dkg.OptionResult) error) {
		res := <-p.WaitEnd()
		postF(&res)
	}(p, o.PostDKG)
	close(o.startedDKG)
	return nil
}

func (o *LocalOwner) StartReshareDKGOldNodes() error {
	o.Logger.Info("Starting Resharing DKG ceremony")
	NewNodes := make([]dkg.Node, 0)
	for _, op := range o.data.Reshare.NewOperators {
		if o.Exchanges[op.ID] == nil {
			return fmt.Errorf("no operator at Exchanges")
		}
		e := o.Exchanges[op.ID]
		p := o.suite.G1().Point()
		if err := p.UnmarshalBinary(e.PK); err != nil {
			return err
		}

		NewNodes = append(NewNodes, dkg.Node{
			Index:  dkg.Index(op.ID - 1),
			Public: p,
		})
	}
	OldNodes := make([]dkg.Node, 0)
	for _, op := range o.data.Reshare.OldOperators {
		if o.Exchanges[op.ID] == nil {
			return fmt.Errorf("no operator at Exchanges")
		}
		e := o.Exchanges[op.ID]
		p := o.suite.G1().Point()
		if err := p.UnmarshalBinary(e.PK); err != nil {
			return err
		}

		OldNodes = append(OldNodes, dkg.Node{
			Index:  dkg.Index(op.ID - 1),
			Public: p,
		})
	}
	o.Logger.Debug("Staring DKG with nodes: ")
	for _, n := range append(OldNodes, NewNodes...) {
		o.Logger.Debug("node: ", zap.String("nodes", n.Public.String()))
	}
	// New protocol
	p, err := wire.NewReshareProtocolOldNodes(&wire.Config{
		Identifier: o.data.ReqID[:],
		Secret:     o.data.Secret,
		OldNodes:   OldNodes,
		NewNodes:   NewNodes,
		Suite:      o.suite,
		T:          int(o.data.Reshare.OldT),
		NewT:       int(o.data.Reshare.NewT),
		Board:      o.b,
		Share:      o.SecretShare,
		Logger:     o.Logger,
	})
	if err != nil {
		return err
	}

	go func(p *dkg.Protocol, postF func(res *dkg.OptionResult) error) {
		res := <-p.WaitEnd()
		postF(&res)
	}(p, o.PostDKG)
	close(o.startedDKG)
	return nil
}

func (o *LocalOwner) StartReshareDKGNewNodes() error {
	o.Logger.Info("Starting Resharing DKG ceremony")
	NewNodes := make([]dkg.Node, 0)
	for _, op := range o.data.Reshare.NewOperators {
		if o.Exchanges[op.ID] == nil {
			return fmt.Errorf("no operator at Exchanges")
		}
		e := o.Exchanges[op.ID]
		p := o.suite.G1().Point()
		if err := p.UnmarshalBinary(e.PK); err != nil {
			return err
		}

		NewNodes = append(NewNodes, dkg.Node{
			Index:  dkg.Index(op.ID - 1),
			Public: p,
		})
	}
	OldNodes := make([]dkg.Node, 0)
	var commits []byte
	var coefs []kyber.Point
	for _, op := range o.data.Reshare.OldOperators {
		if o.Exchanges[op.ID] == nil {
			return fmt.Errorf("no operator at Exchanges")
		}
		e := o.Exchanges[op.ID]
		if e.Commits == nil {
			return fmt.Errorf("no commits at Exchanges")
		}
		o.Logger.Debug("Commits at exchange", zap.Uint64("ID", op.ID), zap.Binary("commits", e.Commits))
		commits = e.Commits
		p := o.suite.G1().Point()
		if err := p.UnmarshalBinary(e.PK); err != nil {
			return err
		}

		OldNodes = append(OldNodes, dkg.Node{
			Index:  dkg.Index(op.ID - 1),
			Public: p,
		})
	}
	o.Logger.Debug("Staring resharing DKG with nodes: ")
	for _, n := range append(OldNodes, NewNodes...) {
		o.Logger.Debug("node: ", zap.String("nodes", n.Public.String()))
	}
	coefsBytes := utils.SplitBytes(commits, 48)
	for _, c := range coefsBytes {
		p := o.suite.G1().Point()
		err := p.UnmarshalBinary(c)
		if err != nil {
			return err
		}
		coefs = append(coefs, p)
	}

	// New protocol
	p, err := wire.NewReshareProtocolNewNodes(&wire.Config{
		Identifier:   o.data.ReqID[:],
		Secret:       o.data.Secret,
		OldNodes:     OldNodes,
		NewNodes:     NewNodes,
		Suite:        o.suite,
		T:            int(o.data.Reshare.OldT),
		NewT:         int(o.data.Reshare.NewT),
		Board:        o.b,
		PublicCoeffs: coefs,
		Logger:       o.Logger,
	})
	if err != nil {
		return err
	}
	for _, b := range o.Deals {
		o.b.DealC <- *b
	}
	go func(p *dkg.Protocol, postF func(res *dkg.OptionResult) error) {
		res := <-p.WaitEnd()
		postF(&res)
	}(p, o.PostReshare)
	return nil
}

func (o *LocalOwner) Broadcast(ts *wire.Transport) error {
	bts, err := ts.MarshalSSZ()
	if err != nil {
		return err
	}
	// Sign message with RSA private key
	sign, err := o.SignFunc(bts)
	if err != nil {
		return err
	}

	signed := &wire.SignedTransport{
		Message:   ts,
		Signer:    o.ID,
		Signature: sign,
	}

	final, err := signed.MarshalSSZ()
	if err != nil {
		return err
	}

	return o.BroadcastF(final)
}

func (o *LocalOwner) PostDKG(res *dkg.OptionResult) error {
	if res.Error != nil {
		o.Logger.Error("DKG ceremony returned error: ", zap.Error(res.Error))
		o.broadcastError(res.Error)
		return res.Error
	}
	o.Logger.Info("DKG ceremony finished successfully")
	// Store result share a instance
	o.SecretShare = res.Result.Key
	// encode priv share
	secret := &DistKeyShare{}
	var commits []byte
	for _, point := range o.SecretShare.Commits {
		b, _ := point.MarshalBinary()
		commits = append(commits, b...)
	}
	secret.Commits = commits
	secterPoint, err := o.SecretShare.Share.V.MarshalBinary()
	if err != nil {
		o.broadcastError(err)
		return err
	}
	secret.Share.V = secterPoint
	secret.Share.I = o.SecretShare.Share.I
	bin, err := secret.Encode()
	if err != nil {
		o.broadcastError(err)
		return err
	}
	err = o.DB.Set([]byte("secret"), o.data.ReqID[:], bin)
	if err != nil {
		o.broadcastError(err)
		return err
	}
	// Get validator BLS public key from result
	validatorPubKey, err := crypto.ResultToValidatorPK(res.Result, o.suite.G1().(dkg.Suite))
	if err != nil {
		o.broadcastError(err)
		return err
	}
	o.Logger.Debug("Validator`s public key %x", zap.String("key", fmt.Sprintf("%x", validatorPubKey.Serialize())))

	// Get BLS partial secret key share from DKG
	secretKeyBLS, err := crypto.ResultToShareSecretKey(res.Result)
	if err != nil {
		o.broadcastError(err)
		return err
	}
	// Store secret if requested
	if viper.GetBool("storeShare") {
		type shareStorage struct {
			Index  int    `json:"index"`
			Secret string `json:"secret"`
		}
		data := shareStorage{
			Index:  res.Result.Key.Share.I,
			Secret: secretKeyBLS.SerializeToHexStr(),
		}
		err = utils.WriteJSON("./secret_share_"+hex.EncodeToString(o.data.ReqID[:]), &data)
		if err != nil {
			o.Logger.Error("Cant write secret share to file: ", zap.Error(err))
			o.broadcastError(err)
			return err
		}
	}

	// Encrypt BLS share for SSV contract
	rawshare := secretKeyBLS.SerializeToHexStr()
	ciphertext, err := o.EncryptFunc([]byte(rawshare))
	if err != nil {
		o.broadcastError(err)
		return fmt.Errorf("cant encrypt private share")
	}
	// check that we encrypt correctly
	shareSecretDecrypted := &bls.SecretKey{}
	decryptedSharePrivateKey, err := o.DecryptFunc(ciphertext)
	if err != nil {
		o.broadcastError(err)
		return err
	}
	if err = shareSecretDecrypted.SetHexString(string(decryptedSharePrivateKey)); err != nil {
		o.broadcastError(err)
		return err
	}

	if !bytes.Equal(shareSecretDecrypted.Serialize(), secretKeyBLS.Serialize()) {
		o.broadcastError(err)
		return err
	}

	o.Logger.Debug("Encrypted share", zap.String("share", fmt.Sprintf("%x", ciphertext)))
	o.Logger.Debug("Withdrawal Credentials", zap.String("creds", fmt.Sprintf("%x", o.data.Init.WithdrawalCredentials)))
	o.Logger.Debug("Fork Version", zap.String("v", fmt.Sprintf("%x", o.data.Init.Fork[:])))
	o.Logger.Debug("Domain", zap.String("bytes", fmt.Sprintf("%x", ssvspec_types.DomainDeposit[:])))

	// Sign root
	depositRootSig, signRoot, err := crypto.SignDepositData(secretKeyBLS, o.data.Init.WithdrawalCredentials[:], validatorPubKey, GetNetworkByFork(o.data.Init.Fork), MaxEffectiveBalanceInGwei)
	o.Logger.Debug("Root", zap.String("", fmt.Sprintf("%x", signRoot)))
	// Validate partial signature
	val := depositRootSig.VerifyByte(secretKeyBLS.GetPublicKey(), signRoot)
	if !val {
		o.broadcastError(err)
		return fmt.Errorf("partial deposit root signature is not valid %x", depositRootSig.Serialize())
	}
	// Sign SSV owner + nonce
	data := []byte(fmt.Sprintf("%s:%d", o.Owner.String(), o.Nonce))
	hash := eth_crypto.Keccak256([]byte(data))
	o.Logger.Debug("Owner, Nonce", zap.String("owner", o.Owner.String()), zap.Uint64("nonce", o.Nonce))
	o.Logger.Debug("SSV Keccak 256 hash of owner + nonce", zap.String("hash", fmt.Sprintf("%x", hash)))
	sigOwnerNonce := secretKeyBLS.SignByte(hash)
	if err != nil {
		o.broadcastError(err)
		return err
	}
	// Verify partial SSV owner + nonce signature
	val = sigOwnerNonce.VerifyByte(secretKeyBLS.GetPublicKey(), hash)
	if !val {
		o.broadcastError(err)
		return fmt.Errorf("partial owner + nonce signature isnt valid %x", sigOwnerNonce.Serialize())
	}
	out := Result{
		RequestID:                  o.data.ReqID,
		EncryptedShare:             ciphertext,
		SharePubKey:                secretKeyBLS.GetPublicKey().Serialize(),
		ValidatorPubKey:            validatorPubKey.Serialize(),
		DepositPartialSignature:    depositRootSig.Serialize(),
		PubKeyRSA:                  o.RSAPub,
		OperatorID:                 o.ID,
		OwnerNoncePartialSignature: sigOwnerNonce.Serialize(),
		Commits:                    commits,
	}

	encodedOutput, err := out.Encode()
	if err != nil {
		o.broadcastError(err)
		return err
	}

	tsMsg := &wire.Transport{
		Type:       wire.OutputMessageType,
		Identifier: o.data.ReqID,
		Data:       encodedOutput,
	}

	o.Broadcast(tsMsg)
	close(o.done)
	return nil
}

func (o *LocalOwner) PostReshare(res *dkg.OptionResult) error {
	if res.Error != nil {
		o.Logger.Error("DKG ceremony returned error: ", zap.Error(res.Error))
		o.broadcastError(res.Error)
		return res.Error
	}
	o.Logger.Info("DKG resharing ceremony finished successfully")
	// Store result share a instance
	o.SecretShare = res.Result.Key
	// encode priv share
	secret := &DistKeyShare{}
	var commits []byte
	for _, point := range o.SecretShare.Commits {
		b, _ := point.MarshalBinary()
		commits = append(commits, b...)
	}
	secret.Commits = commits
	secterPoint, err := o.SecretShare.Share.V.MarshalBinary()
	if err != nil {
		o.broadcastError(err)
		return err
	}
	secret.Share.V = secterPoint
	secret.Share.I = o.SecretShare.Share.I
	bin, err := secret.Encode()
	if err != nil {
		o.broadcastError(err)
		return err
	}
	err = o.DB.Set([]byte("secret"), o.data.ReqID[:], bin)
	if err != nil {
		o.broadcastError(err)
		return err
	}
	// Get validator BLS public key from result
	validatorPubKey, err := crypto.ResultToValidatorPK(res.Result, o.suite.G1().(dkg.Suite))
	if err != nil {
		o.broadcastError(err)
		return err
	}
	o.Logger.Debug("Validator`s public key %x", zap.String("key", fmt.Sprintf("%x", validatorPubKey.Serialize())))

	// Get BLS partial secret key share from DKG
	secretKeyBLS, err := crypto.ResultToShareSecretKey(res.Result)
	if err != nil {
		o.broadcastError(err)
		return err
	}
	// Store secret if requested
	if viper.GetBool("storeShare") {
		type shareStorage struct {
			Index  int    `json:"index"`
			Secret string `json:"secret"`
		}
		data := shareStorage{
			Index:  res.Result.Key.Share.I,
			Secret: secretKeyBLS.SerializeToHexStr(),
		}
		err = utils.WriteJSON("./secret_share_"+hex.EncodeToString(o.data.ReqID[:]), &data)
		if err != nil {
			o.Logger.Error("Cant write secret share to file: ", zap.Error(err))
			o.broadcastError(err)
			return err
		}
	}

	// Encrypt BLS share for SSV contract
	rawshare := secretKeyBLS.SerializeToHexStr()
	ciphertext, err := rsa.EncryptPKCS1v15(rand.Reader, &o.OpPrivKey.PublicKey, []byte(rawshare))
	if err != nil {
		o.broadcastError(err)
		return fmt.Errorf("cant encrypt private share")
	}
	// check that we encrypt right
	shareSecretDecrypted := &bls.SecretKey{}
	decryptedSharePrivateKey, err := rsaencryption.DecodeKey(o.OpPrivKey, ciphertext)
	if err != nil {
		o.broadcastError(err)
		return err
	}
	if err = shareSecretDecrypted.SetHexString(string(decryptedSharePrivateKey)); err != nil {
		o.broadcastError(err)
		return err
	}

	if !bytes.Equal(shareSecretDecrypted.Serialize(), secretKeyBLS.Serialize()) {
		o.broadcastError(err)
		return err
	}

	o.Logger.Debug("Encrypted share", zap.String("share", fmt.Sprintf("%x", ciphertext)))

	// Sign SSV owner + nonce
	data := []byte(fmt.Sprintf("%s:%d", o.Owner.String(), o.Nonce))
	hash := eth_crypto.Keccak256([]byte(data))
	o.Logger.Debug("Owner, Nonce", zap.String("owner", o.Owner.String()), zap.Uint64("nonce", o.Nonce))
	o.Logger.Debug("SSV Keccak 256 hash of owner + nonce", zap.String("hash", fmt.Sprintf("%x", hash)))
	sigOwnerNonce := secretKeyBLS.SignByte(hash)
	if err != nil {
		o.broadcastError(err)
		return err
	}
	// Verify partial SSV owner + nonce signature
	val := sigOwnerNonce.VerifyByte(secretKeyBLS.GetPublicKey(), hash)
	if !val {
		o.broadcastError(err)
		return fmt.Errorf("partial owner + nonce signature isnt valid %x", sigOwnerNonce.Serialize())
	}
	out := Result{
		RequestID:       o.data.ReqID,
		EncryptedShare:  ciphertext,
		SharePubKey:     secretKeyBLS.GetPublicKey().Serialize(),
		ValidatorPubKey: validatorPubKey.Serialize(),
		// DepositPartialSignature:    depositRootSig.Serialize(),
		PubKeyRSA:                  &o.OpPrivKey.PublicKey,
		OperatorID:                 o.ID,
		OwnerNoncePartialSignature: sigOwnerNonce.Serialize(),
		Commits:                    commits,
	}

	encodedOutput, err := out.Encode()
	if err != nil {
		o.broadcastError(err)
		return err
	}

	tsMsg := &wire.Transport{
		Type:       wire.OutputMessageType,
		Identifier: o.data.ReqID,
		Data:       encodedOutput,
	}

	o.Broadcast(tsMsg)
	close(o.done)
	return nil
}

func (o *LocalOwner) Init(reqID [24]byte, init *wire.Init) (*wire.Transport, error) {
	if o.data == nil {
		o.data = &DKGData{}
	}
	o.data.Init = init
	o.data.ReqID = reqID
	kyberLogger := o.Logger.With(zap.String("reqid", fmt.Sprintf("%x", o.data.ReqID[:])))
	o.b = board.NewBoard(
		kyberLogger,
		func(msg *wire.KyberMessage) error {
			kyberLogger.Debug("server: broadcasting kyber message")
			byts, err := msg.MarshalSSZ()
			if err != nil {
				return err
			}

			trsp := &wire.Transport{
				Type:       wire.KyberMessageType,
				Identifier: o.data.ReqID,
				Data:       byts,
			}

			// todo not loop with channels
			go func(trsp *wire.Transport) {
				if err := o.Broadcast(trsp); err != nil {
					o.Logger.Error("broadcasting failed", zap.Error(err))
				}
			}(trsp)

			return nil
		},
		len(o.data.Init.Operators),
	)

	eciesSK, pk := InitSecret(o.suite)
	o.data.Secret = eciesSK
	bts, _, err := CreateExchange(pk, nil)
	if err != nil {
		return nil, err
	}
	return ExchangeWireMessage(bts, reqID), nil
}

func (o *LocalOwner) CreateInstanceReshare(reqID [24]byte, reshare *wire.Reshare, commits []byte) (*wire.Transport, error) {
	if o.data == nil {
		o.data = &DKGData{}
	}
	o.data.Reshare = reshare
	o.data.ReqID = reqID
	kyberLogger := o.Logger.With(zap.String("reqid", fmt.Sprintf("%x", o.data.ReqID[:])))
	o.b = board.NewBoard(
		kyberLogger,
		func(msg *wire.KyberMessage) error {
			kyberLogger.Debug("server: broadcasting kyber message")
			byts, err := msg.MarshalSSZ()
			if err != nil {
				return err
			}

			trsp := &wire.Transport{
				Type:       wire.ReshareKyberMessageType,
				Identifier: o.data.ReqID,
				Data:       byts,
			}

			// todo not loop with channels
			go func(trsp *wire.Transport) {
				if err := o.Broadcast(trsp); err != nil {
					o.Logger.Error("broadcasting failed", zap.Error(err))
				}
			}(trsp)

			return nil
		},
		len(o.data.Reshare.OldOperators),
	)

	eciesSK, pk := InitSecret(o.suite)
	o.data.Secret = eciesSK
	bts, _, err := CreateExchange(pk, commits)
	if err != nil {
		return nil, err
	}
	return ReshareExchangeWireMessage(bts, reqID), nil
}

func (o *LocalOwner) processDKG(from uint64, msg *wire.Transport) error {
	kyberMsg := &wire.KyberMessage{}
	if err := kyberMsg.UnmarshalSSZ(msg.Data); err != nil {
		return err
	}

	o.Logger.Debug(fmt.Sprintf("operator: recieved kyber msg of type %v, from %v", kyberMsg.Type.String(), from))

	switch kyberMsg.Type {
	case wire.KyberDealBundleMessageType:
		b, err := wire.DecodeDealBundle(kyberMsg.Data, o.suite.G1().(dkg.Suite))
		if err != nil {
			return err
		}
		o.Logger.Debug("operator: received deal bundle from", zap.Uint64("ID", from))
		o.b.DealC <- *b
	case wire.KyberResponseBundleMessageType:

		b, err := wire.DecodeResponseBundle(kyberMsg.Data)
		if err != nil {
			return err
		}
		o.Logger.Debug("operator: received response bundle from", zap.Uint64("ID", from))
		o.b.ResponseC <- *b
	case wire.KyberJustificationBundleMessageType:
		b, err := wire.DecodeJustificationBundle(kyberMsg.Data, o.suite.G1().(dkg.Suite))
		if err != nil {
			return err
		}
		o.Logger.Debug("operator: received justification bundle from", zap.Uint64("ID", from))
		o.b.JustificationC <- *b
	default:
		return fmt.Errorf("unknown kyber message type")
	}
	return nil
}

func (o *LocalOwner) Process(from uint64, st *wire.SignedTransport) error {
	msgbts, err := st.Message.MarshalSSZ()
	if err != nil {
		return err
	}
	// Verify operator signatures
	if err := o.VerifyFunc(st.Signer, msgbts, st.Signature); err != nil {
		return err
	}
	t := st.Message
	o.Logger.Info("✅ Successfully verified incoming DKG", zap.String("message type", t.Type.String()), zap.Uint64("from", st.Signer))
	switch t.Type {
	case wire.ExchangeMessageType:
		exchMsg := &wire.Exchange{}
		if err := exchMsg.UnmarshalSSZ(t.Data); err != nil {
			return err
		}
		if _, ok := o.Exchanges[from]; ok {
			return ErrAlreadyExists
		}

		o.Exchanges[from] = exchMsg

		for _, op := range o.data.Init.Operators {
			if o.Exchanges[op.ID] == nil {
				return nil
			}
		}
		if err := o.StartDKG(); err != nil {
			return err
		}
	case wire.ReshareExchangeMessageType:
		exchMsg := &wire.Exchange{}
		if err := exchMsg.UnmarshalSSZ(t.Data); err != nil {
			return err
		}
		if _, ok := o.Exchanges[from]; ok {
			return ErrAlreadyExists
		}

		o.Exchanges[from] = exchMsg
		for _, op := range append(o.data.Reshare.OldOperators, o.data.Reshare.NewOperators...) {
			if o.Exchanges[op.ID] == nil {
				return nil
			}
		}
		if o.SecretShare != nil {
			if err := o.StartReshareDKGOldNodes(); err != nil {
				return err
			}
		} else {
			bundle := &dkg.DealBundle{}
			b, err := wire.EncodeDealBundle(bundle)
			if err != nil {
				return err
			}
			msg := &wire.ReshareKyberMessage{
				Type: wire.KyberDealBundleMessageType,
				Data: b,
			}

			byts, err := msg.MarshalSSZ()
			if err != nil {
				return err
			}
			trsp := &wire.Transport{
				Type:       wire.ReshareKyberMessageType,
				Identifier: o.data.ReqID,
				Data:       byts,
			}
			o.Broadcast(trsp)
		}
	case wire.ReshareKyberMessageType:
		kyberMsg := &wire.ReshareKyberMessage{}
		if err := kyberMsg.UnmarshalSSZ(t.Data); err != nil {
			return err
		}
		b, err := wire.DecodeDealBundle(kyberMsg.Data, o.suite.G1().(dkg.Suite))
		if err != nil {
			return err
		}
		if _, ok := o.Deals[from]; ok {
			return ErrAlreadyExists
		}
		if len(b.Deals) != 0 {
			o.Deals[from] = b
		}
		for _, op := range o.data.Reshare.OldOperators {
			if o.Deals[op.ID] == nil {
				return nil
			}
		}
		if err := o.StartReshareDKGNewNodes(); err != nil {
			return err
		}
	case wire.KyberMessageType:
		<-o.startedDKG
		return o.processDKG(from, t)
	default:
		return fmt.Errorf("unknown message type")
	}

	return nil
}

func InitSecret(suite pairing.Suite) (kyber.Scalar, kyber.Point) {
	eciesSK := suite.G1().Scalar().Pick(random.New())
	pk := suite.G1().Point().Mul(eciesSK, nil)
	return eciesSK, pk
}

func CreateExchange(pk kyber.Point, commits []byte) ([]byte, *wire.Exchange, error) {
	pkByts, err := pk.MarshalBinary()
	if err != nil {
		return nil, nil, err
	}
	exch := wire.Exchange{
		PK:      pkByts,
		Commits: commits,
	}
	exchByts, err := exch.MarshalSSZ()
	if err != nil {
		return nil, nil, err
	}

	return exchByts, &exch, nil
}

func ExchangeWireMessage(exchData []byte, reqID [24]byte) *wire.Transport {
	return &wire.Transport{
		Type:       wire.ExchangeMessageType,
		Identifier: reqID,
		Data:       exchData,
	}
}

func ReshareExchangeWireMessage(exchData []byte, reqID [24]byte) *wire.Transport {
	return &wire.Transport{
		Type:       wire.ReshareExchangeMessageType,
		Identifier: reqID,
		Data:       exchData,
	}
}

func GetNetworkByFork(fork [4]byte) eth2_key_manager_core.Network {
	switch fork {
	case [4]byte{0x00, 0x00, 0x10, 0x20}:
		return eth2_key_manager_core.PraterNetwork
	case [4]byte{0, 0, 0, 0}:
		return eth2_key_manager_core.MainNetwork
	default:
		return eth2_key_manager_core.MainNetwork
	}
}

func (o *LocalOwner) broadcastError(err error) {
	errMsgEnc, _ := json.Marshal(err.Error())
	errMsg := &wire.Transport{
		Type:       wire.ErrorMessageType,
		Identifier: o.data.ReqID,
		Data:       errMsgEnc,
	}

	o.Broadcast(errMsg)
	close(o.done)
<<<<<<< HEAD
}

func (o *LocalOwner) VerifyInitiatorMessage(msg []byte, sig []byte) error {
	pubKey, err := crypto.EncodePublicKey(o.InitiatorPublicKey)
	if err != nil {
		return err
	}
	if err := crypto.VerifyRSA(o.InitiatorPublicKey, msg, sig); err != nil {
		return fmt.Errorf("failed to verify a message from initiator: %x", pubKey)
	}
	o.Logger.Info("Successfully verified initiator message signature", zap.Uint64("from", o.ID))
	return nil
}

func (o *LocalOwner) GetLocalOwner() *LocalOwner {
	return o
=======
>>>>>>> c3c1dcde
}<|MERGE_RESOLUTION|>--- conflicted
+++ resolved
@@ -14,11 +14,7 @@
 	"github.com/bloxapp/ssv-dkg/pkgs/utils"
 	"github.com/bloxapp/ssv-dkg/pkgs/wire"
 	ssvspec_types "github.com/bloxapp/ssv-spec/types"
-<<<<<<< HEAD
 	"github.com/bloxapp/ssv/storage/kv"
-	"github.com/bloxapp/ssv/utils/rsaencryption"
-=======
->>>>>>> c3c1dcde
 	"github.com/drand/kyber"
 	"github.com/drand/kyber/pairing"
 	"github.com/drand/kyber/share/dkg"
@@ -121,43 +117,17 @@
 	suite       pairing.Suite
 	BroadcastF  func([]byte) error
 	Exchanges   map[uint64]*wire.Exchange
-<<<<<<< HEAD
 	Deals       map[uint64]*dkg.DealBundle
-	OpPrivKey   *rsa.PrivateKey
-	SecretShare *dkg.DistKeyShare
-
-	VerifyFunc func(id uint64, msg, sig []byte) error
-	SignFunc   func([]byte) ([]byte, error)
-
-	Owner              common.Address
-	Nonce              uint64
-	done               chan struct{}
-	InitiatorPublicKey *rsa.PublicKey
-	DB                 *kv.BadgerDB
-}
-
-type OwnerOpts struct {
-	Logger             *zap.Logger
-	ID                 uint64
-	BroadcastF         func([]byte) error
-	Suite              pairing.Suite
-	VerifyFunc         func(id uint64, msg, sig []byte) error
-	SignFunc           func([]byte) ([]byte, error)
-	OpPrivKey          *rsa.PrivateKey
-	Owner              [20]byte
-	Nonce              uint64
-	InitiatorPublicKey *rsa.PublicKey
-	DB                 *kv.BadgerDB
-=======
 	SecretShare *dkg.DistKeyShare
 	VerifyFunc  func(id uint64, msg, sig []byte) error
 	SignFunc    func([]byte) ([]byte, error)
 	EncryptFunc func([]byte) ([]byte, error)
 	DecryptFunc func([]byte) ([]byte, error)
-	RSAPub      *rsa.PublicKey
 	Owner       common.Address
 	Nonce       uint64
 	done        chan struct{}
+	RSAPub      *rsa.PublicKey
+	DB          *kv.BadgerDB
 }
 
 type OwnerOpts struct {
@@ -172,45 +142,30 @@
 	RSAPub      *rsa.PublicKey
 	Owner       [20]byte
 	Nonce       uint64
->>>>>>> c3c1dcde
+	DB          *kv.BadgerDB
+	SecretShare *dkg.DistKeyShare
+	done        chan struct{}
 }
 
 func New(opts OwnerOpts) *LocalOwner {
 	owner := &LocalOwner{
-<<<<<<< HEAD
-		Logger:             opts.Logger,
-		startedDKG:         make(chan struct{}, 1),
-		ErrorChan:          make(chan error, 1),
-		ID:                 opts.ID,
-		BroadcastF:         opts.BroadcastF,
-		Exchanges:          make(map[uint64]*wire.Exchange),
-		Deals:              make(map[uint64]*dkg.DealBundle),
-		SignFunc:           opts.SignFunc,
-		VerifyFunc:         opts.VerifyFunc,
-		done:               make(chan struct{}, 1),
-		suite:              opts.Suite,
-		OpPrivKey:          opts.OpPrivKey,
-		Owner:              opts.Owner,
-		Nonce:              opts.Nonce,
-		InitiatorPublicKey: opts.InitiatorPublicKey,
-		DB:                 opts.DB,
-=======
 		Logger:      opts.Logger,
 		startedDKG:  make(chan struct{}, 1),
 		ErrorChan:   make(chan error, 1),
 		ID:          opts.ID,
 		BroadcastF:  opts.BroadcastF,
 		Exchanges:   make(map[uint64]*wire.Exchange),
+		Deals:       make(map[uint64]*dkg.DealBundle),
 		SignFunc:    opts.SignFunc,
 		VerifyFunc:  opts.VerifyFunc,
 		EncryptFunc: opts.EncryptFunc,
 		DecryptFunc: opts.DecryptFunc,
-		RSAPub:      opts.RSAPub,
 		done:        make(chan struct{}, 1),
 		suite:       opts.Suite,
+		RSAPub:      opts.RSAPub,
 		Owner:       opts.Owner,
 		Nonce:       opts.Nonce,
->>>>>>> c3c1dcde
+		DB:          opts.DB,
 	}
 	return owner
 }
@@ -641,14 +596,14 @@
 
 	// Encrypt BLS share for SSV contract
 	rawshare := secretKeyBLS.SerializeToHexStr()
-	ciphertext, err := rsa.EncryptPKCS1v15(rand.Reader, &o.OpPrivKey.PublicKey, []byte(rawshare))
+	ciphertext, err := o.EncryptFunc([]byte(rawshare))
 	if err != nil {
 		o.broadcastError(err)
 		return fmt.Errorf("cant encrypt private share")
 	}
 	// check that we encrypt right
 	shareSecretDecrypted := &bls.SecretKey{}
-	decryptedSharePrivateKey, err := rsaencryption.DecodeKey(o.OpPrivKey, ciphertext)
+	decryptedSharePrivateKey, err := o.DecryptFunc(ciphertext)
 	if err != nil {
 		o.broadcastError(err)
 		return err
@@ -682,12 +637,11 @@
 		return fmt.Errorf("partial owner + nonce signature isnt valid %x", sigOwnerNonce.Serialize())
 	}
 	out := Result{
-		RequestID:       o.data.ReqID,
-		EncryptedShare:  ciphertext,
-		SharePubKey:     secretKeyBLS.GetPublicKey().Serialize(),
-		ValidatorPubKey: validatorPubKey.Serialize(),
-		// DepositPartialSignature:    depositRootSig.Serialize(),
-		PubKeyRSA:                  &o.OpPrivKey.PublicKey,
+		RequestID:                  o.data.ReqID,
+		EncryptedShare:             ciphertext,
+		SharePubKey:                secretKeyBLS.GetPublicKey().Serialize(),
+		ValidatorPubKey:            validatorPubKey.Serialize(),
+		PubKeyRSA:                  o.RSAPub,
 		OperatorID:                 o.ID,
 		OwnerNoncePartialSignature: sigOwnerNonce.Serialize(),
 		Commits:                    commits,
@@ -998,23 +952,4 @@
 
 	o.Broadcast(errMsg)
 	close(o.done)
-<<<<<<< HEAD
-}
-
-func (o *LocalOwner) VerifyInitiatorMessage(msg []byte, sig []byte) error {
-	pubKey, err := crypto.EncodePublicKey(o.InitiatorPublicKey)
-	if err != nil {
-		return err
-	}
-	if err := crypto.VerifyRSA(o.InitiatorPublicKey, msg, sig); err != nil {
-		return fmt.Errorf("failed to verify a message from initiator: %x", pubKey)
-	}
-	o.Logger.Info("Successfully verified initiator message signature", zap.Uint64("from", o.ID))
-	return nil
-}
-
-func (o *LocalOwner) GetLocalOwner() *LocalOwner {
-	return o
-=======
->>>>>>> c3c1dcde
 }