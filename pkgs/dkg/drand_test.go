package dkg

import (
	"crypto/rand"
	"crypto/rsa"
	"sort"
	"testing"

	kyber_bls "github.com/drand/kyber-bls12381"
	"github.com/ethereum/go-ethereum/common"
	"github.com/stretchr/testify/require"
	"go.uber.org/zap"

	"github.com/bloxapp/ssv-dkg/pkgs/crypto"
	wire2 "github.com/bloxapp/ssv-dkg/pkgs/wire"
	"github.com/bloxapp/ssv/utils/rsaencryption"
)

type testVerify struct {
	ops map[uint64]*rsa.PublicKey
}

func newTestVerify() *testVerify {
	return &testVerify{
		ops: make(map[uint64]*rsa.PublicKey),
	}
}

func (tv *testVerify) Add(id uint64, pk *rsa.PublicKey) {
	tv.ops[id] = pk
}

func (tv *testVerify) Verify(pub, msg, sig []byte) error {
	p, err := crypto.ParseRSAPubkey(pub)
	if err != nil {
		return nil
	}
	return crypto.VerifyRSA(p, msg, sig)
}

type testState struct {
	T       *testing.T
	ops     map[uint64]*LocalOwner
	opsPriv map[uint64]*rsa.PrivateKey
	tv      *testVerify
	ipk     *rsa.PublicKey
}

func (ts *testState) Broadcast(id uint64, data []byte) error {
	return ts.ForAll(func(o *LocalOwner) error {
		st := &wire2.SignedTransport{}
		if err := st.UnmarshalSSZ(data); err != nil {
			return err
		}
		if err := o.Process(st); err != nil {
			return err
		}
		return nil
	})
}

func (ts *testState) ForAll(f func(o *LocalOwner) error) error {
	for _, op := range ts.ops {
		if err := f(op); err != nil {
			return err
		}
	}
	return nil
}
func (ts *testState) ForNew(f func(o *LocalOwner) error, newOps []*wire2.Operator) error {
	for _, op := range newOps {
		newOp := ts.ops[op.ID]
		if err := f(newOp); err != nil {
			return err
		}
	}
	return nil
}

func (ts *testState) ForOld(f func(o *LocalOwner) error, oldOps []*wire2.Operator) error {
	for _, op := range oldOps {
		newOp := ts.ops[op.ID]
		if err := f(newOp); err != nil {
			return err
		}
	}
	return nil
}

func NewTestOperator(ts *testState, id uint64) (*LocalOwner, *rsa.PrivateKey) {
	pv, pk, err := crypto.GenerateRSAKeys()
	if err != nil {
		ts.T.Error(err)
	}
	ts.tv.Add(id, pk)
	sign := func(d []byte) ([]byte, error) {
		return crypto.SignRSA(pv, d)
	}
	encrypt := func(d []byte) ([]byte, error) {
		return rsa.EncryptPKCS1v15(rand.Reader, pk, d)
	}
	decrypt := func(d []byte) ([]byte, error) {
		return rsaencryption.DecodeKey(pv, d)
	}
	ver := ts.tv.Verify
	logger, _ := zap.NewDevelopment()
	logger = logger.With(zap.Uint64("id", id))
	return &LocalOwner{
		Logger:    logger,
		ID:        id,
		Suite:     kyber_bls.NewBLS12381Suite(),
		exchanges: make(map[uint64]*wire2.Exchange),
		broadcastF: func(bytes []byte) error {
			return ts.Broadcast(id, bytes)
		},
		signFunc:           sign,
		verifyFunc:         ver,
		encryptFunc:        encrypt,
		decryptFunc:        decrypt,
		InitiatorPublicKey: ts.ipk,
		OperatorPublicKey:  &pv.PublicKey,
		done:               make(chan struct{}, 1),
		startedDKG:         make(chan struct{}, 1),
	}, pv
}

func AddExistingOperator(ts *testState, owner *LocalOwner) *LocalOwner {
	id := owner.ID
	ts.tv.Add(id, owner.OperatorPublicKey)
	sign := func(d []byte) ([]byte, error) {
		return owner.signFunc(d)
	}
	ver := ts.tv.Verify
	logger, _ := zap.NewDevelopment()
	logger = logger.With(zap.Uint64("id", id))
	return &LocalOwner{
		Logger:    logger,
		ID:        id,
		Suite:     kyber_bls.NewBLS12381Suite(),
		exchanges: make(map[uint64]*wire2.Exchange),
		broadcastF: func(bytes []byte) error {
			return ts.Broadcast(id, bytes)
		},
		signFunc:           sign,
		verifyFunc:         ver,
		encryptFunc:        owner.encryptFunc,
		decryptFunc:        owner.decryptFunc,
		InitiatorPublicKey: ts.ipk,
		OperatorPublicKey:  owner.OperatorPublicKey,
		done:               make(chan struct{}, 1),
		startedDKG:         make(chan struct{}, 1),
	}

}

func TestDKGInit(t *testing.T) {
	// Send operators we want to deal with them
	_, initatorPk, err := crypto.GenerateRSAKeys()
	require.NoError(t, err)
	ts := &testState{
		T:       t,
		ops:     make(map[uint64]*LocalOwner),
		opsPriv: make(map[uint64]*rsa.PrivateKey),
		tv:      newTestVerify(),
		ipk:     initatorPk,
	}
	var ids []uint64
	for i := 1; i < 5; i++ {
		op, priv := NewTestOperator(ts, uint64(i))
		ts.ops[op.ID] = op
		ts.opsPriv[op.ID] = priv
		ids = append(ids, op.ID)
	}
	opsarr := make([]*wire2.Operator, 0, len(ts.ops))
	for id := range ts.ops {
		pktobytes, err := crypto.EncodeRSAPublicKey(ts.tv.ops[id])
		require.NoError(t, err)
		opsarr = append(opsarr, &wire2.Operator{
			ID:     id,
			PubKey: pktobytes,
		})
	}
<<<<<<< HEAD
=======
	encodedInitiatorPk, err := crypto.EncodeRSAPublicKey(initatorPk)
	require.NoError(t, err)
	// sort ops
>>>>>>> 2da02d61
	sort.SliceStable(opsarr, func(i, j int) bool {
		return opsarr[i].ID < opsarr[j].ID
	})
	init := &wire2.Init{
		Operators:             opsarr,
		T:                     3,
		WithdrawalCredentials: []byte("0x0000"),
		Fork:                  [4]byte{0, 0, 0, 0},
		Nonce:                 0,
		Owner:                 common.HexToAddress("0x1234"),
	}
	uid := crypto.NewID()
	exch := map[uint64]*wire2.Transport{}

	err = ts.ForAll(func(o *LocalOwner) error {
		ts, err := o.Init(uid, init)
		if err != nil {
			t.Error(t, err)
		}
		exch[o.ID] = ts
		return nil
	})
	require.NoError(t, err)
	err = ts.ForAll(func(o *LocalOwner) error {
		return o.Broadcast(exch[o.ID])
	})
	require.NoError(t, err)
	err = ts.ForAll(func(o *LocalOwner) error {
		<-o.startedDKG
		return nil
	})

	require.NoError(t, err)
	err = ts.ForAll(func(o *LocalOwner) error {
		<-o.done
		return nil
	})
	require.NoError(t, err)
<<<<<<< HEAD
=======
	var encShares []byte
	var ceremonySigs []byte
	var pubkeys []byte
	ssvContractOwnerNonceSigShares := make([]*herumi_bls.Sign, 0)
	for i := 1; i < 5; i++ {
		encShare, ceremonySig, pubkey, sigOwnerNonce, err := constructShares(ts.ops[uint64(i)])
		require.NoError(t, err)
		encShares = append(encShares, encShare...)
		ceremonySigs = append(ceremonySigs, ceremonySig...)
		pubkeys = append(pubkeys, pubkey...)
		ssvContractOwnerNonceSigShares = append(ssvContractOwnerNonceSigShares, sigOwnerNonce)
	}
	var sharesData []byte
	sharesData = append(sharesData, pubkeys...)
	sharesData = append(sharesData, encShares...)
	reconstructedOwnerNonceMasterSig, err := crypto.RecoverBLSSignature(ids, ssvContractOwnerNonceSigShares)
	require.NoError(t, err)
	var sharesDataSigned []byte
	sharesDataSigned = append(sharesDataSigned, reconstructedOwnerNonceMasterSig.Serialize()...)
	sharesDataSigned = append(sharesDataSigned, sharesData...)
	for _, o := range ts.ops {
		_, err := crypto.GetSecretShareFromSharesData(sharesDataSigned, init.InitiatorPublicKey, ceremonySigs, opsarr, ts.opsPriv[o.ID], o.ID)
		require.NoError(t, err)
	}
}

func constructShares(o *LocalOwner) (encShare, ceremonySig, pubkey []byte, sigOwnerNonce *herumi_bls.Sign, err error) {
	key, err := crypto.KyberShareToBLSKey(o.SecretShare.PriShare())
	if err != nil {
		return nil, nil, nil, nil, err
	}
	// Encrypt BLS share for SSV contract
	ciphertext, err := o.encryptFunc([]byte(key.SerializeToHexStr()))
	if err != nil {
		return nil, nil, nil, nil, err
	}
	ceremonySig, err = o.GetCeremonySig(key)
	if err != nil {
		return nil, nil, nil, nil, err
	}
	pubkey = key.GetPublicKey().Serialize()
	data := []byte(fmt.Sprintf("%s:%d", o.owner.String(), o.nonce))
	hash := eth_crypto.Keccak256([]byte(data))
	sigOwnerNonce = key.SignByte(hash)
	return ciphertext, ceremonySig, pubkey, sigOwnerNonce, nil
>>>>>>> 2da02d61
}<|MERGE_RESOLUTION|>--- conflicted
+++ resolved
@@ -31,7 +31,7 @@
 }
 
 func (tv *testVerify) Verify(pub, msg, sig []byte) error {
-	p, err := crypto.ParseRSAPubkey(pub)
+	p, err := crypto.ParseRSAPublicKey(pub)
 	if err != nil {
 		return nil
 	}
@@ -180,12 +180,6 @@
 			PubKey: pktobytes,
 		})
 	}
-<<<<<<< HEAD
-=======
-	encodedInitiatorPk, err := crypto.EncodeRSAPublicKey(initatorPk)
-	require.NoError(t, err)
-	// sort ops
->>>>>>> 2da02d61
 	sort.SliceStable(opsarr, func(i, j int) bool {
 		return opsarr[i].ID < opsarr[j].ID
 	})
@@ -224,52 +218,4 @@
 		return nil
 	})
 	require.NoError(t, err)
-<<<<<<< HEAD
-=======
-	var encShares []byte
-	var ceremonySigs []byte
-	var pubkeys []byte
-	ssvContractOwnerNonceSigShares := make([]*herumi_bls.Sign, 0)
-	for i := 1; i < 5; i++ {
-		encShare, ceremonySig, pubkey, sigOwnerNonce, err := constructShares(ts.ops[uint64(i)])
-		require.NoError(t, err)
-		encShares = append(encShares, encShare...)
-		ceremonySigs = append(ceremonySigs, ceremonySig...)
-		pubkeys = append(pubkeys, pubkey...)
-		ssvContractOwnerNonceSigShares = append(ssvContractOwnerNonceSigShares, sigOwnerNonce)
-	}
-	var sharesData []byte
-	sharesData = append(sharesData, pubkeys...)
-	sharesData = append(sharesData, encShares...)
-	reconstructedOwnerNonceMasterSig, err := crypto.RecoverBLSSignature(ids, ssvContractOwnerNonceSigShares)
-	require.NoError(t, err)
-	var sharesDataSigned []byte
-	sharesDataSigned = append(sharesDataSigned, reconstructedOwnerNonceMasterSig.Serialize()...)
-	sharesDataSigned = append(sharesDataSigned, sharesData...)
-	for _, o := range ts.ops {
-		_, err := crypto.GetSecretShareFromSharesData(sharesDataSigned, init.InitiatorPublicKey, ceremonySigs, opsarr, ts.opsPriv[o.ID], o.ID)
-		require.NoError(t, err)
-	}
-}
-
-func constructShares(o *LocalOwner) (encShare, ceremonySig, pubkey []byte, sigOwnerNonce *herumi_bls.Sign, err error) {
-	key, err := crypto.KyberShareToBLSKey(o.SecretShare.PriShare())
-	if err != nil {
-		return nil, nil, nil, nil, err
-	}
-	// Encrypt BLS share for SSV contract
-	ciphertext, err := o.encryptFunc([]byte(key.SerializeToHexStr()))
-	if err != nil {
-		return nil, nil, nil, nil, err
-	}
-	ceremonySig, err = o.GetCeremonySig(key)
-	if err != nil {
-		return nil, nil, nil, nil, err
-	}
-	pubkey = key.GetPublicKey().Serialize()
-	data := []byte(fmt.Sprintf("%s:%d", o.owner.String(), o.nonce))
-	hash := eth_crypto.Keccak256([]byte(data))
-	sigOwnerNonce = key.SignByte(hash)
-	return ciphertext, ceremonySig, pubkey, sigOwnerNonce, nil
->>>>>>> 2da02d61
 }