package utils

import (
	"crypto/rsa"
	"fmt"
	"os"
	"path/filepath"
	"sort"
	"strconv"
	"strings"
	"time"

	"github.com/ethereum/go-ethereum/common"
	"github.com/spf13/cobra"
	"github.com/spf13/viper"
	"go.uber.org/zap"

	"github.com/bloxapp/ssv-dkg/cli/flags"
	"github.com/bloxapp/ssv-dkg/pkgs/crypto"
	"github.com/bloxapp/ssv-dkg/pkgs/initiator"
	"github.com/bloxapp/ssv-dkg/pkgs/utils"
	"github.com/bloxapp/ssv-dkg/pkgs/wire"
	"github.com/bloxapp/ssv/logging"
	"github.com/bloxapp/ssv/utils/rsaencryption"
)

// global base flags
var (
	ConfigPath     string
	OutputPath     string
	LogLevel       string
	LogFormat      string
	LogLevelFormat string
	LogFilePath    string
)

// init flags
var (
	OperatorsInfo     string
	OperatorsInfoPath string
	OperatorIDs       []string
	WithdrawAddress   common.Address
	Network           string
	OwnerAddress      common.Address
	Nonce             uint64
	Validators        uint64
)

// operator flags
var (
	PrivKey         string
	PrivKeyPassword string
	Port            uint64
	OperatorID      uint64
)

// SetViperConfig reads a yaml config file if provided
func SetViperConfig(cmd *cobra.Command) error {
	if err := viper.BindPFlag("configPath", cmd.PersistentFlags().Lookup("configPath")); err != nil {
		return err
	}
	ConfigPath = viper.GetString("configPath")
	if ConfigPath != "" {
		if strings.Contains(ConfigPath, "../") {
			return fmt.Errorf("😥 configPath should not contain traversal")
		}
		stat, err := os.Stat(ConfigPath)
		if err != nil {
			return err
		}
		if stat.IsDir() {
			return fmt.Errorf("configPath flag should be a path to a *.yaml file, but dir provided")
		}
		viper.SetConfigType("yaml")
		viper.SetConfigFile(ConfigPath)
		if err := viper.ReadInConfig(); err != nil {
			return err
		}
	}
	return nil
}

// SetGlobalLogger creates a logger
func SetGlobalLogger(cmd *cobra.Command, name string) (*zap.Logger, error) {
	// If the log file doesn't exist, create it
	_, err := os.OpenFile(filepath.Clean(LogFilePath), os.O_APPEND|os.O_CREATE|os.O_WRONLY, 0o600)
	if err != nil {
		return nil, err
	}
	if err := logging.SetGlobalLogger(LogLevel, LogFormat, LogLevelFormat, &logging.LogFileOptions{FileName: LogFilePath}); err != nil {
		return nil, fmt.Errorf("logging.SetGlobalLogger: %w", err)
	}
	logger := zap.L().Named(name)
	return logger, nil
}

// OpenPrivateKey reads an RSA key from file.
// If passwordFilePath is provided, treats privKeyPath as encrypted
func OpenPrivateKey(passwordFilePath, privKeyPath string) (*rsa.PrivateKey, error) {
	// check if a password string a valid path, then read password from the file
	if _, err := os.Stat(passwordFilePath); os.IsNotExist(err) {
		return nil, fmt.Errorf("😥 Password file doesn`t exist: %s", err)
	}
	encryptedRSAJSON, err := os.ReadFile(filepath.Clean(privKeyPath))
	if err != nil {
		return nil, fmt.Errorf("😥 Cant read operator's key file: %s", err)
	}
	keyStorePassword, err := os.ReadFile(filepath.Clean(passwordFilePath))
	if err != nil {
		return nil, fmt.Errorf("😥 Error reading password file: %s", err)
	}
	privateKey, err := crypto.DecryptRSAKeystore(encryptedRSAJSON, string(keyStorePassword))
	if err != nil {
		return nil, fmt.Errorf("😥 Error converting pem to priv key: %s", err)
	}
	return privateKey, nil
}

// ReadOperatorsInfoFile reads operators data from path
func ReadOperatorsInfoFile(operatorsInfoPath string, logger *zap.Logger) (initiator.Operators, error) {
	var opMap initiator.Operators
	fmt.Printf("📖 looking operators info 'operators_info.json' file: %s \n", operatorsInfoPath)
	_, err := os.Stat(operatorsInfoPath)
	if os.IsNotExist(err) {
		return nil, fmt.Errorf("😥 Failed to read operator info file: %s", err)
	}
	logger.Info("📖 reading operators info JSON file")
	opsfile, err := os.ReadFile(filepath.Clean(operatorsInfoPath))
	if err != nil {
		return nil, fmt.Errorf("😥 Failed to read operator info file: %s", err)
	}
	opMap, err = initiator.LoadOperatorsJson(opsfile)
	if err != nil {
		return nil, fmt.Errorf("😥 Failed to load operators: %s", err)
	}
	return opMap, nil
}

func SetBaseFlags(cmd *cobra.Command) {
	flags.ResultPathFlag(cmd)
	flags.ConfigPathFlag(cmd)
	flags.LogLevelFlag(cmd)
	flags.LogFormatFlag(cmd)
	flags.LogLevelFormatFlag(cmd)
	flags.LogFilePathFlag(cmd)

}

func SetInitFlags(cmd *cobra.Command) {
	SetBaseFlags(cmd)
	flags.OperatorsInfoFlag(cmd)
	flags.OperatorsInfoPathFlag(cmd)
	flags.OperatorIDsFlag(cmd)
	flags.OwnerAddressFlag(cmd)
	flags.NonceFlag(cmd)
	flags.NetworkFlag(cmd)
	flags.GenerateInitiatorKeyIfNotExistingFlag(cmd)
	flags.WithdrawAddressFlag(cmd)
	flags.ValidatorsFlag(cmd)
}

func SetOperatorFlags(cmd *cobra.Command) {
	SetBaseFlags(cmd)
	flags.PrivateKeyFlag(cmd)
	flags.PrivateKeyPassFlag(cmd)
	flags.OperatorPortFlag(cmd)
	flags.OperatorIDFlag(cmd)
}

func SetHealthCheckFlags(cmd *cobra.Command) {
	flags.AddPersistentStringSliceFlag(cmd, "ip", []string{}, "Operator ip:port", true)
}

// BindFlags binds flags to yaml config parameters
func BindBaseFlags(cmd *cobra.Command) error {
	if err := viper.BindPFlag("outputPath", cmd.PersistentFlags().Lookup("outputPath")); err != nil {
		return err
	}
	if err := viper.BindPFlag("configPath", cmd.PersistentFlags().Lookup("configPath")); err != nil {
		return err
	}
	if err := viper.BindPFlag("logLevel", cmd.PersistentFlags().Lookup("logLevel")); err != nil {
		return err
	}
	if err := viper.BindPFlag("logFormat", cmd.PersistentFlags().Lookup("logFormat")); err != nil {
		return err
	}
	if err := viper.BindPFlag("logLevelFormat", cmd.PersistentFlags().Lookup("logLevelFormat")); err != nil {
		return err
	}
	if err := viper.BindPFlag("logFilePath", cmd.PersistentFlags().Lookup("logFilePath")); err != nil {
		return err
	}
	OutputPath = viper.GetString("outputPath")
	if strings.Contains(OutputPath, "../") {
		return fmt.Errorf("😥 outputPath should not contain traversal")
	}
	if err := createDirIfNotExist(OutputPath); err != nil {
		return err
	}
	LogLevel = viper.GetString("logLevel")
	LogFormat = viper.GetString("logFormat")
	LogLevelFormat = viper.GetString("logLevelFormat")
	LogFilePath = viper.GetString("logFilePath")
	if strings.Contains(LogFilePath, "../") {
		return fmt.Errorf("😥 logFilePath should not contain traversal")
	}
	return nil
}

// BindInitiatorBaseFlags binds flags to yaml config parameters
func BindInitiatorBaseFlags(cmd *cobra.Command) error {
	var err error
	if err := BindBaseFlags(cmd); err != nil {
		return err
	}
	if err := viper.BindPFlag("operatorIDs", cmd.PersistentFlags().Lookup("operatorIDs")); err != nil {
		return err
	}
	if err := viper.BindPFlag("operatorsInfo", cmd.PersistentFlags().Lookup("operatorsInfo")); err != nil {
		return err
	}
	if err := viper.BindPFlag("owner", cmd.PersistentFlags().Lookup("owner")); err != nil {
		return err
	}
	if err := viper.BindPFlag("nonce", cmd.PersistentFlags().Lookup("nonce")); err != nil {
		return err
	}
	if err := viper.BindPFlag("operatorsInfoPath", cmd.PersistentFlags().Lookup("operatorsInfoPath")); err != nil {
		return err
	}
	OperatorIDs = viper.GetStringSlice("operatorIDs")
	if len(OperatorIDs) == 0 {
		return fmt.Errorf("😥 Operator IDs flag cant be empty")
	}
	OperatorsInfoPath = viper.GetString("operatorsInfoPath")
	if strings.Contains(OperatorsInfoPath, "../") {
		return fmt.Errorf("😥 logFilePath should not contain traversal")
	}
	OperatorsInfo = viper.GetString("operatorsInfo")
	if OperatorsInfoPath != "" && OperatorsInfo != "" {
		return fmt.Errorf("😥 operators info can be provided either as a raw JSON string, or path to a file, not both")
	}
	if OperatorsInfoPath == "" && OperatorsInfo == "" {
		return fmt.Errorf("😥 operators info should be provided either as a raw JSON string, or path to a file")
	}
	owner := viper.GetString("owner")
	if owner == "" {
		return fmt.Errorf("😥 Failed to get owner address flag value")
	}
	OwnerAddress, err = utils.HexToAddress(owner)
	if err != nil {
		return fmt.Errorf("😥 Failed to parse owner address: %s", err)
	}
	Nonce = viper.GetUint64("nonce")
	return nil
}

// BindInitFlags binds flags to yaml config parameters for the initial DKG
func BindInitFlags(cmd *cobra.Command) error {
	if err := BindInitiatorBaseFlags(cmd); err != nil {
		return err
	}
	if err := viper.BindPFlag("generateInitiatorKeyIfNotExisting", cmd.PersistentFlags().Lookup("generateInitiatorKeyIfNotExisting")); err != nil {
		return err
	}
	if err := viper.BindPFlag("withdrawAddress", cmd.PersistentFlags().Lookup("withdrawAddress")); err != nil {
		return err
	}
	if err := viper.BindPFlag("network", cmd.Flags().Lookup("network")); err != nil {
		return err
	}
	if err := viper.BindPFlag("validators", cmd.Flags().Lookup("validators")); err != nil {
		return err
	}
	withdrawAddr := viper.GetString("withdrawAddress")
	if withdrawAddr == "" {
		return fmt.Errorf("😥 Failed to get withdrawal address flag value")
	}
	var err error
	WithdrawAddress, err = utils.HexToAddress(withdrawAddr)
	if err != nil {
		return fmt.Errorf("😥 Failed to parse withdraw address: %s", err.Error())
	}
	Network = viper.GetString("network")
	if Network == "" {
		return fmt.Errorf("😥 Failed to get fork version flag value")
	}
	Validators = viper.GetUint64("validators")
	if Validators > 100 || Validators == 0 {
		return fmt.Errorf("🚨 Amount of generated validators should be 1 to 100")
	}
	return nil
}

// BindOperatorFlags binds flags to yaml config parameters for the operator
func BindOperatorFlags(cmd *cobra.Command) error {
	if err := BindBaseFlags(cmd); err != nil {
		return err
	}
	if err := viper.BindPFlag("privKey", cmd.PersistentFlags().Lookup("privKey")); err != nil {
		return err
	}
	if err := viper.BindPFlag("privKeyPassword", cmd.PersistentFlags().Lookup("privKeyPassword")); err != nil {
		return err
	}
	if err := viper.BindPFlag("port", cmd.PersistentFlags().Lookup("port")); err != nil {
		return err
	}
	if err := viper.BindPFlag("operatorID", cmd.PersistentFlags().Lookup("operatorID")); err != nil {
		return err
	}
	PrivKey = viper.GetString("privKey")
	PrivKeyPassword = viper.GetString("privKeyPassword")
	if PrivKey == "" {
		return fmt.Errorf("😥 Failed to get private key path flag value")
	}
	if PrivKeyPassword == "" {
		return fmt.Errorf("😥 Failed to get password for private key flag value")
	}
	Port = viper.GetUint64("port")
	if Port == 0 {
		return fmt.Errorf("😥 Wrong port provided")
	}
	OperatorID = viper.GetUint64("operatorID")
	if OperatorID == 0 {
		return fmt.Errorf("😥 Wrong operator ID provided")
	}
	return nil
}

// StingSliceToUintArray converts the string slice to uint64 slice
func StingSliceToUintArray(flagdata []string) ([]uint64, error) {
	partsarr := make([]uint64, 0, len(flagdata))
	for i := 0; i < len(flagdata); i++ {
		opid, err := strconv.ParseUint(flagdata[i], 10, strconv.IntSize)
		if err != nil {
			return nil, fmt.Errorf("😥 cant load operator err: %v , data: %v, ", err, flagdata[i])
		}
		partsarr = append(partsarr, opid)
	}
	// sort array
	sort.SliceStable(partsarr, func(i, j int) bool {
		return partsarr[i] < partsarr[j]
	})
	sorted := sort.SliceIsSorted(partsarr, func(p, q int) bool {
		return partsarr[p] < partsarr[q]
	})
	if !sorted {
		return nil, fmt.Errorf("slice isnt sorted")
	}
	return partsarr, nil
}

// LoadOperators loads operators data from raw json or file path
func LoadOperators(logger *zap.Logger) (initiator.Operators, error) {
	var opmap map[uint64]initiator.Operator
	var err error
	if OperatorsInfo != "" {
		opmap, err = initiator.LoadOperatorsJson([]byte(OperatorsInfo))
		if err != nil {
			return nil, err
		}
	} else {
		opmap, err = ReadOperatorsInfoFile(OperatorsInfoPath, logger)
		if err != nil {
			return nil, err
		}
	}
	if opmap == nil {
		return nil, fmt.Errorf("no information about operators is provided. Please use or raw JSON, or file")
	}
	return opmap, nil
}

// LoadInitiatorRSAPrivKey loads RSA private key from path or generates a new key pair
func LoadInitiatorRSAPrivKey(generate bool) (*rsa.PrivateKey, error) {
	var privateKey *rsa.PrivateKey
	privKeyPath := fmt.Sprintf("%s/initiator_encrypted_key.json", OutputPath)
	privKeyPassPath := fmt.Sprintf("%s/initiator_password", OutputPath)
	if generate {
		if _, err := os.Stat(privKeyPath); os.IsNotExist(err) {
			_, priv, err := rsaencryption.GenerateKeys()
			if err != nil {
				return nil, fmt.Errorf("😥 Failed to generate operator keys: %s", err)
			}
			if _, err := os.Stat(privKeyPassPath); os.IsNotExist(err) {
				password, err := crypto.GenerateSecurePassword()
				if err != nil {
					return nil, err
				}
				err = os.WriteFile(privKeyPassPath, []byte(password), 0o600)
				if err != nil {
					return nil, err
				}
			}
			keyStorePassword, err := os.ReadFile(filepath.Clean(privKeyPassPath))
			if err != nil {
				return nil, fmt.Errorf("😥 Error reading password file: %s", err)
			}
			encryptedRSAJSON, err := crypto.EncryptRSAKeystore(priv, string(keyStorePassword))
			if err != nil {
				return nil, fmt.Errorf("😥 Failed to marshal encrypted data to JSON: %s", err)
			}
			privateKey, err = crypto.DecryptRSAKeystore(encryptedRSAJSON, string(keyStorePassword))
			if err != nil {
				return nil, fmt.Errorf("😥 Error converting pem to priv key: %s", err)
			}
			err = os.WriteFile(privKeyPath, encryptedRSAJSON, 0o600)
			if err != nil {
				return nil, err
			}
		} else if err == nil {
			return crypto.OpenRSAKeystore(privKeyPath, privKeyPassPath)
		}
	} else {
		// check if a password string a valid path, then read password from the file
		if _, err := os.Stat(privKeyPath); os.IsNotExist(err) {
			return nil, fmt.Errorf("🔑 private key file: %s", err)
		}
		if _, err := os.Stat(privKeyPassPath); os.IsNotExist(err) {
			return nil, fmt.Errorf("🔑 password file: %s", err)
		}
		return crypto.OpenRSAKeystore(privKeyPath, privKeyPassPath)
	}
	return privateKey, nil
}

<<<<<<< HEAD
func WriteInitResults(depositDataArr []*initiator.DepositDataCLI, keySharesArr []*initiator.KeyShares, proofs [][]*wire.SignedProof, nonces []uint64, logger *zap.Logger) {
	if len(depositDataArr) != int(Validators) || len(keySharesArr) != int(Validators) {
=======
func WriteResults(depositDataArr []*initiator.DepositDataCLI, keySharesArr []*initiator.KeyShares, ceremonySigsArr []*initiator.CeremonySigs, logger *zap.Logger) error {
	if Validators != 0 && (len(depositDataArr) != int(Validators) || len(keySharesArr) != int(Validators)) {
>>>>>>> 2da02d61
		logger.Fatal("Incoming result arrays have inconsistent length")
	}

	timestamp := time.Now().Format(time.RFC3339)
	dir := fmt.Sprintf("%s/ceremony-%s", OutputPath, timestamp)
	if err := os.Mkdir(dir, os.ModePerm); err != nil {
		return fmt.Errorf("failed to create a ceremony directory: %w", err)
	}

	for i := 0; i < len(depositDataArr); i++ {
		nestedDir := fmt.Sprintf("%s/%d-0x%s", dir, keySharesArr[i].Shares[0].OwnerNonce, depositDataArr[i].PubKey)
		err := os.Mkdir(nestedDir, os.ModePerm)
		if err != nil {
			return fmt.Errorf("failed to create a validator key directory: %w", err)
		}
		logger.Info("💾 Writing deposit data json", zap.String("path", nestedDir))
		err = WriteDepositResult(depositDataArr[i], nestedDir)
		if err != nil {
			logger.Error("Failed writing deposit data file: ", zap.Error(err), zap.String("path", nestedDir), zap.Any("deposit", depositDataArr[i]))
			return fmt.Errorf("failed writing deposit data file: %w", err)
		}
		logger.Info("💾 Writing keyshares payload to file", zap.String("path", nestedDir))
		err = WriteKeysharesResult(keySharesArr[i], nestedDir)
		if err != nil {
			logger.Error("Failed writing keyshares file: ", zap.Error(err), zap.String("path", nestedDir), zap.Any("deposit", keySharesArr[i]))
			return fmt.Errorf("failed writing keyshares file: %w", err)
		}
<<<<<<< HEAD
	}
	// if there is only one Validator, do not create summary files
	if Validators > 1 {
		err := WriteAggregatedInitResults(dir, depositDataArr, keySharesArr, proofs, nonces, logger)
		if err != nil {
			logger.Fatal("Failed writing aggregated results: ", zap.Error(err))
=======
		err = WriteCeremonySigs(ceremonySigsArr[i], nestedDir)
		if err != nil {
			logger.Error("Failed writing ceremony sig file: ", zap.Error(err), zap.String("path", nestedDir), zap.Any("sigs", ceremonySigsArr[i]))
			return fmt.Errorf("failed writing ceremony sig file: %w", err)
		}
	}
	// if there is only one Validator, do not create summary files
	if Validators > 1 {
		if err := WriteAggregatedInitResults(dir, depositDataArr, keySharesArr, ceremonySigsArr, logger); err != nil {
			return fmt.Errorf("failed writing aggregated results: %w", err)
>>>>>>> 2da02d61
		}
	}
	return nil
}

<<<<<<< HEAD
func WriteAggregatedInitResults(dir string, depositDataArr []*initiator.DepositDataCLI, keySharesArr []*initiator.KeyShares, proofs [][]*wire.SignedProof, nonces []uint64, logger *zap.Logger) error {
=======
func WriteAggregatedInitResults(dir string, depositDataArr []*initiator.DepositDataCLI, keySharesArr []*initiator.KeyShares, ceremonySigsArr []*initiator.CeremonySigs, logger *zap.Logger) error {
>>>>>>> 2da02d61
	// Write all to one JSON file
	depositFinalPath := fmt.Sprintf("%s/deposit_data.json", dir)
	logger.Info("💾 Writing deposit data json to file", zap.String("path", depositFinalPath))
	err := utils.WriteJSON(depositFinalPath, depositDataArr)
	if err != nil {
		logger.Error("Failed writing deposit data file: ", zap.Error(err), zap.String("path", depositFinalPath), zap.Any("deposits", depositDataArr))
		return err
	}
	keysharesFinalPath := fmt.Sprintf("%s/keyshares.json", dir)
	logger.Info("💾 Writing keyshares payload to file", zap.String("path", keysharesFinalPath))
	aggrKeySharesArr, err := initiator.GenerateAggregatesKeyshares(keySharesArr)
	if err != nil {
		return err
	}
	err = utils.WriteJSON(keysharesFinalPath, aggrKeySharesArr)
	if err != nil {
		logger.Error("Failed writing keyshares to file: ", zap.Error(err), zap.String("path", keysharesFinalPath), zap.Any("keyshares", keySharesArr))
		return err
	}
	ceremonySigsFinalPath := fmt.Sprintf("%s/signed_proofs.json", dir)
	err = utils.WriteJSON(ceremonySigsFinalPath, proofs)
	if err != nil {
		logger.Error("Failed writing ceremony sig file: ", zap.Error(err), zap.String("path", ceremonySigsFinalPath), zap.Any("sigs", proofs))
		return err
	}

	return nil
}

func WriteKeysharesResult(keyShares *initiator.KeyShares, dir string) error {
	keysharesFinalPath := fmt.Sprintf("%s/keyshares.json", dir)
	err := utils.WriteJSON(keysharesFinalPath, keyShares)
	if err != nil {
		return fmt.Errorf("failed writing keyshares file: %w, %v", err, keyShares)
	}
	return nil
}

func WriteDepositResult(depositData *initiator.DepositDataCLI, dir string) error {
	depositFinalPath := fmt.Sprintf("%s/deposit_data.json", dir)
	err := utils.WriteJSON(depositFinalPath, []*initiator.DepositDataCLI{depositData})

	if err != nil {
		return fmt.Errorf("failed writing deposit data file: %w, %v", err, depositData)
	}
	return nil
}

func WriteProofs(proofs *wire.SignedProof, dir string) error {
	finalPath := fmt.Sprintf("%s/signed_proofs.json", dir)
	err := utils.WriteJSON(finalPath, proofs)
	if err != nil {
		return fmt.Errorf("failed writing data file: %w, %v", err, proofs)
	}
	return nil
}

func createDirIfNotExist(path string) error {
	if _, err := os.Stat(path); err != nil {
		if os.IsNotExist(err) {
			// Directory does not exist, try to create it
			if err := os.MkdirAll(path, os.ModePerm); err != nil {
				// Failed to create the directory
				return fmt.Errorf("😥 can't create %s: %w", path, err)
			}
		} else {
			// Some other error occurred
			return fmt.Errorf("😥 %s", err)
		}
	}
	return nil
}<|MERGE_RESOLUTION|>--- conflicted
+++ resolved
@@ -426,13 +426,8 @@
 	return privateKey, nil
 }
 
-<<<<<<< HEAD
-func WriteInitResults(depositDataArr []*initiator.DepositDataCLI, keySharesArr []*initiator.KeyShares, proofs [][]*wire.SignedProof, nonces []uint64, logger *zap.Logger) {
-	if len(depositDataArr) != int(Validators) || len(keySharesArr) != int(Validators) {
-=======
-func WriteResults(depositDataArr []*initiator.DepositDataCLI, keySharesArr []*initiator.KeyShares, ceremonySigsArr []*initiator.CeremonySigs, logger *zap.Logger) error {
+func WriteResults(depositDataArr []*initiator.DepositDataCLI, keySharesArr []*initiator.KeyShares, proofs [][]*wire.SignedProof, logger *zap.Logger) error {
 	if Validators != 0 && (len(depositDataArr) != int(Validators) || len(keySharesArr) != int(Validators)) {
->>>>>>> 2da02d61
 		logger.Fatal("Incoming result arrays have inconsistent length")
 	}
 
@@ -460,35 +455,18 @@
 			logger.Error("Failed writing keyshares file: ", zap.Error(err), zap.String("path", nestedDir), zap.Any("deposit", keySharesArr[i]))
 			return fmt.Errorf("failed writing keyshares file: %w", err)
 		}
-<<<<<<< HEAD
 	}
 	// if there is only one Validator, do not create summary files
 	if Validators > 1 {
-		err := WriteAggregatedInitResults(dir, depositDataArr, keySharesArr, proofs, nonces, logger)
+		err := WriteAggregatedInitResults(dir, depositDataArr, keySharesArr, proofs, logger)
 		if err != nil {
 			logger.Fatal("Failed writing aggregated results: ", zap.Error(err))
-=======
-		err = WriteCeremonySigs(ceremonySigsArr[i], nestedDir)
-		if err != nil {
-			logger.Error("Failed writing ceremony sig file: ", zap.Error(err), zap.String("path", nestedDir), zap.Any("sigs", ceremonySigsArr[i]))
-			return fmt.Errorf("failed writing ceremony sig file: %w", err)
-		}
-	}
-	// if there is only one Validator, do not create summary files
-	if Validators > 1 {
-		if err := WriteAggregatedInitResults(dir, depositDataArr, keySharesArr, ceremonySigsArr, logger); err != nil {
-			return fmt.Errorf("failed writing aggregated results: %w", err)
->>>>>>> 2da02d61
-		}
-	}
-	return nil
-}
-
-<<<<<<< HEAD
-func WriteAggregatedInitResults(dir string, depositDataArr []*initiator.DepositDataCLI, keySharesArr []*initiator.KeyShares, proofs [][]*wire.SignedProof, nonces []uint64, logger *zap.Logger) error {
-=======
-func WriteAggregatedInitResults(dir string, depositDataArr []*initiator.DepositDataCLI, keySharesArr []*initiator.KeyShares, ceremonySigsArr []*initiator.CeremonySigs, logger *zap.Logger) error {
->>>>>>> 2da02d61
+		}
+	}
+	return nil
+}
+
+func WriteAggregatedInitResults(dir string, depositDataArr []*initiator.DepositDataCLI, keySharesArr []*initiator.KeyShares, proofs [][]*wire.SignedProof, logger *zap.Logger) error {
 	// Write all to one JSON file
 	depositFinalPath := fmt.Sprintf("%s/deposit_data.json", dir)
 	logger.Info("💾 Writing deposit data json to file", zap.String("path", depositFinalPath))
