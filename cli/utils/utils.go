package utils

import (
	"crypto/rsa"
	"fmt"
	"os"
	"path/filepath"
	"sort"
	"strconv"
	"strings"
	"time"

	"github.com/ethereum/go-ethereum/common"
	"github.com/spf13/cobra"
	"github.com/spf13/viper"
	"go.uber.org/zap"

	"github.com/bloxapp/ssv-dkg/cli/flags"
	"github.com/bloxapp/ssv-dkg/pkgs/crypto"
	"github.com/bloxapp/ssv-dkg/pkgs/initiator"
	"github.com/bloxapp/ssv-dkg/pkgs/utils"
	"github.com/bloxapp/ssv/logging"
	"github.com/bloxapp/ssv/utils/rsaencryption"
)

// global base flags
var (
	ConfigPath     string
	OutputPath     string
	LogLevel       string
	LogFormat      string
	LogLevelFormat string
	LogFilePath    string
)

// init flags
var (
	OperatorsInfo                     string
	OperatorsInfoPath                 string
	OperatorIDs                       []string
	WithdrawAddress                   common.Address
	Network                           string
	OwnerAddress                      common.Address
	Nonce                             uint64
	Validators                        uint64
)

// operator flags
var (
	PrivKey         string
	PrivKeyPassword string
	Port            uint64
	OperatorID      uint64
)

// SetViperConfig reads a yaml config file if provided
func SetViperConfig(cmd *cobra.Command) error {
	if err := viper.BindPFlag("configPath", cmd.PersistentFlags().Lookup("configPath")); err != nil {
		return err
	}
	ConfigPath = viper.GetString("configPath")
	if ConfigPath != "" {
		if strings.Contains(ConfigPath, "../") {
			return fmt.Errorf("😥 configPath should not contain traversal")
		}
		stat, err := os.Stat(ConfigPath)
		if err != nil {
			return err
		}
		if stat.IsDir() {
			return fmt.Errorf("configPath flag should be a path to a *.yaml file, but dir provided")
		}
		viper.SetConfigType("yaml")
		viper.SetConfigFile(ConfigPath)
		if err := viper.ReadInConfig(); err != nil {
			return err
		}
	}
	return nil
}

// SetGlobalLogger creates a logger
func SetGlobalLogger(cmd *cobra.Command, name string) (*zap.Logger, error) {
	// If the log file doesn't exist, create it
	_, err := os.OpenFile(filepath.Clean(LogFilePath), os.O_APPEND|os.O_CREATE|os.O_WRONLY, 0o600)
	if err != nil {
		return nil, err
	}
	if err := logging.SetGlobalLogger(LogLevel, LogFormat, LogLevelFormat, &logging.LogFileOptions{FileName: LogFilePath}); err != nil {
		return nil, fmt.Errorf("logging.SetGlobalLogger: %w", err)
	}
	logger := zap.L().Named(name)
	return logger, nil
}

// OpenPrivateKey reads an RSA key from file.
// If passwordFilePath is provided, treats privKeyPath as encrypted
func OpenPrivateKey(passwordFilePath, privKeyPath string) (*rsa.PrivateKey, error) {
	// check if a password string a valid path, then read password from the file
	if _, err := os.Stat(passwordFilePath); os.IsNotExist(err) {
		return nil, fmt.Errorf("😥 Password file doesn`t exist: %s", err)
	}
	encryptedRSAJSON, err := os.ReadFile(filepath.Clean(privKeyPath))
	if err != nil {
		return nil, fmt.Errorf("😥 Cant read operator`s key file: %s", err)
	}
	keyStorePassword, err := os.ReadFile(filepath.Clean(passwordFilePath))
	if err != nil {
		return nil, fmt.Errorf("😥 Error reading password file: %s", err)
	}
	privateKey, err := crypto.ReadEncryptedPrivateKey(encryptedRSAJSON, string(keyStorePassword))
	if err != nil {
		return nil, fmt.Errorf("😥 Error converting pem to priv key: %s", err)
	}
	return privateKey, nil
}

// ReadOperatorsInfoFile reads operators data from path
func ReadOperatorsInfoFile(operatorsInfoPath string, logger *zap.Logger) (initiator.Operators, error) {
	var opMap initiator.Operators
	fmt.Printf("📖 looking operators info 'operators_info.json' file: %s \n", operatorsInfoPath)
	_, err := os.Stat(operatorsInfoPath)
	if os.IsNotExist(err) {
		return nil, fmt.Errorf("😥 Failed to read operator info file: %s", err)
	}
	logger.Info("📖 reading operators info JSON file")
	opsfile, err := os.ReadFile(filepath.Clean(operatorsInfoPath))
	if err != nil {
		return nil, fmt.Errorf("😥 Failed to read operator info file: %s", err)
	}
	opMap, err = initiator.LoadOperatorsJson(opsfile)
	if err != nil {
		return nil, fmt.Errorf("😥 Failed to load operators: %s", err)
	}
	return opMap, nil
}

func SetBaseFlags(cmd *cobra.Command) {
	flags.ResultPathFlag(cmd)
	flags.ConfigPathFlag(cmd)
	flags.LogLevelFlag(cmd)
	flags.LogFormatFlag(cmd)
	flags.LogLevelFormatFlag(cmd)
	flags.LogFilePathFlag(cmd)

}

func SetInitFlags(cmd *cobra.Command) {
	SetBaseFlags(cmd)
	flags.OperatorsInfoFlag(cmd)
	flags.OperatorsInfoPathFlag(cmd)
	flags.OperatorIDsFlag(cmd)
	flags.OwnerAddressFlag(cmd)
	flags.NonceFlag(cmd)
	flags.NetworkFlag(cmd)
	flags.GenerateInitiatorKeyIfNotExistingFlag(cmd)
	flags.WithdrawAddressFlag(cmd)
	flags.ValidatorsFlag(cmd)
}

func SetOperatorFlags(cmd *cobra.Command) {
	SetBaseFlags(cmd)
	flags.PrivateKeyFlag(cmd)
	flags.PrivateKeyPassFlag(cmd)
	flags.OperatorPortFlag(cmd)
	flags.OperatorIDFlag(cmd)
}

func SetHealthCheckFlags(cmd *cobra.Command) {
	flags.AddPersistentStringSliceFlag(cmd, "ip", []string{}, "Operator ip:port", true)
}

// BindFlags binds flags to yaml config parameters
func BindBaseFlags(cmd *cobra.Command) error {
	if err := viper.BindPFlag("outputPath", cmd.PersistentFlags().Lookup("outputPath")); err != nil {
		return err
	}
	if err := viper.BindPFlag("configPath", cmd.PersistentFlags().Lookup("configPath")); err != nil {
		return err
	}
	if err := viper.BindPFlag("logLevel", cmd.PersistentFlags().Lookup("logLevel")); err != nil {
		return err
	}
	if err := viper.BindPFlag("logFormat", cmd.PersistentFlags().Lookup("logFormat")); err != nil {
		return err
	}
	if err := viper.BindPFlag("logLevelFormat", cmd.PersistentFlags().Lookup("logLevelFormat")); err != nil {
		return err
	}
	if err := viper.BindPFlag("logFilePath", cmd.PersistentFlags().Lookup("logFilePath")); err != nil {
		return err
	}
	OutputPath = viper.GetString("outputPath")
	if strings.Contains(OutputPath, "../") {
		return fmt.Errorf("😥 outputPath should not contain traversal")
	}
	if err := createDirIfNotExist(OutputPath); err != nil {
		return err
	}
	LogLevel = viper.GetString("logLevel")
	LogFormat = viper.GetString("logFormat")
	LogLevelFormat = viper.GetString("logLevelFormat")
	LogFilePath = viper.GetString("logFilePath")
	if strings.Contains(LogFilePath, "../") {
		return fmt.Errorf("😥 logFilePath should not contain traversal")
	}
	return nil
}

// BindInitiatorBaseFlags binds flags to yaml config parameters
func BindInitiatorBaseFlags(cmd *cobra.Command) error {
	var err error
	if err := BindBaseFlags(cmd); err != nil {
		return err
	}
	if err := viper.BindPFlag("operatorIDs", cmd.PersistentFlags().Lookup("operatorIDs")); err != nil {
		return err
	}
	if err := viper.BindPFlag("operatorsInfo", cmd.PersistentFlags().Lookup("operatorsInfo")); err != nil {
		return err
	}
	if err := viper.BindPFlag("owner", cmd.PersistentFlags().Lookup("owner")); err != nil {
		return err
	}
	if err := viper.BindPFlag("nonce", cmd.PersistentFlags().Lookup("nonce")); err != nil {
		return err
	}
	if err := viper.BindPFlag("operatorsInfoPath", cmd.PersistentFlags().Lookup("operatorsInfoPath")); err != nil {
		return err
	}
	OperatorIDs = viper.GetStringSlice("operatorIDs")
	if len(OperatorIDs) == 0 {
		return fmt.Errorf("😥 Operator IDs flag cant be empty")
	}
	OperatorsInfoPath = viper.GetString("operatorsInfoPath")
	if strings.Contains(OperatorsInfoPath, "../") {
		return fmt.Errorf("😥 logFilePath should not contain traversal")
	}
	OperatorsInfo = viper.GetString("operatorsInfo")
	if OperatorsInfoPath != "" && OperatorsInfo != "" {
		return fmt.Errorf("😥 operators info can be provided either as a raw JSON string, or path to a file, not both")
	}
	if OperatorsInfoPath == "" && OperatorsInfo == "" {
		return fmt.Errorf("😥 operators info should be provided either as a raw JSON string, or path to a file")
	}
	owner := viper.GetString("owner")
	if owner == "" {
		return fmt.Errorf("😥 Failed to get owner address flag value")
	}
	OwnerAddress, err = utils.HexToAddress(owner)
	if err != nil {
		return fmt.Errorf("😥 Failed to parse owner address: %s", err)
	}
	Nonce = viper.GetUint64("nonce")
	return nil
}

// BindInitFlags binds flags to yaml config parameters for the initial DKG
func BindInitFlags(cmd *cobra.Command) error {
	if err := BindInitiatorBaseFlags(cmd); err != nil {
		return err
	}
	if err := viper.BindPFlag("generateInitiatorKeyIfNotExisting", cmd.PersistentFlags().Lookup("generateInitiatorKeyIfNotExisting")); err != nil {
		return err
	}
	if err := viper.BindPFlag("withdrawAddress", cmd.PersistentFlags().Lookup("withdrawAddress")); err != nil {
		return err
	}
	if err := viper.BindPFlag("network", cmd.Flags().Lookup("network")); err != nil {
		return err
	}
	if err := viper.BindPFlag("validators", cmd.Flags().Lookup("validators")); err != nil {
		return err
	}
	withdrawAddr := viper.GetString("withdrawAddress")
	if withdrawAddr == "" {
		return fmt.Errorf("😥 Failed to get withdrawal address flag value")
	}
	var err error
	WithdrawAddress, err = utils.HexToAddress(withdrawAddr)
	if err != nil {
		return fmt.Errorf("😥 Failed to parse withdraw address: %s", err.Error())
	}
	Network = viper.GetString("network")
	if Network == "" {
		return fmt.Errorf("😥 Failed to get fork version flag value")
	}
	Validators = viper.GetUint64("validators")
	if Validators > 100 || Validators == 0 {
		return fmt.Errorf("🚨 Amount of generated validators should be 1 to 100")
	}
	return nil
}

// BindOperatorFlags binds flags to yaml config parameters for the operator
func BindOperatorFlags(cmd *cobra.Command) error {
	if err := BindBaseFlags(cmd); err != nil {
		return err
	}
	if err := viper.BindPFlag("privKey", cmd.PersistentFlags().Lookup("privKey")); err != nil {
		return err
	}
	if err := viper.BindPFlag("privKeyPassword", cmd.PersistentFlags().Lookup("privKeyPassword")); err != nil {
		return err
	}
	if err := viper.BindPFlag("port", cmd.PersistentFlags().Lookup("port")); err != nil {
		return err
	}
	if err := viper.BindPFlag("operatorID", cmd.PersistentFlags().Lookup("operatorID")); err != nil {
		return err
	}
	PrivKey = viper.GetString("privKey")
	PrivKeyPassword = viper.GetString("privKeyPassword")
	if PrivKey == "" {
		return fmt.Errorf("😥 Failed to get private key path flag value")
	}
	if PrivKeyPassword == "" {
		return fmt.Errorf("😥 Failed to get password for private key flag value")
	}
	Port = viper.GetUint64("port")
	if Port == 0 {
		return fmt.Errorf("😥 Wrong port provided")
	}
	OperatorID = viper.GetUint64("operatorID")
	if OperatorID == 0 {
		return fmt.Errorf("😥 Wrong operator ID provided")
	}
	return nil
}

// StingSliceToUintArray converts the string slice to uint64 slice
func StingSliceToUintArray(flagdata []string) ([]uint64, error) {
	partsarr := make([]uint64, 0, len(flagdata))
	for i := 0; i < len(flagdata); i++ {
		opid, err := strconv.ParseUint(flagdata[i], 10, strconv.IntSize)
		if err != nil {
			return nil, fmt.Errorf("😥 cant load operator err: %v , data: %v, ", err, flagdata[i])
		}
		partsarr = append(partsarr, opid)
	}
	// sort array
	sort.SliceStable(partsarr, func(i, j int) bool {
		return partsarr[i] < partsarr[j]
	})
	sorted := sort.SliceIsSorted(partsarr, func(p, q int) bool {
		return partsarr[p] < partsarr[q]
	})
	if !sorted {
		return nil, fmt.Errorf("slice isnt sorted")
	}
	return partsarr, nil
}

// LoadOperators loads operators data from raw json or file path
func LoadOperators(logger *zap.Logger) (initiator.Operators, error) {
	var opmap map[uint64]initiator.Operator
	var err error
	if OperatorsInfo != "" {
		opmap, err = initiator.LoadOperatorsJson([]byte(OperatorsInfo))
		if err != nil {
			return nil, err
		}
	} else {
		opmap, err = ReadOperatorsInfoFile(OperatorsInfoPath, logger)
		if err != nil {
			return nil, err
		}
	}
	if opmap == nil {
		return nil, fmt.Errorf("no information about operators is provided. Please use or raw JSON, or file")
	}
	return opmap, nil
}

// LoadInitiatorRSAPrivKey loads RSA private key from path or generates a new key pair
func LoadInitiatorRSAPrivKey(generate bool) (*rsa.PrivateKey, error) {
	var privateKey *rsa.PrivateKey
	privKeyPath := fmt.Sprintf("%s/initiator_encrypted_key.json", OutputPath)
	privKeyPassPath := fmt.Sprintf("%s/initiator_password", OutputPath)
	if generate {
		if _, err := os.Stat(privKeyPath); os.IsNotExist(err) {
			_, priv, err := rsaencryption.GenerateKeys()
			if err != nil {
				return nil, fmt.Errorf("😥 Failed to generate operator keys: %s", err)
			}
			if _, err := os.Stat(privKeyPassPath); os.IsNotExist(err) {
				password, err := crypto.GenerateSecurePassword()
				if err != nil {
					return nil, err
				}
				err = os.WriteFile(privKeyPassPath, []byte(password), 0o600)
				if err != nil {
					return nil, err
				}
			}
			keyStorePassword, err := os.ReadFile(filepath.Clean(privKeyPassPath))
			if err != nil {
				return nil, fmt.Errorf("😥 Error reading password file: %s", err)
			}
			encryptedRSAJSON, err := crypto.EncryptPrivateKey(priv, string(keyStorePassword))
			if err != nil {
				return nil, fmt.Errorf("😥 Failed to marshal encrypted data to JSON: %s", err)
			}
			privateKey, err = crypto.ReadEncryptedPrivateKey(encryptedRSAJSON, string(keyStorePassword))
			if err != nil {
				return nil, fmt.Errorf("😥 Error converting pem to priv key: %s", err)
			}
			err = os.WriteFile(privKeyPath, encryptedRSAJSON, 0o600)
			if err != nil {
				return nil, err
			}
		} else if err == nil {
			return crypto.ReadEncryptedRSAKey(privKeyPath, privKeyPassPath)
		}
	} else {
		// check if a password string a valid path, then read password from the file
		if _, err := os.Stat(privKeyPath); os.IsNotExist(err) {
			return nil, fmt.Errorf("🔑 private key file: %s", err)
		}
		if _, err := os.Stat(privKeyPassPath); os.IsNotExist(err) {
			return nil, fmt.Errorf("🔑 password file: %s", err)
		}
		return crypto.ReadEncryptedRSAKey(privKeyPath, privKeyPassPath)
	}
	return privateKey, nil
}

func WriteInitResults(depositDataArr []*initiator.DepositDataCLI, keySharesArr []*initiator.KeyShares, nonces []uint64, logger *zap.Logger) {
	if len(depositDataArr) != int(Validators) || len(keySharesArr) != int(Validators) {
		logger.Fatal("Incoming result arrays have inconsistent length")
	}
	timestamp := time.Now().Format(time.RFC3339)
	dir := fmt.Sprintf("%s/ceremony-%s", OutputPath, timestamp)
	err := os.Mkdir(dir, os.ModePerm)
	if err != nil {
		logger.Fatal("Failed to create a ceremony directory: ", zap.Error(err))
	}
	for i := 0; i < int(Validators); i++ {
		nestedDir := fmt.Sprintf("%s/%d-0x%s", dir, keySharesArr[i].Shares[0].OwnerNonce, depositDataArr[i].PubKey)
		err := os.Mkdir(nestedDir, os.ModePerm)
		if err != nil {
			logger.Fatal("Failed to create a validator key directory: ", zap.Error(err))
		}
		logger.Info("💾 Writing deposit data json", zap.String("path", nestedDir))
		err = WriteDepositResult(depositDataArr[i], nestedDir)
		if err != nil {
			logger.Fatal("Failed writing deposit data file: ", zap.Error(err), zap.String("path", nestedDir), zap.Any("deposit", depositDataArr[i]))
		}
		logger.Info("💾 Writing keyshares payload to file", zap.String("path", nestedDir))
		err = WriteKeysharesResult(keySharesArr[i], nestedDir)
		if err != nil {
			logger.Fatal("Failed writing keyshares file: ", zap.Error(err), zap.String("path", nestedDir), zap.Any("deposit", keySharesArr[i]))
		}
	}
	// if there is only one Validator, do not create summary files
	if Validators > 1 {
		err := WriteAggregatedInitResults(dir, depositDataArr, keySharesArr, nonces, ceremonySigsArr, logger)
		if err != nil {
			logger.Fatal("Failed writing aggregated results: ", zap.Error(err))
		}
	}
}

func WriteAggregatedInitResults(dir string, depositDataArr []*initiator.DepositDataCLI, keySharesArr []*initiator.KeyShares, nonces []uint64, ceremonySigsArr []*initiator.CeremonySigs, logger *zap.Logger) error {
	// Write all to one JSON file
	depositFinalPath := fmt.Sprintf("%s/deposit_data.json", dir)
	logger.Info("💾 Writing deposit data json to file", zap.String("path", depositFinalPath))
	err := utils.WriteJSON(depositFinalPath, depositDataArr)
	if err != nil {
		logger.Error("Failed writing deposit data file: ", zap.Error(err), zap.String("path", depositFinalPath), zap.Any("deposits", depositDataArr))
		return err
	}
	keysharesFinalPath := fmt.Sprintf("%s/keyshares.json", dir)
	logger.Info("💾 Writing keyshares payload to file", zap.String("path", keysharesFinalPath))
	aggrKeySharesArr, err := initiator.GenerateAggregatesKeyshares(keySharesArr)
	if err != nil {
		return err
	}
	err = utils.WriteJSON(keysharesFinalPath, aggrKeySharesArr)
	if err != nil {
		logger.Error("Failed writing keyshares to file: ", zap.Error(err), zap.String("path", keysharesFinalPath), zap.Any("keyshares", keySharesArr))
		return err
	}
<<<<<<< HEAD
=======
	ceremonySigsFinalPath := fmt.Sprintf("%s/ceremony_sigs.json", dir)

	err = utils.WriteJSON(ceremonySigsFinalPath, ceremonySigsArr)
	if err != nil {
		logger.Error("Failed writing ceremony sig file: ", zap.Error(err), zap.String("path", ceremonySigsFinalPath), zap.Any("sigs", ceremonySigsArr))
		return err
	}

	return nil
>>>>>>> 8a36ae5f
}

func WriteKeysharesResult(keyShares *initiator.KeyShares, dir string) error {
	keysharesFinalPath := fmt.Sprintf("%s/keyshares.json", dir)
	err := utils.WriteJSON(keysharesFinalPath, keyShares)
	if err != nil {
		return fmt.Errorf("failed writing keyshares file: %w, %v", err, keyShares)
	}
	return nil
}

func WriteDepositResult(depositData *initiator.DepositDataCLI, dir string) error {
	depositFinalPath := fmt.Sprintf("%s/deposit_data.json", dir)
	err := utils.WriteJSON(depositFinalPath, []*initiator.DepositDataCLI{depositData})

	if err != nil {
		return fmt.Errorf("failed writing deposit data file: %w, %v", err, depositData)
	}
	return nil
}

<<<<<<< HEAD
=======
func WriteCeremonySigs(ceremonySigs *initiator.CeremonySigs, dir string) error {
	finalPath := fmt.Sprintf("%s/ceremony_sigs.json", dir)
	err := utils.WriteJSON(finalPath, ceremonySigs)
	if err != nil {
		return fmt.Errorf("failed writing data file: %w, %v", err, ceremonySigs)
	}
	return nil
}

>>>>>>> 8a36ae5f
func createDirIfNotExist(path string) error {
	if _, err := os.Stat(path); err != nil {
		if os.IsNotExist(err) {
			// Directory does not exist, try to create it
			if err := os.MkdirAll(path, os.ModePerm); err != nil {
				// Failed to create the directory
				return fmt.Errorf("😥 can't create %s: %w", path, err)
			}
		} else {
			// Some other error occurred
			return fmt.Errorf("😥 %s", err)
		}
	}
	return nil
}<|MERGE_RESOLUTION|>--- conflicted
+++ resolved
@@ -19,6 +19,7 @@
 	"github.com/bloxapp/ssv-dkg/pkgs/crypto"
 	"github.com/bloxapp/ssv-dkg/pkgs/initiator"
 	"github.com/bloxapp/ssv-dkg/pkgs/utils"
+	"github.com/bloxapp/ssv-dkg/pkgs/wire"
 	"github.com/bloxapp/ssv/logging"
 	"github.com/bloxapp/ssv/utils/rsaencryption"
 )
@@ -35,14 +36,14 @@
 
 // init flags
 var (
-	OperatorsInfo                     string
-	OperatorsInfoPath                 string
-	OperatorIDs                       []string
-	WithdrawAddress                   common.Address
-	Network                           string
-	OwnerAddress                      common.Address
-	Nonce                             uint64
-	Validators                        uint64
+	OperatorsInfo     string
+	OperatorsInfoPath string
+	OperatorIDs       []string
+	WithdrawAddress   common.Address
+	Network           string
+	OwnerAddress      common.Address
+	Nonce             uint64
+	Validators        uint64
 )
 
 // operator flags
@@ -425,7 +426,7 @@
 	return privateKey, nil
 }
 
-func WriteInitResults(depositDataArr []*initiator.DepositDataCLI, keySharesArr []*initiator.KeyShares, nonces []uint64, logger *zap.Logger) {
+func WriteInitResults(depositDataArr []*initiator.DepositDataCLI, keySharesArr []*initiator.KeyShares, proofs [][]*wire.SignedProof, nonces []uint64, logger *zap.Logger) {
 	if len(depositDataArr) != int(Validators) || len(keySharesArr) != int(Validators) {
 		logger.Fatal("Incoming result arrays have inconsistent length")
 	}
@@ -454,14 +455,14 @@
 	}
 	// if there is only one Validator, do not create summary files
 	if Validators > 1 {
-		err := WriteAggregatedInitResults(dir, depositDataArr, keySharesArr, nonces, ceremonySigsArr, logger)
+		err := WriteAggregatedInitResults(dir, depositDataArr, keySharesArr, proofs, nonces, logger)
 		if err != nil {
 			logger.Fatal("Failed writing aggregated results: ", zap.Error(err))
 		}
 	}
 }
 
-func WriteAggregatedInitResults(dir string, depositDataArr []*initiator.DepositDataCLI, keySharesArr []*initiator.KeyShares, nonces []uint64, ceremonySigsArr []*initiator.CeremonySigs, logger *zap.Logger) error {
+func WriteAggregatedInitResults(dir string, depositDataArr []*initiator.DepositDataCLI, keySharesArr []*initiator.KeyShares, proofs [][]*wire.SignedProof, nonces []uint64, logger *zap.Logger) error {
 	// Write all to one JSON file
 	depositFinalPath := fmt.Sprintf("%s/deposit_data.json", dir)
 	logger.Info("💾 Writing deposit data json to file", zap.String("path", depositFinalPath))
@@ -481,18 +482,14 @@
 		logger.Error("Failed writing keyshares to file: ", zap.Error(err), zap.String("path", keysharesFinalPath), zap.Any("keyshares", keySharesArr))
 		return err
 	}
-<<<<<<< HEAD
-=======
-	ceremonySigsFinalPath := fmt.Sprintf("%s/ceremony_sigs.json", dir)
-
-	err = utils.WriteJSON(ceremonySigsFinalPath, ceremonySigsArr)
-	if err != nil {
-		logger.Error("Failed writing ceremony sig file: ", zap.Error(err), zap.String("path", ceremonySigsFinalPath), zap.Any("sigs", ceremonySigsArr))
-		return err
-	}
-
-	return nil
->>>>>>> 8a36ae5f
+	ceremonySigsFinalPath := fmt.Sprintf("%s/signed_proofs.json", dir)
+	err = utils.WriteJSON(ceremonySigsFinalPath, proofs)
+	if err != nil {
+		logger.Error("Failed writing ceremony sig file: ", zap.Error(err), zap.String("path", ceremonySigsFinalPath), zap.Any("sigs", proofs))
+		return err
+	}
+
+	return nil
 }
 
 func WriteKeysharesResult(keyShares *initiator.KeyShares, dir string) error {
@@ -514,18 +511,15 @@
 	return nil
 }
 
-<<<<<<< HEAD
-=======
-func WriteCeremonySigs(ceremonySigs *initiator.CeremonySigs, dir string) error {
-	finalPath := fmt.Sprintf("%s/ceremony_sigs.json", dir)
-	err := utils.WriteJSON(finalPath, ceremonySigs)
-	if err != nil {
-		return fmt.Errorf("failed writing data file: %w, %v", err, ceremonySigs)
-	}
-	return nil
-}
-
->>>>>>> 8a36ae5f
+func WriteProofs(proofs *wire.SignedProof, dir string) error {
+	finalPath := fmt.Sprintf("%s/signed_proofs.json", dir)
+	err := utils.WriteJSON(finalPath, proofs)
+	if err != nil {
+		return fmt.Errorf("failed writing data file: %w, %v", err, proofs)
+	}
+	return nil
+}
+
 func createDirIfNotExist(path string) error {
 	if _, err := os.Stat(path); err != nil {
 		if os.IsNotExist(err) {
