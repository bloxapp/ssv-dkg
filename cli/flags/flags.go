package flags

import (
	"fmt"

	"github.com/spf13/cobra"
)

// Flag names.
const (
	threshold                = "threshold"
	withdrawAddress          = "withdrawAddress"
	operatorIDs              = "operatorIDs"
	newOperatorIDs           = "newOperatorIDs"
	oldID                    = "oldID"
	operatorsInfo            = "operatorsInfo"
	operatorsInfoPath        = "operatorsInfoPath"
	privKey                  = "privKey"
	privKeyPassword          = "privKeyPassword"
	configPath               = "configPath"
	generateInitiatorKey     = "generateInitiatorKey"
	operatorPort             = "port"
	owner                    = "owner"
	nonce                    = "nonce"
	network                  = "network"
	mnemonicFlag             = "mnemonic"
	indexFlag                = "index"
	outputPath               = "outputPath"
	storeShare               = "storeShare"
	logLevel                 = "logLevel"
	logFormat                = "logFormat"
	logLevelFormat           = "logLevelFormat"
	logFilePath              = "logFilePath"
	DBPath                   = "DBPath"
	DBReporting              = "DBReporting"
	DBGCInterval             = "DBGCInterval"
)

// ThresholdFlag adds threshold flag to the command
func ThresholdFlag(c *cobra.Command) {
	AddPersistentIntFlag(c, threshold, 0, "Threshold for distributed signature", false)
}

// GetThresholdFlagValue gets threshold flag from the command
func GetThresholdFlagValue(c *cobra.Command) (uint64, error) {
	return c.Flags().GetUint64(threshold)
}

// WithdrawAddressFlag  adds withdraw address flag to the command
func WithdrawAddressFlag(c *cobra.Command) {
	AddPersistentStringFlag(c, withdrawAddress, "", "Withdrawal address", false)
}

// GetWithdrawAddressFlagValue gets withdraw address flag from the command
func GetWithdrawAddressFlagValue(c *cobra.Command) (string, error) {
	return c.Flags().GetString(withdrawAddress)
}

// operatorIDsFlag adds operators IDs flag to the command
func OperatorIDsFlag(c *cobra.Command) {
	AddPersistentStringSliceFlag(c, operatorIDs, []string{"1", "2", "3"}, "Operator IDs", false)
}

// GetThresholdFlagValue gets operators IDs flag from the command
func GetoperatorIDsFlagValue(c *cobra.Command) ([]string, error) {
	return c.Flags().GetStringSlice(operatorIDs)
}

// operatorIDsFlag adds new operators IDs flag to the command
func NewOperatorIDsFlag(c *cobra.Command) {
	AddPersistentStringSliceFlag(c, newOperatorIDs, []string{"1", "2", "3"}, "New operator IDs", false)
}

// GetThresholdFlagValue gets new operators IDs flag from the command
func GetNewOperatorIDsFlagValue(c *cobra.Command) ([]string, error) {
	return c.Flags().GetStringSlice(newOperatorIDs)
}

// OldIDFlag  adds previous DKG ceremony ID flag to the command
func OldIDFlag(c *cobra.Command) {
	AddPersistentStringFlag(c, oldID, "", "Old ID (24 bytes)", false)
}

// GetWithdrawAddressFlagValue gets previous DKG ceremony ID flag from the command
func GetOldIDFlagValue(c *cobra.Command) (string, error) {
	return c.Flags().GetString(oldID)
}

// OperatorsInfoFlag  adds path to operators' ifo file flag to the command
func OperatorsInfoFlag(c *cobra.Command) {
	AddPersistentStringFlag(c, operatorsInfo, "", "Raw JSON string operators' public keys, IDs and IPs file e.g. `{ 1: { publicKey: XXX, id: 1, ip: 10.0.0.1:3033 }`", false)
}

// GetOperatorsInfoFlagValue gets path to operators' ifo file flag from the command
func GetOperatorsInfoFlagValue(c *cobra.Command) (string, error) {
	return c.Flags().GetString(operatorsInfo)
}

// OperatorsInfoFlag  adds path to where to look for operator info file flag to the command
func OperatorsInfoPathFlag(c *cobra.Command) {
	AddPersistentStringFlag(c, operatorsInfoPath, "", "Path to where to look for operator info file", false)
}

// GetOperatorsInfoPathFlagValue gets path to where to look for operator info file flag from the command
func GetOperatorsInfoPathFlagValue(c *cobra.Command) (string, error) {
	return c.Flags().GetString(operatorsInfoPath)
}

// OwnerAddressFlag  adds owner address flag to the command
func OwnerAddressFlag(c *cobra.Command) {
	AddPersistentStringFlag(c, owner, "", "Owner address", false)
}

// GetOwnerAddressFlagValue gets owner address flag from the command
func GetOwnerAddressFlagValue(c *cobra.Command) (string, error) {
	return c.Flags().GetString(owner)
}

// NonceFlag  owner nonce flag to the command
func NonceFlag(c *cobra.Command) {
	AddPersistentIntFlag(c, nonce, 0, "Owner nonce", false)
}

// GetNonceFlagValue gets owner nonce flag from the command
func GetNonceFlagValue(c *cobra.Command) (uint64, error) {
	return c.Flags().GetUint64(nonce)
}

// NetworkFlag  adds the fork version of the network flag to the command
func NetworkFlag(c *cobra.Command) {
<<<<<<< HEAD
	AddPersistentStringFlag(c, network, "mainnet", "Network name: mainnet, prater, or pyrmont", false)
=======
	AddPersistentStringFlag(c, network, "mainnet", "Network name: mainnet, prater, holesky, or now_test_network", false)
>>>>>>> 8d4aa2bb
}

// OperatorPrivateKeyFlag  adds private key flag to the command
func PrivateKeyFlag(c *cobra.Command) {
	AddPersistentStringFlag(c, privKey, "", "Path to initiator Private Key file", false)
}

// GenerateInitiatorKeyFlag adds flag to generate a random secure password and initiator RSA key pair encrypted with this password
func GenerateInitiatorKeyFlag(c *cobra.Command) {
	AddPersistentBoolFlag(c, generateInitiatorKey, false, "Generates a random secure password and initiator RSA key pair encrypted with this password", false)
}

// GetGenerateInitiatorKeyFlagValue gets flag to generate a random secure password and initiator RSA key pair encrypted with this password
func GetGenerateInitiatorKeyFlagValue(c *cobra.Command) (bool, error) {
	return c.Flags().GetBool(generateInitiatorKey)
}

// OperatorPrivateKeyPassFlag  adds private key flag to the command
func PrivateKeyPassFlag(c *cobra.Command) {
	AddPersistentStringFlag(c, privKeyPassword, "", "Password to decrypt initiator`s Private Key file", false)
}

// OperatorPortFlag  adds operator listening port flag to the command
func OperatorPortFlag(c *cobra.Command) {
	AddPersistentIntFlag(c, operatorPort, 3030, "Operator Private Key hex", false)
}

// OperatorConfigPathFlag config path flag to the command
func ConfigPathFlag(c *cobra.Command) {
	AddPersistentStringFlag(c, configPath, "", "Path to config file", false)
}

// GetConfigPathFlagValue gets config path flag from the command
func GetConfigPathFlagValue(c *cobra.Command) (string, error) {
	return c.Flags().GetString(configPath)
}

// GetOperatorPortFlagValue gets operator listening port flag from the command
func GetOperatorPortFlagValue(c *cobra.Command) (uint64, error) {
	return c.Flags().GetUint64(operatorPort)
}

// LogLevelFlag logger's log level flag to the command
func LogLevelFlag(c *cobra.Command) {
	AddPersistentStringFlag(c, logLevel, "debug", "Defines logger's log level", false)
}

// LogFormatFlag logger's  logger's encoding flag to the command
func LogFormatFlag(c *cobra.Command) {
	AddPersistentStringFlag(c, logFormat, "json", "Defines logger's encoding, valid values are 'json' (default) and 'console'", false)
}

// LogLevelFormatFlag logger's level format flag to the command
func LogLevelFormatFlag(c *cobra.Command) {
	AddPersistentStringFlag(c, logLevelFormat, "capitalColor", "Defines logger's level format, valid values are 'capitalColor' (default), 'capital' or 'lowercase'", false)
}

// GetLogLevelFormatFlagValue gets logger's level format flag from the command
func GetLogLevelFormatFlagValue(c *cobra.Command) (string, error) {
	return c.Flags().GetString(logLevelFormat)
}

// LogFilePathFlag file path to write logs into
func LogFilePathFlag(c *cobra.Command) {
	AddPersistentStringFlag(c, logFilePath, "./data/debug.log", "Defines a file path to write logs into", false)
}

// GetLogFilePathValue gets logs file path flag from the command
func GetLogFilePathValue(c *cobra.Command) (string, error) {
	return c.Flags().GetString(logFilePath)
}

// DBPathFlag adds path for storage flag to the command
func DBPathFlag(c *cobra.Command) {
	AddPersistentStringFlag(c, DBPath, "./data/db", "Path for storage", false)
}

// GetDBPathFlagValue gets path for storage flag from the command
func GetDBPathFlagValue(c *cobra.Command) (string, error) {
	return c.Flags().GetString(DBPath)
}

// DBReportingFlag adds flag to run on-off db size reporting to the command
func DBReportingFlag(c *cobra.Command) {
	AddPersistentBoolFlag(c, DBReporting, false, "Flag to run on-off db size reporting", false)
}

// GetDBReportingFlagValue gets flag flag to run on-off db size reporting
func GetDBReportingFlagValue(c *cobra.Command) (bool, error) {
	return c.Flags().GetBool(DBReporting)
}

// DBGCIntervalFlag adds path for storage flag to the command
func DBGCIntervalFlag(c *cobra.Command) {
	AddPersistentStringFlag(c, DBGCInterval, "6m", "Interval between garbage collection cycles. Set to 0 to disable.", false)
}

// GetDBGCIntervalFlagValue gets path for storage flag from the command
func GetDBGCIntervalFlagValue(c *cobra.Command) (string, error) {
	return c.Flags().GetString(DBGCInterval)
}

// AddPersistentStringFlag adds a string flag to the command
func AddPersistentStringFlag(c *cobra.Command, flag string, value string, description string, isRequired bool) {
	req := ""
	if isRequired {
		req = " (required)"
	}

	c.PersistentFlags().String(flag, value, fmt.Sprintf("%s%s", description, req))

	if isRequired {
		_ = c.MarkPersistentFlagRequired(flag)
	}
}

// AddPersistentIntFlag adds a int flag to the command
func AddPersistentIntFlag(c *cobra.Command, flag string, value uint64, description string, isRequired bool) {
	req := ""
	if isRequired {
		req = " (required)"
	}

	c.PersistentFlags().Uint64(flag, value, fmt.Sprintf("%s%s", description, req))

	if isRequired {
		_ = c.MarkPersistentFlagRequired(flag)
	}
}

// AddPersistentStringArrayFlag adds a string array flag to the command
func AddPersistentStringArrayFlag(c *cobra.Command, flag string, value []string, description string, isRequired bool) {
	req := ""
	if isRequired {
		req = " (required)"
	}

	c.PersistentFlags().StringArray(flag, value, fmt.Sprintf("%s%s", description, req))

	if isRequired {
		_ = c.MarkPersistentFlagRequired(flag)
	}
}

// AddPersistentStringArrayFlag adds a string slice flag to the command
func AddPersistentStringSliceFlag(c *cobra.Command, flag string, value []string, description string, isRequired bool) {
	req := ""
	if isRequired {
		req = " (required)"
	}

	c.PersistentFlags().StringSlice(flag, value, fmt.Sprintf("%s%s", description, req))

	if isRequired {
		_ = c.MarkPersistentFlagRequired(flag)
	}
}

// AddPersistentIntFlag adds a int flag to the command
func AddPersistentBoolFlag(c *cobra.Command, flag string, value bool, description string, isRequired bool) {
	req := ""
	if isRequired {
		req = " (required)"
	}

	c.PersistentFlags().Bool(flag, value, fmt.Sprintf("%s%s", description, req))

	if isRequired {
		_ = c.MarkPersistentFlagRequired(flag)
	}
}

// AddMnemonicFlag adds the mnemonic key flag to the command
func AddMnemonicFlag(c *cobra.Command) {
	AddPersistentStringFlag(c, mnemonicFlag, "", "24 letter mnemonic phrase", true)
}

// GetMnemonicFlagValue gets the mnemonic key flag from the command
func GetMnemonicFlagValue(c *cobra.Command) (string, error) {
	return c.Flags().GetString(mnemonicFlag)
}

// AddKeyIndexFlag adds the key index flag to the command
func AddKeyIndexFlag(c *cobra.Command) {
	AddPersistentIntFlag(c, indexFlag, 0, "Index of the key to export from mnemonic", false)
}

// GetKeyIndexFlagValue gets the key index flag to the command
func GetKeyIndexFlagValue(c *cobra.Command) (uint64, error) {
	return c.Flags().GetUint64(indexFlag)
}

func ResultPathFlag(c *cobra.Command) {
	AddPersistentStringFlag(c, outputPath, "./", "Path to store results", false)
}

func GetResultPathFlag(c *cobra.Command) (string, error) {
	return c.Flags().GetString(outputPath)
}

func StoreShareFlag(c *cobra.Command) {
	AddPersistentBoolFlag(c, storeShare, false, "Store BLS share as json", false)
}

func GetStoreShareFlag(c *cobra.Command) (bool, error) {
	return c.Flags().GetBool(storeShare)
}<|MERGE_RESOLUTION|>--- conflicted
+++ resolved
@@ -128,11 +128,7 @@
 
 // NetworkFlag  adds the fork version of the network flag to the command
 func NetworkFlag(c *cobra.Command) {
-<<<<<<< HEAD
-	AddPersistentStringFlag(c, network, "mainnet", "Network name: mainnet, prater, or pyrmont", false)
-=======
 	AddPersistentStringFlag(c, network, "mainnet", "Network name: mainnet, prater, holesky, or now_test_network", false)
->>>>>>> 8d4aa2bb
 }
 
 // OperatorPrivateKeyFlag  adds private key flag to the command
