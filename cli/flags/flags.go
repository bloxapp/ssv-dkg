package flags

import (
	"fmt"

	"github.com/spf13/cobra"
)

// Flag names.
const (
	threshold                = "threshold"
	withdrawAddress          = "withdrawAddress"
	operatorIDs              = "operatorIDs"
<<<<<<< HEAD
	newOperatorIDs           = "newOperatorIDs"
	oldID                    = "oldID"
	operatorsInfo            = "operatorsInfoPath"
=======
	operatorsInfo            = "operatorsInfo"
	operatorsInfoPath        = "operatorsInfoPath"
>>>>>>> 45ce5bcd
	operatorPrivKey          = "privKey"
	configPath               = "configPath"
	initiatorPrivKey         = "initiatorPrivKey"
	initiatorPrivKeyPassword = "initiatorPrivKeyPassword"
<<<<<<< HEAD
	operatorPort             = "port"
	owner                    = "owner"
	nonce                    = "nonce"
	fork                     = "fork"
	mnemonicFlag             = "mnemonic"
	indexFlag                = "index"
	networkFlag              = "network"
	password                 = "password"
	depositOutputPath        = "depositOutputPath"
	keysharesOutputPath      = "keysharesOutputPath"
=======
	generateInitiatorKey     = "generateInitiatorKey"
	operatorPort             = "port"
	owner                    = "owner"
	nonce                    = "nonce"
	network                  = "network"
	mnemonicFlag             = "mnemonic"
	indexFlag                = "index"
	password                 = "password"
	outputPath               = "outputPath"
>>>>>>> 45ce5bcd
	storeShare               = "storeShare"
	logLevel                 = "logLevel"
	logFormat                = "logFormat"
	logLevelFormat           = "logLevelFormat"
	logFilePath              = "logFilePath"
<<<<<<< HEAD
	DBPath                   = "DBPath"
	DBReporting              = "DBReporting"
	DBGCInterval             = "DBGCInterval"
=======
>>>>>>> 45ce5bcd
)

// ThresholdFlag adds threshold flag to the command
func ThresholdFlag(c *cobra.Command) {
	AddPersistentIntFlag(c, threshold, 0, "Threshold for distributed signature", false)
}

// GetThresholdFlagValue gets threshold flag from the command
func GetThresholdFlagValue(c *cobra.Command) (uint64, error) {
	return c.Flags().GetUint64(threshold)
}

// WithdrawAddressFlag  adds withdraw address flag to the command
func WithdrawAddressFlag(c *cobra.Command) {
	AddPersistentStringFlag(c, withdrawAddress, "", "Withdrawal address", false)
}

// GetWithdrawAddressFlagValue gets withdraw address flag from the command
func GetWithdrawAddressFlagValue(c *cobra.Command) (string, error) {
	return c.Flags().GetString(withdrawAddress)
}

// operatorIDsFlag adds operators IDs flag to the command
func OperatorIDsFlag(c *cobra.Command) {
	AddPersistentStringSliceFlag(c, operatorIDs, []string{"1", "2", "3"}, "Operator IDs", false)
}

// GetThresholdFlagValue gets operators IDs flag from the command
func GetoperatorIDsFlagValue(c *cobra.Command) ([]string, error) {
	return c.Flags().GetStringSlice(operatorIDs)
}

// operatorIDsFlag adds new operators IDs flag to the command
func NewOperatorIDsFlag(c *cobra.Command) {
	AddPersistentStringSliceFlag(c, newOperatorIDs, []string{"1", "2", "3"}, "New operator IDs", false)
}

// GetThresholdFlagValue gets new operators IDs flag from the command
func GetNewOperatorIDsFlagValue(c *cobra.Command) ([]string, error) {
	return c.Flags().GetStringSlice(newOperatorIDs)
}

// OldIDFlag  adds previous DKG ceremony ID flag to the command
func OldIDFlag(c *cobra.Command) {
	AddPersistentStringFlag(c, oldID, "", "Old ID (24 bytes)", false)
}

// GetWithdrawAddressFlagValue gets previous DKG ceremony ID flag from the command
func GetOldIDFlagValue(c *cobra.Command) (string, error) {
	return c.Flags().GetString(oldID)
}

// OperatorsInfoFlag  adds path to operators' ifo file flag to the command
func OperatorsInfoFlag(c *cobra.Command) {
	AddPersistentStringFlag(c, operatorsInfo, "", "Raw JSON string operators' public keys, IDs and IPs file e.g. `{ 1: { publicKey: XXX, id: 1, ip: 10.0.0.1:3033 }`", false)
}

// GetOperatorsInfoFlagValue gets path to operators' ifo file flag from the command
func GetOperatorsInfoFlagValue(c *cobra.Command) (string, error) {
	return c.Flags().GetString(operatorsInfo)
}

// OperatorsInfoFlag  adds path to where to look for operator info file flag to the command
func OperatorsInfoPathFlag(c *cobra.Command) {
	AddPersistentStringFlag(c, operatorsInfoPath, "", "Path to where to look for operator info file", false)
}

// GetOperatorsInfoPathFlagValue gets path to where to look for operator info file flag from the command
func GetOperatorsInfoPathFlagValue(c *cobra.Command) (string, error) {
	return c.Flags().GetString(operatorsInfoPath)
}

// OwnerAddressFlag  adds owner address flag to the command
func OwnerAddressFlag(c *cobra.Command) {
	AddPersistentStringFlag(c, owner, "", "Owner address", false)
}

// GetOwnerAddressFlagValue gets owner address flag from the command
func GetOwnerAddressFlagValue(c *cobra.Command) (string, error) {
	return c.Flags().GetString(owner)
}

// NonceFlag  owner nonce flag to the command
func NonceFlag(c *cobra.Command) {
	AddPersistentIntFlag(c, nonce, 0, "Owner nonce", false)
}

// GetNonceFlagValue gets owner nonce flag from the command
func GetNonceFlagValue(c *cobra.Command) (uint64, error) {
	return c.Flags().GetUint64(nonce)
}

<<<<<<< HEAD
// ForkVersionFlag  adds the fork version of the network flag to the command
func ForkVersionFlag(c *cobra.Command) {
	AddPersistentStringFlag(c, fork, "", "Fork version, mainnet/prater", false)
=======
// NetworkFlag  adds the fork version of the network flag to the command
func NetworkFlag(c *cobra.Command) {
	AddPersistentStringFlag(c, network, "mainnet", "Network name: mainnet, prater, or pyrmont", false)
>>>>>>> 45ce5bcd
}

// OperatorPrivateKeyFlag  adds private key flag to the command
func InitiatorPrivateKeyFlag(c *cobra.Command) {
	AddPersistentStringFlag(c, initiatorPrivKey, "", "Path to initiator Private Key file", false)
}

// GetOperatorPrivateKeyFlagValue gets private key flag from the command
func GetInitiatorPrivateKeyFlagValue(c *cobra.Command) (string, error) {
	return c.Flags().GetString(initiatorPrivKey)
}

// GenerateInitiatorKeyFlag adds flag to generate a random secure password and initiator RSA key pair encrypted with this password
func GenerateInitiatorKeyFlag(c *cobra.Command) {
	AddPersistentBoolFlag(c, generateInitiatorKey, false, "Generates a random secure password and initiator RSA key pair encrypted with this password", false)
}

// GetGenerateInitiatorKeyFlagValue gets flag to generate a random secure password and initiator RSA key pair encrypted with this password
func GetGenerateInitiatorKeyFlagValue(c *cobra.Command) (bool, error) {
	return c.Flags().GetBool(generateInitiatorKey)
}

// OperatorPrivateKeyPassFlag  adds private key flag to the command
func InitiatorPrivateKeyPassFlag(c *cobra.Command) {
	AddPersistentStringFlag(c, initiatorPrivKeyPassword, "", "Password to decrypt initiator`s Private Key file", false)
}

// GetOperatorPrivateKeyFlagValue gets private key flag from the command
func GetInitiatorPrivateKeyPassFlagValue(c *cobra.Command) (string, error) {
	return c.Flags().GetString(initiatorPrivKeyPassword)
}

// OperatorPrivateKeyFlag  adds private key flag to the command
func InitiatorPrivateKeyFlag(c *cobra.Command) {
	AddPersistentStringFlag(c, initiatorPrivKey, "", "Path to initiator Private Key file", false)
}

// GetOperatorPrivateKeyFlagValue gets private key flag from the command
func GetInitiatorPrivateKeyFlagValue(c *cobra.Command) (string, error) {
	return c.Flags().GetString(initiatorPrivKey)
}

// OperatorPrivateKeyPassFlag  adds private key flag to the command
func InitiatorPrivateKeyPassFlag(c *cobra.Command) {
	AddPersistentStringFlag(c, initiatorPrivKeyPassword, "", "Password to decrypt initiator`s Private Key file", false)
}

// GetOperatorPrivateKeyFlagValue gets private key flag from the command
func GetInitiatorPrivateKeyPassFlagValue(c *cobra.Command) (string, error) {
	return c.Flags().GetString(initiatorPrivKeyPassword)
}

// OperatorPrivateKeyFlag  adds private key flag to the command
func OperatorPrivateKeyFlag(c *cobra.Command) {
	AddPersistentStringFlag(c, operatorPrivKey, "", "Path to initiator Private Key file", false)
}

// GetOperatorPrivateKeyFlagValue gets private key flag from the command
func GetOperatorPrivateKeyFlagValue(c *cobra.Command) (string, error) {
	return c.Flags().GetString(operatorPrivKey)
}

// OperatorPrivateKeyPassFlag  adds private key flag to the command
func OperatorPrivateKeyPassFlag(c *cobra.Command) {
	AddPersistentStringFlag(c, password, "", "Password to decrypt operator Private Key file", false)
}

// GetOperatorPrivateKeyFlagValue gets private key flag from the command
func GetOperatorPrivateKeyPassFlagValue(c *cobra.Command) (string, error) {
	return c.Flags().GetString(password)
}

// OperatorPortFlag  adds operator listening port flag to the command
func OperatorPortFlag(c *cobra.Command) {
	AddPersistentIntFlag(c, operatorPort, 3030, "Operator Private Key hex", false)
}

// OperatorConfigPathFlag config path flag to the command
func ConfigPathFlag(c *cobra.Command) {
	AddPersistentStringFlag(c, configPath, "", "Path to config file", false)
}

// GetConfigPathFlagValue gets config path flag from the command
func GetConfigPathFlagValue(c *cobra.Command) (string, error) {
	return c.Flags().GetString(configPath)
}

// GetOperatorPortFlagValue gets operator listening port flag from the command
func GetOperatorPortFlagValue(c *cobra.Command) (uint64, error) {
	return c.Flags().GetUint64(operatorPort)
}

// LogLevelFlag logger's log level flag to the command
func LogLevelFlag(c *cobra.Command) {
	AddPersistentStringFlag(c, logLevel, "debug", "Defines logger's log level", false)
}

<<<<<<< HEAD
// GetLogLevelFlagValue gets logger's log level flag from the command
func GetLogLevelFlagValue(c *cobra.Command) (string, error) {
	return c.Flags().GetString(logLevel)
}

=======
>>>>>>> 45ce5bcd
// LogFormatFlag logger's  logger's encoding flag to the command
func LogFormatFlag(c *cobra.Command) {
	AddPersistentStringFlag(c, logFormat, "json", "Defines logger's encoding, valid values are 'json' (default) and 'console'", false)
}

<<<<<<< HEAD
// GetLogFormatFlagValue gets logger's encoding flag from the command
func GetLogFormatFlagValue(c *cobra.Command) (string, error) {
	return c.Flags().GetString(logFormat)
}

=======
>>>>>>> 45ce5bcd
// LogLevelFormatFlag logger's level format flag to the command
func LogLevelFormatFlag(c *cobra.Command) {
	AddPersistentStringFlag(c, logLevelFormat, "capitalColor", "Defines logger's level format, valid values are 'capitalColor' (default), 'capital' or 'lowercase'", false)
}

<<<<<<< HEAD
// GetLogLevelFormatFlagValue gets logger's level format flag from the command
func GetLogLevelFormatFlagValue(c *cobra.Command) (string, error) {
	return c.Flags().GetString(logLevelFormat)
}

// LogFilePathFlag file path to write logs into
func LogFilePathFlag(c *cobra.Command) {
	AddPersistentStringFlag(c, logFilePath, "./data/debug.log", "Defines a file path to write logs into", false)
}

// GetLogFilePathValue gets logs file path flag from the command
func GetLogFilePathValue(c *cobra.Command) (string, error) {
	return c.Flags().GetString(logFilePath)
}

// DBPathFlag adds path for storage flag to the command
func DBPathFlag(c *cobra.Command) {
	AddPersistentStringFlag(c, DBPath, "./data/db", "Path for storage", false)
}

// GetDBPathFlagValue gets path for storage flag from the command
func GetDBPathFlagValue(c *cobra.Command) (string, error) {
	return c.Flags().GetString(DBPath)
}

// DBReportingFlag adds flag to run on-off db size reporting to the command
func DBReportingFlag(c *cobra.Command) {
	AddPersistentBoolFlag(c, DBReporting, false, "Flag to run on-off db size reporting", false)
}

// GetDBReportingFlagValue gets flag flag to run on-off db size reporting
func GetDBReportingFlagValue(c *cobra.Command) (bool, error) {
	return c.Flags().GetBool(DBReporting)
}

// DBGCIntervalFlag adds path for storage flag to the command
func DBGCIntervalFlag(c *cobra.Command) {
	AddPersistentStringFlag(c, DBGCInterval, "6m", "Interval between garbage collection cycles. Set to 0 to disable.", false)
}

// GetDBGCIntervalFlagValue gets path for storage flag from the command
func GetDBGCIntervalFlagValue(c *cobra.Command) (string, error) {
	return c.Flags().GetString(DBGCInterval)
=======
// LogFilePathFlag file path to write logs into
func LogFilePathFlag(c *cobra.Command) {
	AddPersistentStringFlag(c, logFilePath, "./operator_debug.log", "Defines a file path to write logs into", false)
>>>>>>> 45ce5bcd
}

// AddPersistentStringFlag adds a string flag to the command
func AddPersistentStringFlag(c *cobra.Command, flag string, value string, description string, isRequired bool) {
	req := ""
	if isRequired {
		req = " (required)"
	}

	c.PersistentFlags().String(flag, value, fmt.Sprintf("%s%s", description, req))

	if isRequired {
		_ = c.MarkPersistentFlagRequired(flag)
	}
}

// AddPersistentIntFlag adds a int flag to the command
func AddPersistentIntFlag(c *cobra.Command, flag string, value uint64, description string, isRequired bool) {
	req := ""
	if isRequired {
		req = " (required)"
	}

	c.PersistentFlags().Uint64(flag, value, fmt.Sprintf("%s%s", description, req))

	if isRequired {
		_ = c.MarkPersistentFlagRequired(flag)
	}
}

// AddPersistentStringArrayFlag adds a string array flag to the command
func AddPersistentStringArrayFlag(c *cobra.Command, flag string, value []string, description string, isRequired bool) {
	req := ""
	if isRequired {
		req = " (required)"
	}

	c.PersistentFlags().StringArray(flag, value, fmt.Sprintf("%s%s", description, req))

	if isRequired {
		_ = c.MarkPersistentFlagRequired(flag)
	}
}

// AddPersistentStringArrayFlag adds a string slice flag to the command
func AddPersistentStringSliceFlag(c *cobra.Command, flag string, value []string, description string, isRequired bool) {
	req := ""
	if isRequired {
		req = " (required)"
	}

	c.PersistentFlags().StringSlice(flag, value, fmt.Sprintf("%s%s", description, req))

	if isRequired {
		_ = c.MarkPersistentFlagRequired(flag)
	}
}

// AddPersistentIntFlag adds a int flag to the command
func AddPersistentBoolFlag(c *cobra.Command, flag string, value bool, description string, isRequired bool) {
	req := ""
	if isRequired {
		req = " (required)"
	}

	c.PersistentFlags().Bool(flag, value, fmt.Sprintf("%s%s", description, req))

	if isRequired {
		_ = c.MarkPersistentFlagRequired(flag)
	}
}

// AddMnemonicFlag adds the mnemonic key flag to the command
func AddMnemonicFlag(c *cobra.Command) {
	AddPersistentStringFlag(c, mnemonicFlag, "", "24 letter mnemonic phrase", true)
}

// GetMnemonicFlagValue gets the mnemonic key flag from the command
func GetMnemonicFlagValue(c *cobra.Command) (string, error) {
	return c.Flags().GetString(mnemonicFlag)
}

// AddKeyIndexFlag adds the key index flag to the command
func AddKeyIndexFlag(c *cobra.Command) {
	AddPersistentIntFlag(c, indexFlag, 0, "Index of the key to export from mnemonic", false)
}

// GetKeyIndexFlagValue gets the key index flag to the command
func GetKeyIndexFlagValue(c *cobra.Command) (uint64, error) {
	return c.Flags().GetUint64(indexFlag)
}

<<<<<<< HEAD
// AddNetworkFlag adds the network key flag to the command
func AddNetworkFlag(c *cobra.Command) {
	AddPersistentStringFlag(c, networkFlag, "now_test_network", "network", false)
}

// GetNetworkFlag gets the network key flag from the command
func GetNetworkFlag(c *cobra.Command) (string, error) {
	return c.Flags().GetString(networkFlag)
}

func AddDepositResultStorePathFlag(c *cobra.Command) {
	AddPersistentStringFlag(c, depositOutputPath, "./", "Path to store deposit result file json", false)
}

func GetDepositResultStorePathFlag(c *cobra.Command) (string, error) {
	return c.Flags().GetString(depositOutputPath)
}

func AddKeysharesOutputPathFlag(c *cobra.Command) {
	AddPersistentStringFlag(c, keysharesOutputPath, "./", "Path to store ssv keyshares json", false)
}

func GetKeysharesOutputPathFlag(c *cobra.Command) (string, error) {
	return c.Flags().GetString(keysharesOutputPath)
=======
func ResultPathFlag(c *cobra.Command) {
	AddPersistentStringFlag(c, outputPath, "./", "Path to store results", false)
}

func GetResultPathFlag(c *cobra.Command) (string, error) {
	return c.Flags().GetString(outputPath)
>>>>>>> 45ce5bcd
}

func StoreShareFlag(c *cobra.Command) {
	AddPersistentBoolFlag(c, storeShare, false, "Store BLS share as json", false)
}

func GetStoreShareFlag(c *cobra.Command) (bool, error) {
	return c.Flags().GetBool(storeShare)
}<|MERGE_RESOLUTION|>--- conflicted
+++ resolved
@@ -11,30 +11,14 @@
 	threshold                = "threshold"
 	withdrawAddress          = "withdrawAddress"
 	operatorIDs              = "operatorIDs"
-<<<<<<< HEAD
 	newOperatorIDs           = "newOperatorIDs"
 	oldID                    = "oldID"
-	operatorsInfo            = "operatorsInfoPath"
-=======
 	operatorsInfo            = "operatorsInfo"
 	operatorsInfoPath        = "operatorsInfoPath"
->>>>>>> 45ce5bcd
 	operatorPrivKey          = "privKey"
 	configPath               = "configPath"
 	initiatorPrivKey         = "initiatorPrivKey"
 	initiatorPrivKeyPassword = "initiatorPrivKeyPassword"
-<<<<<<< HEAD
-	operatorPort             = "port"
-	owner                    = "owner"
-	nonce                    = "nonce"
-	fork                     = "fork"
-	mnemonicFlag             = "mnemonic"
-	indexFlag                = "index"
-	networkFlag              = "network"
-	password                 = "password"
-	depositOutputPath        = "depositOutputPath"
-	keysharesOutputPath      = "keysharesOutputPath"
-=======
 	generateInitiatorKey     = "generateInitiatorKey"
 	operatorPort             = "port"
 	owner                    = "owner"
@@ -44,18 +28,14 @@
 	indexFlag                = "index"
 	password                 = "password"
 	outputPath               = "outputPath"
->>>>>>> 45ce5bcd
 	storeShare               = "storeShare"
 	logLevel                 = "logLevel"
 	logFormat                = "logFormat"
 	logLevelFormat           = "logLevelFormat"
 	logFilePath              = "logFilePath"
-<<<<<<< HEAD
 	DBPath                   = "DBPath"
 	DBReporting              = "DBReporting"
 	DBGCInterval             = "DBGCInterval"
-=======
->>>>>>> 45ce5bcd
 )
 
 // ThresholdFlag adds threshold flag to the command
@@ -148,15 +128,9 @@
 	return c.Flags().GetUint64(nonce)
 }
 
-<<<<<<< HEAD
-// ForkVersionFlag  adds the fork version of the network flag to the command
-func ForkVersionFlag(c *cobra.Command) {
-	AddPersistentStringFlag(c, fork, "", "Fork version, mainnet/prater", false)
-=======
 // NetworkFlag  adds the fork version of the network flag to the command
 func NetworkFlag(c *cobra.Command) {
 	AddPersistentStringFlag(c, network, "mainnet", "Network name: mainnet, prater, or pyrmont", false)
->>>>>>> 45ce5bcd
 }
 
 // OperatorPrivateKeyFlag  adds private key flag to the command
@@ -254,33 +228,16 @@
 	AddPersistentStringFlag(c, logLevel, "debug", "Defines logger's log level", false)
 }
 
-<<<<<<< HEAD
-// GetLogLevelFlagValue gets logger's log level flag from the command
-func GetLogLevelFlagValue(c *cobra.Command) (string, error) {
-	return c.Flags().GetString(logLevel)
-}
-
-=======
->>>>>>> 45ce5bcd
 // LogFormatFlag logger's  logger's encoding flag to the command
 func LogFormatFlag(c *cobra.Command) {
 	AddPersistentStringFlag(c, logFormat, "json", "Defines logger's encoding, valid values are 'json' (default) and 'console'", false)
 }
 
-<<<<<<< HEAD
-// GetLogFormatFlagValue gets logger's encoding flag from the command
-func GetLogFormatFlagValue(c *cobra.Command) (string, error) {
-	return c.Flags().GetString(logFormat)
-}
-
-=======
->>>>>>> 45ce5bcd
 // LogLevelFormatFlag logger's level format flag to the command
 func LogLevelFormatFlag(c *cobra.Command) {
 	AddPersistentStringFlag(c, logLevelFormat, "capitalColor", "Defines logger's level format, valid values are 'capitalColor' (default), 'capital' or 'lowercase'", false)
 }
 
-<<<<<<< HEAD
 // GetLogLevelFormatFlagValue gets logger's level format flag from the command
 func GetLogLevelFormatFlagValue(c *cobra.Command) (string, error) {
 	return c.Flags().GetString(logLevelFormat)
@@ -324,11 +281,9 @@
 // GetDBGCIntervalFlagValue gets path for storage flag from the command
 func GetDBGCIntervalFlagValue(c *cobra.Command) (string, error) {
 	return c.Flags().GetString(DBGCInterval)
-=======
 // LogFilePathFlag file path to write logs into
 func LogFilePathFlag(c *cobra.Command) {
 	AddPersistentStringFlag(c, logFilePath, "./operator_debug.log", "Defines a file path to write logs into", false)
->>>>>>> 45ce5bcd
 }
 
 // AddPersistentStringFlag adds a string flag to the command
@@ -421,39 +376,12 @@
 	return c.Flags().GetUint64(indexFlag)
 }
 
-<<<<<<< HEAD
-// AddNetworkFlag adds the network key flag to the command
-func AddNetworkFlag(c *cobra.Command) {
-	AddPersistentStringFlag(c, networkFlag, "now_test_network", "network", false)
-}
-
-// GetNetworkFlag gets the network key flag from the command
-func GetNetworkFlag(c *cobra.Command) (string, error) {
-	return c.Flags().GetString(networkFlag)
-}
-
-func AddDepositResultStorePathFlag(c *cobra.Command) {
-	AddPersistentStringFlag(c, depositOutputPath, "./", "Path to store deposit result file json", false)
-}
-
-func GetDepositResultStorePathFlag(c *cobra.Command) (string, error) {
-	return c.Flags().GetString(depositOutputPath)
-}
-
-func AddKeysharesOutputPathFlag(c *cobra.Command) {
-	AddPersistentStringFlag(c, keysharesOutputPath, "./", "Path to store ssv keyshares json", false)
-}
-
-func GetKeysharesOutputPathFlag(c *cobra.Command) (string, error) {
-	return c.Flags().GetString(keysharesOutputPath)
-=======
 func ResultPathFlag(c *cobra.Command) {
 	AddPersistentStringFlag(c, outputPath, "./", "Path to store results", false)
 }
 
 func GetResultPathFlag(c *cobra.Command) (string, error) {
 	return c.Flags().GetString(outputPath)
->>>>>>> 45ce5bcd
 }
 
 func StoreShareFlag(c *cobra.Command) {
