package flags

import (
	"fmt"

	"github.com/spf13/cobra"
)

// Flag names.
const (
	threshold                         = "threshold"
	withdrawAddress                   = "withdrawAddress"
	operatorIDs                       = "operatorIDs"
	newOperatorIDs                    = "newOperatorIDs"
<<<<<<< HEAD
	operatorsInfo                     = "operatorsInfo"
	operatorsInfoPath                 = "operatorsInfoPath"
	privKey                           = "privKey"
	privKeyPassword                   = "privKeyPassword"
	configPath                        = "configPath"
	configYAML                        = "configYAML"
=======
	oldID                             = "oldID"
	operatorsInfo                     = "operatorsInfo"
	privKey                           = "privKey"
	privKeyPassword                   = "privKeyPassword"
	configPath                        = "configPath"
>>>>>>> d73dc83a
	generateInitiatorKeyIfNotExisting = "generateInitiatorKeyIfNotExisting"
	operatorPort                      = "port"
	owner                             = "owner"
	nonce                             = "nonce"
	network                           = "network"
	mnemonicFlag                      = "mnemonic"
	indexFlag                         = "index"
	outputPath                        = "outputPath"
	logLevel                          = "logLevel"
	logFormat                         = "logFormat"
	logLevelFormat                    = "logLevelFormat"
	logFilePath                       = "logFilePath"
	DBPath                            = "DBPath"
	DBReporting                       = "DBReporting"
	DBGCInterval                      = "DBGCInterval"
	validators                        = "validators"
	operatorID                        = "operatorID"
<<<<<<< HEAD
	keysharesFilePath                 = "keysharesFilePath"
	ceremonySigsFilePath              = "ceremonySigsFilePath"
=======
>>>>>>> d73dc83a
)

// ThresholdFlag adds threshold flag to the command
func ThresholdFlag(c *cobra.Command) {
	AddPersistentIntFlag(c, threshold, 0, "Threshold for distributed signature", false)
}

// WithdrawAddressFlag  adds withdraw address flag to the command
func WithdrawAddressFlag(c *cobra.Command) {
	AddPersistentStringFlag(c, withdrawAddress, "", "Withdrawal address", false)
}

// operatorIDsFlag adds operators IDs flag to the command
func OperatorIDsFlag(c *cobra.Command) {
	AddPersistentStringSliceFlag(c, operatorIDs, []string{"1", "2", "3"}, "Operator IDs", false)
}

// operatorIDsFlag adds new operators IDs flag to the command
func NewOperatorIDsFlag(c *cobra.Command) {
	AddPersistentStringSliceFlag(c, newOperatorIDs, []string{"1", "2", "3"}, "New operator IDs", false)
}

<<<<<<< HEAD
=======
// OldIDFlag  adds previous DKG ceremony ID flag to the command
func OldIDFlag(c *cobra.Command) {
	AddPersistentStringFlag(c, oldID, "", "Old ID (24 bytes)", false)
}

>>>>>>> d73dc83a
// OperatorsInfoFlag  adds path to operators' ifo file flag to the command
func OperatorsInfoFlag(c *cobra.Command) {
	AddPersistentStringFlag(c, operatorsInfo, "", "Raw JSON string operators' public keys, IDs and IPs file e.g. `{ 1: { publicKey: XXX, id: 1, ip: 10.0.0.1:3033 }`", false)
}

<<<<<<< HEAD
// OperatorsInfoFlag  adds path to where to look for operator info file flag to the command
func OperatorsInfoPathFlag(c *cobra.Command) {
	AddPersistentStringFlag(c, operatorsInfoPath, "", "Path to where to look for operator info file", false)
}

=======
>>>>>>> d73dc83a
// OwnerAddressFlag  adds owner address flag to the command
func OwnerAddressFlag(c *cobra.Command) {
	AddPersistentStringFlag(c, owner, "", "Owner address", false)
}

// NonceFlag  owner nonce flag to the command
func NonceFlag(c *cobra.Command) {
	AddPersistentIntFlag(c, nonce, 0, "Owner nonce", false)
}

// NetworkFlag  adds the fork version of the network flag to the command
func NetworkFlag(c *cobra.Command) {
	AddPersistentStringFlag(c, network, "mainnet", "Network name: mainnet, prater, holesky", false)
}

// OperatorPrivateKeyFlag  adds private key flag to the command
func PrivateKeyFlag(c *cobra.Command) {
	AddPersistentStringFlag(c, privKey, "", "Path to initiator Private Key file", false)
}

// GenerateInitiatorKeyIfNotExistingFlag adds flag to generate a random secure password and initiator RSA key pair encrypted with this password
func GenerateInitiatorKeyIfNotExistingFlag(c *cobra.Command) {
<<<<<<< HEAD
	AddPersistentBoolFlag(c, generateInitiatorKeyIfNotExisting, false, "Generates a random secure password and initiator RSA key pair encrypted with this password", false)
=======
	AddPersistentBoolFlag(c, generateInitiatorKeyIfNotExisting, true, "Generates a random secure password and initiator RSA key pair encrypted with this password", false)
>>>>>>> d73dc83a
}

// OperatorPrivateKeyPassFlag  adds private key flag to the command
func PrivateKeyPassFlag(c *cobra.Command) {
	AddPersistentStringFlag(c, privKeyPassword, "", "Password to decrypt initiator`s Private Key file", false)
}

// OperatorPortFlag  adds operator listening port flag to the command
func OperatorPortFlag(c *cobra.Command) {
	AddPersistentIntFlag(c, operatorPort, 3030, "Operator Private Key hex", false)
}

// ConfigPathFlag config path flag to the command
func ConfigPathFlag(c *cobra.Command) {
<<<<<<< HEAD
	AddPersistentStringFlag(c, configPath, "./config", "Path to config folder", false)
}

// ConfigYAMLFlag config YAML file flag to the command
func ConfigYAMLFlag(c *cobra.Command) {
	AddPersistentStringFlag(c, configYAML, "", "Path to YAML config file", false)
=======
	AddPersistentStringFlag(c, configPath, "./config", "Path to config folder where to look for files: `config.yaml` `init.yaml` `reshare.yaml` `initiator_encrypted_key.json` `initiator_password` `operators_info.json`", false)
>>>>>>> d73dc83a
}

// LogLevelFlag logger's log level flag to the command
func LogLevelFlag(c *cobra.Command) {
	AddPersistentStringFlag(c, logLevel, "debug", "Defines logger's log level", false)
}

// LogFormatFlag logger's  logger's encoding flag to the command
func LogFormatFlag(c *cobra.Command) {
	AddPersistentStringFlag(c, logFormat, "json", "Defines logger's encoding, valid values are 'json' (default) and 'console'", false)
}

// LogLevelFormatFlag logger's level format flag to the command
func LogLevelFormatFlag(c *cobra.Command) {
	AddPersistentStringFlag(c, logLevelFormat, "capitalColor", "Defines logger's level format, valid values are 'capitalColor' (default), 'capital' or 'lowercase'", false)
}

// LogFilePathFlag file path to write logs into
func LogFilePathFlag(c *cobra.Command) {
	AddPersistentStringFlag(c, logFilePath, "./logs/debug.log", "Defines a file path to write logs into", false)
}

// DBPathFlag adds path for storage flag to the command
func DBPathFlag(c *cobra.Command) {
	AddPersistentStringFlag(c, DBPath, "./data/db", "Path for storage", false)
}

// DBReportingFlag adds flag to run on-off db size reporting to the command
func DBReportingFlag(c *cobra.Command) {
	AddPersistentBoolFlag(c, DBReporting, false, "Flag to run on-off db size reporting", false)
}

// DBGCIntervalFlag adds path for storage flag to the command
func DBGCIntervalFlag(c *cobra.Command) {
	AddPersistentStringFlag(c, DBGCInterval, "6m", "Interval between garbage collection cycles. Set to 0 to disable.", false)
}

func ResultPathFlag(c *cobra.Command) {
<<<<<<< HEAD
	AddPersistentStringFlag(c, outputPath, "./", "Path to store results", false)
=======
	AddPersistentStringFlag(c, outputPath, "./output", "Path to store results", false)
>>>>>>> d73dc83a
}

// ValidatorsFlag add number of validators to create flag to the command
func ValidatorsFlag(c *cobra.Command) {
	AddPersistentIntFlag(c, validators, 1, "Number of validators", false)
}

// OperatorIDFlag add operator ID flag to the command
func OperatorIDFlag(c *cobra.Command) {
	AddPersistentIntFlag(c, operatorID, 0, "Operator ID", false)
<<<<<<< HEAD
}

func KeysharesFilePathFlag(c *cobra.Command) {
	AddPersistentStringFlag(c, keysharesFilePath, "", "Path to keyshares json file", false)
}

func CeremonySigsFilePathFlag(c *cobra.Command) {
	AddPersistentStringFlag(c, ceremonySigsFilePath, "", "Path to ceremony signatures json file", false)
=======
>>>>>>> d73dc83a
}

// AddPersistentStringFlag adds a string flag to the command
func AddPersistentStringFlag(c *cobra.Command, flag, value, description string, isRequired bool) {
	req := ""
	if isRequired {
		req = " (required)"
	}

	c.PersistentFlags().String(flag, value, fmt.Sprintf("%s%s", description, req))

	if isRequired {
		_ = c.MarkPersistentFlagRequired(flag)
	}
}

// AddPersistentIntFlag adds a int flag to the command
func AddPersistentIntFlag(c *cobra.Command, flag string, value uint64, description string, isRequired bool) {
	req := ""
	if isRequired {
		req = " (required)"
	}

	c.PersistentFlags().Uint64(flag, value, fmt.Sprintf("%s%s", description, req))

	if isRequired {
		_ = c.MarkPersistentFlagRequired(flag)
	}
}

// AddPersistentStringArrayFlag adds a string slice flag to the command
func AddPersistentStringSliceFlag(c *cobra.Command, flag string, value []string, description string, isRequired bool) {
	req := ""
	if isRequired {
		req = " (required)"
	}

	c.PersistentFlags().StringSlice(flag, value, fmt.Sprintf("%s%s", description, req))

	if isRequired {
		_ = c.MarkPersistentFlagRequired(flag)
	}
}

// AddPersistentIntFlag adds a int flag to the command
func AddPersistentBoolFlag(c *cobra.Command, flag string, value bool, description string, isRequired bool) {
	req := ""
	if isRequired {
		req = " (required)"
	}

	c.PersistentFlags().Bool(flag, value, fmt.Sprintf("%s%s", description, req))

	if isRequired {
		_ = c.MarkPersistentFlagRequired(flag)
	}
}<|MERGE_RESOLUTION|>--- conflicted
+++ resolved
@@ -12,42 +12,24 @@
 	withdrawAddress                   = "withdrawAddress"
 	operatorIDs                       = "operatorIDs"
 	newOperatorIDs                    = "newOperatorIDs"
-<<<<<<< HEAD
-	operatorsInfo                     = "operatorsInfo"
-	operatorsInfoPath                 = "operatorsInfoPath"
-	privKey                           = "privKey"
-	privKeyPassword                   = "privKeyPassword"
-	configPath                        = "configPath"
-	configYAML                        = "configYAML"
-=======
-	oldID                             = "oldID"
 	operatorsInfo                     = "operatorsInfo"
 	privKey                           = "privKey"
 	privKeyPassword                   = "privKeyPassword"
 	configPath                        = "configPath"
->>>>>>> d73dc83a
 	generateInitiatorKeyIfNotExisting = "generateInitiatorKeyIfNotExisting"
 	operatorPort                      = "port"
 	owner                             = "owner"
 	nonce                             = "nonce"
 	network                           = "network"
-	mnemonicFlag                      = "mnemonic"
-	indexFlag                         = "index"
 	outputPath                        = "outputPath"
 	logLevel                          = "logLevel"
 	logFormat                         = "logFormat"
 	logLevelFormat                    = "logLevelFormat"
 	logFilePath                       = "logFilePath"
-	DBPath                            = "DBPath"
-	DBReporting                       = "DBReporting"
-	DBGCInterval                      = "DBGCInterval"
 	validators                        = "validators"
 	operatorID                        = "operatorID"
-<<<<<<< HEAD
 	keysharesFilePath                 = "keysharesFilePath"
 	ceremonySigsFilePath              = "ceremonySigsFilePath"
-=======
->>>>>>> d73dc83a
 )
 
 // ThresholdFlag adds threshold flag to the command
@@ -70,27 +52,11 @@
 	AddPersistentStringSliceFlag(c, newOperatorIDs, []string{"1", "2", "3"}, "New operator IDs", false)
 }
 
-<<<<<<< HEAD
-=======
-// OldIDFlag  adds previous DKG ceremony ID flag to the command
-func OldIDFlag(c *cobra.Command) {
-	AddPersistentStringFlag(c, oldID, "", "Old ID (24 bytes)", false)
-}
-
->>>>>>> d73dc83a
 // OperatorsInfoFlag  adds path to operators' ifo file flag to the command
 func OperatorsInfoFlag(c *cobra.Command) {
 	AddPersistentStringFlag(c, operatorsInfo, "", "Raw JSON string operators' public keys, IDs and IPs file e.g. `{ 1: { publicKey: XXX, id: 1, ip: 10.0.0.1:3033 }`", false)
 }
 
-<<<<<<< HEAD
-// OperatorsInfoFlag  adds path to where to look for operator info file flag to the command
-func OperatorsInfoPathFlag(c *cobra.Command) {
-	AddPersistentStringFlag(c, operatorsInfoPath, "", "Path to where to look for operator info file", false)
-}
-
-=======
->>>>>>> d73dc83a
 // OwnerAddressFlag  adds owner address flag to the command
 func OwnerAddressFlag(c *cobra.Command) {
 	AddPersistentStringFlag(c, owner, "", "Owner address", false)
@@ -113,11 +79,7 @@
 
 // GenerateInitiatorKeyIfNotExistingFlag adds flag to generate a random secure password and initiator RSA key pair encrypted with this password
 func GenerateInitiatorKeyIfNotExistingFlag(c *cobra.Command) {
-<<<<<<< HEAD
-	AddPersistentBoolFlag(c, generateInitiatorKeyIfNotExisting, false, "Generates a random secure password and initiator RSA key pair encrypted with this password", false)
-=======
 	AddPersistentBoolFlag(c, generateInitiatorKeyIfNotExisting, true, "Generates a random secure password and initiator RSA key pair encrypted with this password", false)
->>>>>>> d73dc83a
 }
 
 // OperatorPrivateKeyPassFlag  adds private key flag to the command
@@ -132,16 +94,7 @@
 
 // ConfigPathFlag config path flag to the command
 func ConfigPathFlag(c *cobra.Command) {
-<<<<<<< HEAD
-	AddPersistentStringFlag(c, configPath, "./config", "Path to config folder", false)
-}
-
-// ConfigYAMLFlag config YAML file flag to the command
-func ConfigYAMLFlag(c *cobra.Command) {
-	AddPersistentStringFlag(c, configYAML, "", "Path to YAML config file", false)
-=======
 	AddPersistentStringFlag(c, configPath, "./config", "Path to config folder where to look for files: `config.yaml` `init.yaml` `reshare.yaml` `initiator_encrypted_key.json` `initiator_password` `operators_info.json`", false)
->>>>>>> d73dc83a
 }
 
 // LogLevelFlag logger's log level flag to the command
@@ -164,27 +117,8 @@
 	AddPersistentStringFlag(c, logFilePath, "./logs/debug.log", "Defines a file path to write logs into", false)
 }
 
-// DBPathFlag adds path for storage flag to the command
-func DBPathFlag(c *cobra.Command) {
-	AddPersistentStringFlag(c, DBPath, "./data/db", "Path for storage", false)
-}
-
-// DBReportingFlag adds flag to run on-off db size reporting to the command
-func DBReportingFlag(c *cobra.Command) {
-	AddPersistentBoolFlag(c, DBReporting, false, "Flag to run on-off db size reporting", false)
-}
-
-// DBGCIntervalFlag adds path for storage flag to the command
-func DBGCIntervalFlag(c *cobra.Command) {
-	AddPersistentStringFlag(c, DBGCInterval, "6m", "Interval between garbage collection cycles. Set to 0 to disable.", false)
-}
-
 func ResultPathFlag(c *cobra.Command) {
-<<<<<<< HEAD
-	AddPersistentStringFlag(c, outputPath, "./", "Path to store results", false)
-=======
 	AddPersistentStringFlag(c, outputPath, "./output", "Path to store results", false)
->>>>>>> d73dc83a
 }
 
 // ValidatorsFlag add number of validators to create flag to the command
@@ -195,7 +129,6 @@
 // OperatorIDFlag add operator ID flag to the command
 func OperatorIDFlag(c *cobra.Command) {
 	AddPersistentIntFlag(c, operatorID, 0, "Operator ID", false)
-<<<<<<< HEAD
 }
 
 func KeysharesFilePathFlag(c *cobra.Command) {
@@ -204,8 +137,6 @@
 
 func CeremonySigsFilePathFlag(c *cobra.Command) {
 	AddPersistentStringFlag(c, ceremonySigsFilePath, "", "Path to ceremony signatures json file", false)
-=======
->>>>>>> d73dc83a
 }
 
 // AddPersistentStringFlag adds a string flag to the command
