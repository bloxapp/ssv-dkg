--- conflicted
+++ resolved
@@ -124,24 +124,6 @@
 	AddPersistentStringFlag(c, logFilePath, "debug.log", "Defines a file path to write logs into", false)
 }
 
-<<<<<<< HEAD
-=======
-// DBPathFlag adds path for storage flag to the command
-func DBPathFlag(c *cobra.Command) {
-	AddPersistentStringFlag(c, DBPath, "./db", "Path for storage", false)
-}
-
-// DBReportingFlag adds flag to run on-off db size reporting to the command
-func DBReportingFlag(c *cobra.Command) {
-	AddPersistentBoolFlag(c, DBReporting, false, "Flag to run on-off db size reporting", false)
-}
-
-// DBGCIntervalFlag adds path for storage flag to the command
-func DBGCIntervalFlag(c *cobra.Command) {
-	AddPersistentStringFlag(c, DBGCInterval, "6m", "Interval between garbage collection cycles. Set to 0 to disable.", false)
-}
-
->>>>>>> 443718e8
 func ResultPathFlag(c *cobra.Command) {
 	AddPersistentStringFlag(c, outputPath, "./output", "Path to store results", false)
 }
